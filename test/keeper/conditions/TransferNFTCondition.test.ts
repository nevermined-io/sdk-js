import chai, { assert } from 'chai'
import chaiAsPromised from 'chai-as-promised'
import {
  Account,
  ConditionState,
  Nevermined,
  NeverminedNFT1155Type,
  NFTAttributes,
} from '../../../src'
import {
  DIDRegistry,
  Token,
  Nft1155Contract,
  EscrowPaymentCondition,
  LockPaymentCondition,
  TransferNFTCondition,
  ConditionStoreManager,
} from '../../../src/keeper'
import { didZeroX, ZeroAddress, zeroX, generateId } from '../../../src/utils'
import config from '../../config'
import TestContractHandler from '../TestContractHandler'
import { ContractTransactionReceipt, EventLog } from 'ethers'

chai.use(chaiAsPromised)

describe('TransferNFTCondition', () => {
  let nevermined: Nevermined
  let transferNftCondition: TransferNFTCondition
  let lockPaymentCondition: LockPaymentCondition
  let escrowPaymentCondition: EscrowPaymentCondition
  let conditionStoreManager: ConditionStoreManager
  let didRegistry: DIDRegistry
  let nftUpgradeable: Nft1155Contract
  let token: Token

  let nftReceiver: Account
  let owner: Account
  let other: Account

  let agreementId: string
  let checksum: string
  let didSeed: string
  let receivers: string[]

  const activityId = generateId()
  const value = 'https://nevermined.io/did/nevermined/test-attr-example.txt'
  const nftAmount = 2n
  const amounts = [10n]

  before(async () => {
    await TestContractHandler.prepareContracts()
    nevermined = await Nevermined.getInstance(config)
    ;({ transferNftCondition, lockPaymentCondition, escrowPaymentCondition } =
      nevermined.keeper.conditions)
    ;({ conditionStoreManager, didRegistry, token, nftUpgradeable } = nevermined.keeper)
    ;[owner, nftReceiver, other] = await nevermined.accounts.list()
    receivers = [nftReceiver.getId()]

    await conditionStoreManager.delegateCreateRole(owner.getId(), owner.getId())
  })

  beforeEach(async () => {
    agreementId = generateId()
    checksum = generateId()
    didSeed = `did:nv:${generateId()}`
  })

  describe('#hashValues()', () => {
    it('should hash the values', async () => {
      const conditionId = generateId()
      const did = await didRegistry.hashDID(didSeed, nftReceiver.getId())
      const hash = await transferNftCondition.hashValues(
        did,
        owner.getId(),
        nftReceiver.getId(),
        nftAmount,
        zeroX(conditionId),
      )

      assert.match(hash, /^0x[a-f0-9]{64}$/i)
    })
  })

  describe('#generateId()', () => {
    it('should generate an ID', async () => {
      const conditionId = generateId()
      const did = await didRegistry.hashDID(didSeed, nftReceiver.getId())
      const hash = await transferNftCondition.hashValues(
        did,
        owner.getId(),
        nftReceiver.getId(),
        nftAmount,
        zeroX(conditionId),
      )
      const id = await transferNftCondition.generateId(agreementId, hash)

      assert.match(id, /^0x[a-f0-9]{64}$/i)
    })
  })

  describe('fulfill correctly', () => {
    it('should fulfill if condition exist', async () => {
      const did = await didRegistry.hashDID(didSeed, owner.getId())
      const hashValuesPayment = await lockPaymentCondition.hashValues(
        did,
        escrowPaymentCondition.address,
        token.address,
        amounts,
        receivers,
      )

      const conditionIdPayment = await lockPaymentCondition.generateId(
        agreementId,
        hashValuesPayment,
      )

      await conditionStoreManager.createCondition(
        conditionIdPayment,
        lockPaymentCondition.address,
        owner,
      )

      const nftAttributes = NFTAttributes.getInstance({
        metadata: undefined,
        ercType: 1155,
        nftType: NeverminedNFT1155Type.nft1155,
        nftContractAddress: nftUpgradeable.address,
<<<<<<< HEAD
        cap: BigNumber.from(100),
        services: [
          {
            serviceType: 'nft-sales',
            nft: { amount: nftAmount },
          },
          {
            serviceType: 'nft-access',
            nft: { amount: nftAmount },
          },
        ],
=======
        cap: 100n,
        amount: nftAmount,
>>>>>>> ebfc11ed
        preMint: false,
      })

      await didRegistry.registerMintableDID(
        didSeed,
        nftUpgradeable.address,
        checksum,
        [],
        owner.getId(),
        nftAttributes,
        value,
        '',
        activityId,
      )
      await nevermined.nfts1155.mint(did, nftAmount, owner.getId(), owner)

      await nftReceiver.requestTokens(10)
      await nevermined.keeper.token.approve(lockPaymentCondition.address, 10n, nftReceiver)

      await lockPaymentCondition.fulfill(
        agreementId,
        did,
        escrowPaymentCondition.address,
        token.address,
        amounts,
        receivers,
        nftReceiver,
      )

      let { state } = await conditionStoreManager.getCondition(conditionIdPayment)
      assert.equal(state, ConditionState.Fulfilled)

      const hashValues = await transferNftCondition.hashValues(
        did,
        owner.getId(),
        nftReceiver.getId(),
        nftAmount,
        conditionIdPayment,
      )
      const conditionId = await transferNftCondition.generateId(agreementId, hashValues)

      await conditionStoreManager.createCondition(conditionId, transferNftCondition.address, owner)

      const contractReceipt: ContractTransactionReceipt = await transferNftCondition.fulfill(
        agreementId,
        did,
        nftReceiver.getId(),
        nftAmount,
        nftUpgradeable.address,
        conditionIdPayment,
      )
      ;({ state } = await conditionStoreManager.getCondition(conditionId))
      assert.equal(state, ConditionState.Fulfilled)

      const event: EventLog = contractReceipt.logs.find(
        (e: EventLog) => e.eventName === 'Fulfilled',
      ) as EventLog
      const { _agreementId, _did, _receiver, _conditionId, _amount } = event.args

      assert.equal(_agreementId, zeroX(agreementId))
      assert.equal(_did, didZeroX(did))
      assert.equal(_conditionId, conditionId)
      assert.equal(_receiver, nftReceiver.getId())
      assert.equal(BigInt(_amount), nftAmount)
    })
  })

  describe('fulfill correctly with ether', () => {
    it('should fulfill if condition exist', async () => {
      const did = await didRegistry.hashDID(didSeed, owner.getId())
      const hashValuesPayment = await lockPaymentCondition.hashValues(
        did,
        escrowPaymentCondition.address,
        ZeroAddress,
        amounts,
        receivers,
      )
      const conditionIdPayment = await lockPaymentCondition.generateId(
        agreementId,
        hashValuesPayment,
      )

      await conditionStoreManager.createCondition(
        conditionIdPayment,
        lockPaymentCondition.address,
        owner,
      )

      const nftAttributes = NFTAttributes.getInstance({
        metadata: undefined,
        ercType: 1155,
        nftType: NeverminedNFT1155Type.nft1155,
        nftContractAddress: nftUpgradeable.address,
<<<<<<< HEAD
        cap: BigNumber.from(0),
        services: [
          {
            serviceType: 'nft-sales',
            nft: { amount: nftAmount },
          },
          {
            serviceType: 'nft-access',
            nft: { amount: nftAmount },
          },
        ],
=======
        cap: 0n,
        amount: nftAmount,
>>>>>>> ebfc11ed
        preMint: false,
      })

      await didRegistry.registerMintableDID(
        didSeed,
        nftUpgradeable.address,
        checksum,
        [],
        owner.getId(),
        nftAttributes,
        value,
        '',
        activityId,
      )
      await nevermined.nfts1155.mint(did, nftAmount, owner.getId(), owner)

      await lockPaymentCondition.fulfill(
        agreementId,
        did,
        escrowPaymentCondition.address,
        ZeroAddress,
        amounts,
        receivers,
        nftReceiver,
        { value: amounts[0].toString() },
      )

      let { state } = await conditionStoreManager.getCondition(conditionIdPayment)
      assert.equal(state, ConditionState.Fulfilled)

      const hashValues = await transferNftCondition.hashValues(
        did,
        owner.getId(),
        nftReceiver.getId(),
        nftAmount,
        conditionIdPayment,
      )

      const conditionId = await transferNftCondition.generateId(agreementId, hashValues)

      await conditionStoreManager.createCondition(conditionId, transferNftCondition.address, owner)

      const contractReceipt: ContractTransactionReceipt = await transferNftCondition.fulfill(
        agreementId,
        did,
        nftReceiver.getId(),
        nftAmount,
        nftUpgradeable.address,
        conditionIdPayment,
      )
      ;({ state } = await conditionStoreManager.getCondition(conditionId))
      assert.equal(state, ConditionState.Fulfilled)

      const event: EventLog = contractReceipt.logs.find(
        (e: EventLog) => e.eventName === 'Fulfilled',
      ) as EventLog
      const { _agreementId, _did, _receiver, _conditionId, _amount } = event.args

      assert.equal(_agreementId, zeroX(agreementId))
      assert.equal(_did, didZeroX(did))
      assert.equal(_conditionId, conditionId)
      assert.equal(_receiver, nftReceiver.getId())
      assert.equal(Number(_amount), Number(nftAmount))
    })
  })

  describe('trying to fulfill invalid conditions', () => {
    it('should not fulfill if condition does not exist or account is invalid', async () => {
      const did = await didRegistry.hashDID(didSeed, owner.getId())
      const hashValuesPayment = await lockPaymentCondition.hashValues(
        did,
        lockPaymentCondition.address,
        token.address,
        amounts,
        receivers,
      )
      const conditionIdPayment = await lockPaymentCondition.generateId(
        agreementId,
        hashValuesPayment,
      )

      await conditionStoreManager.createCondition(
        conditionIdPayment,
        lockPaymentCondition.address,
        owner,
      )

      const nftAttributes = NFTAttributes.getInstance({
        metadata: undefined,
        ercType: 1155,
        nftType: NeverminedNFT1155Type.nft1155,
        nftContractAddress: nftUpgradeable.address,
<<<<<<< HEAD
        cap: BigNumber.from(0),
        services: [
          {
            serviceType: 'nft-sales',
            nft: { amount: nftAmount },
          },
          {
            serviceType: 'nft-access',
            nft: { amount: nftAmount },
          },
        ],
=======
        cap: 0n,
        amount: nftAmount,
>>>>>>> ebfc11ed
        preMint: false,
      })

      await didRegistry.registerMintableDID(
        didSeed,
        nftUpgradeable.address,
        checksum,
        [],
        owner.getId(),
        nftAttributes,
        value,
        '',
        activityId,
      )
      await nevermined.nfts1155.mint(did, nftAmount, owner.getId(), owner)

      await nftReceiver.requestTokens(10)
      await nevermined.keeper.token.approve(lockPaymentCondition.address, 10n, nftReceiver)

      await lockPaymentCondition.fulfill(
        agreementId,
        did,
        lockPaymentCondition.address,
        token.address,
        amounts,
        receivers,
        nftReceiver,
      )
      const { state } = await conditionStoreManager.getCondition(conditionIdPayment)
      assert.equal(state, ConditionState.Fulfilled)

      const hashValues = await transferNftCondition.hashValues(
        did,
        owner.getId(),
        nftReceiver.getId(),
        nftAmount,
        conditionIdPayment,
      )
      const conditionId = await transferNftCondition.generateId(agreementId, hashValues)

      await conditionStoreManager.createCondition(conditionId, transferNftCondition.address, owner)

      // Invalid user executing the fulfill
      await assert.isRejected(
        transferNftCondition.fulfill(
          agreementId,
          did,
          nftReceiver.getId(),
          nftAmount,
          nftUpgradeable.address,
          conditionIdPayment,
          true,
          other,
        ),
      )

      // Invalid reward address
      await assert.isRejected(
        transferNftCondition.fulfill(
          agreementId,
          did,
          other.getId(),
          nftAmount,
          nftUpgradeable.address,
          conditionIdPayment,
        ),
      )

      // Invalid conditionId
      const invalidConditionId = zeroX(generateId())
      await assert.isRejected(
        transferNftCondition.fulfill(
          agreementId,
          did,
          nftReceiver.getId(),
          nftAmount,
          nftUpgradeable.address,
          invalidConditionId,
        ),
      )

      // Invalid agreementID
      const invalidAgreementId = zeroX(generateId())
      await assert.isRejected(
        transferNftCondition.fulfill(
          invalidAgreementId,
          did,
          nftReceiver.getId(),
          nftAmount,
          nftUpgradeable.address,
          conditionIdPayment,
        ),
      )
    })
  })
})<|MERGE_RESOLUTION|>--- conflicted
+++ resolved
@@ -125,8 +125,7 @@
         ercType: 1155,
         nftType: NeverminedNFT1155Type.nft1155,
         nftContractAddress: nftUpgradeable.address,
-<<<<<<< HEAD
-        cap: BigNumber.from(100),
+        cap: 100n,
         services: [
           {
             serviceType: 'nft-sales',
@@ -137,10 +136,6 @@
             nft: { amount: nftAmount },
           },
         ],
-=======
-        cap: 100n,
-        amount: nftAmount,
->>>>>>> ebfc11ed
         preMint: false,
       })
 
@@ -234,8 +229,7 @@
         ercType: 1155,
         nftType: NeverminedNFT1155Type.nft1155,
         nftContractAddress: nftUpgradeable.address,
-<<<<<<< HEAD
-        cap: BigNumber.from(0),
+        cap: 0n,
         services: [
           {
             serviceType: 'nft-sales',
@@ -246,10 +240,6 @@
             nft: { amount: nftAmount },
           },
         ],
-=======
-        cap: 0n,
-        amount: nftAmount,
->>>>>>> ebfc11ed
         preMint: false,
       })
 
@@ -342,8 +332,7 @@
         ercType: 1155,
         nftType: NeverminedNFT1155Type.nft1155,
         nftContractAddress: nftUpgradeable.address,
-<<<<<<< HEAD
-        cap: BigNumber.from(0),
+        cap: 0n,
         services: [
           {
             serviceType: 'nft-sales',
@@ -354,10 +343,6 @@
             nft: { amount: nftAmount },
           },
         ],
-=======
-        cap: 0n,
-        amount: nftAmount,
->>>>>>> ebfc11ed
         preMint: false,
       })
 
