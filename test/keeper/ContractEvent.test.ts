import { assert } from 'chai'
import { Nevermined } from '../../src/nevermined/Nevermined'
import config from '../config'
import TestContractHandler from './TestContractHandler'
import { ContractEventSubscription } from '../../src/events/NeverminedEvent'
import { Account } from '../../src'
import Web3Provider from '../../src/keeper/Web3Provider'
import Web3 from 'web3'

describe('ContractEvent', () => {
    let nevermined: Nevermined
    let account1: Account
    let account2: Account
    let account3: Account
    let account4: Account
    let web3: Web3

    beforeEach(async () => {
        await TestContractHandler.prepareContracts()
        nevermined = await Nevermined.getInstance(config)
<<<<<<< HEAD
        eventHandler = new EventHandler((nevermined as any).web3)
        account = (await nevermined.accounts.list())[0].getId()

        executeTransaction = () => nevermined.keeper.dispenser.requestTokens(1, account)
    })

    afterEach(async () => {
        await new Promise(resolve => setTimeout(resolve, 50))
=======
        web3 = Web3Provider.getWeb3(config)
        ;[account1, account2, account3, account4] = await nevermined.accounts.list()
>>>>>>> e5ccee5a
    })

    describe('#subscribe()', () => {
        it('should be able to listen to events', async () => {
            let subscription: ContractEventSubscription
            const fromBlock = await web3.eth.getBlockNumber()

            const waitForEvents = new Promise(resolve => {
                subscription = nevermined.keeper.token.events.subscribe(
                    events => {
                        console.log(events)
                        assert.isDefined(events)
                        assert.isAtLeast(events.length, 1)

                        // we expect 3 events
                        if (events.length == 3) {
                            resolve(0)
                        }
                    },
                    {
                        eventName: 'Transfer',
                        filterJsonRpc: {
                            to: [account1.getId(), account2.getId(), account3.getId()]
                        },
                        fromBlock: fromBlock,
                        toBlock: 'latest'
                    }
                )
            })
            console.log('before request tokens')
            await nevermined.keeper.dispenser.requestTokens(1, account1.getId())
            await nevermined.keeper.dispenser.requestTokens(2, account2.getId())
            await nevermined.keeper.dispenser.requestTokens(3, account3.getId())
            console.log('after request tokens')

            await waitForEvents
            subscription.unsubscribe()
        })
    })

    describe('#once()', () => {
        it('should listen to event only once', async () => {
            const fromBlock = await web3.eth.getBlockNumber()

            const eventsPromise = nevermined.keeper.token.events.once(e => e, {
                eventName: 'Transfer',
                filterJsonRpc: { to: account4.getId() },
                fromBlock: fromBlock,
                toBlock: 'latest'
            })
            await nevermined.keeper.dispenser.requestTokens(1, account4.getId())

            const events: any = await eventsPromise
            assert.equal(events.length, 1)
        })
    })
})<|MERGE_RESOLUTION|>--- conflicted
+++ resolved
@@ -18,19 +18,8 @@
     beforeEach(async () => {
         await TestContractHandler.prepareContracts()
         nevermined = await Nevermined.getInstance(config)
-<<<<<<< HEAD
-        eventHandler = new EventHandler((nevermined as any).web3)
-        account = (await nevermined.accounts.list())[0].getId()
-
-        executeTransaction = () => nevermined.keeper.dispenser.requestTokens(1, account)
-    })
-
-    afterEach(async () => {
-        await new Promise(resolve => setTimeout(resolve, 50))
-=======
         web3 = Web3Provider.getWeb3(config)
         ;[account1, account2, account3, account4] = await nevermined.accounts.list()
->>>>>>> e5ccee5a
     })
 
     describe('#subscribe()', () => {
