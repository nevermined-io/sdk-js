--- conflicted
+++ resolved
@@ -112,17 +112,13 @@
         const didRegistry = await TestContractHandler.deployContract(
             'DIDRegistry',
             deployerAddress,
-<<<<<<< HEAD
-            [deployerAddress, erc1155.address, deployerAddress, nvmConfig.address, royalties.address],
-=======
             [
                 deployerAddress,
                 erc1155.address,
                 erc721.address,
                 nvmConfig.address,
-                deployerAddress
+                royalties.address
             ],
->>>>>>> 99d54824
             {
                 DIDRegistryLibrary: didRegistryLibrary.address
             }
