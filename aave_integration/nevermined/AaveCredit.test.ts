--- conflicted
+++ resolved
@@ -20,11 +20,8 @@
 import config from '../config'
 import chai, { assert } from 'chai'
 import chaiAsPromised from 'chai-as-promised'
-<<<<<<< HEAD
 import BigNumber from 'bignumber.js'
-=======
 import { decodeJwt } from 'jose'
->>>>>>> cc1afa55
 
 chai.use(chaiAsPromised)
 
@@ -80,7 +77,7 @@
 
     before(async () => {
         // startBlock = await web3.eth.getBlockNumber()
-        // await TestContractHandler.prepareContracts()
+        await TestContractHandler.prepareContracts()
 
         nevermined = await Nevermined.getInstance(config)
         agreementFee = config.aaveConfig.agreementFee
@@ -440,10 +437,11 @@
                 assert.strictEqual(daiFee, daiAfter.minus(daiBefore).toNumber())
 
                 assert.isTrue(
-                    ethBalanceAfter.minus(ethBalanceBefore)
-                    .minus(collateralAmount)
-                    .isGreaterThan(new BigNumber(0))
-                    )
+                    ethBalanceAfter
+                        .minus(ethBalanceBefore)
+                        .minus(collateralAmount)
+                        .isGreaterThan(new BigNumber(0))
+                )
             }
         })
 
