--- conflicted
+++ resolved
@@ -20,11 +20,8 @@
 import config from '../config'
 import chai, { assert } from 'chai'
 import chaiAsPromised from 'chai-as-promised'
-<<<<<<< HEAD
 import BigNumber from 'bignumber.js'
-=======
 import { decodeJwt } from 'jose'
->>>>>>> 4835efac
 
 chai.use(chaiAsPromised)
 
