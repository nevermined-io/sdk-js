<!doctype html>
<html class="default no-js">
<head>
	<meta charset="utf-8">
	<meta http-equiv="X-UA-Compatible" content="IE=edge">
	<title>TransferNFTCondition | @nevermined-io/nevermined-sdk-js</title>
	<meta name="description" content="Documentation for @nevermined-io/nevermined-sdk-js">
	<meta name="viewport" content="width=device-width, initial-scale=1">
	<link rel="stylesheet" href="../assets/css/main.css">
	<script async src="../assets/js/search.js" id="search-script"></script>
</head>
<body>
<header>
	<div class="tsd-page-toolbar">
		<div class="container">
			<div class="table-wrap">
				<div class="table-cell" id="tsd-search" data-index="../assets/js/search.json" data-base="..">
					<div class="field">
						<label for="tsd-search-field" class="tsd-widget search no-caption">Search</label>
						<input id="tsd-search-field" type="text" />
					</div>
					<ul class="results">
						<li class="state loading">Preparing search index...</li>
						<li class="state failure">The search index is not available</li>
					</ul>
					<a href="../index.html" class="title">@nevermined-io/nevermined-sdk-js</a>
				</div>
				<div class="table-cell" id="tsd-widgets">
					<div id="tsd-filter">
						<a href="#" class="tsd-widget options no-caption" data-toggle="options">Options</a>
						<div class="tsd-filter-group">
							<div class="tsd-select" id="tsd-filter-visibility">
								<span class="tsd-select-label">All</span>
								<ul class="tsd-select-list">
									<li data-value="public">Public</li>
									<li data-value="protected">Public/Protected</li>
									<li data-value="private" class="selected">All</li>
								</ul>
							</div>
							<input type="checkbox" id="tsd-filter-inherited" checked />
							<label class="tsd-widget" for="tsd-filter-inherited">Inherited</label>
							<input type="checkbox" id="tsd-filter-externals" checked />
							<label class="tsd-widget" for="tsd-filter-externals">Externals</label>
						</div>
					</div>
					<a href="#" class="tsd-widget menu no-caption" data-toggle="menu">Menu</a>
				</div>
			</div>
		</div>
	</div>
	<div class="tsd-page-title">
		<div class="container">
			<ul class="tsd-breadcrumb">
				<li>
					<a href="../modules.html">@nevermined-io/nevermined-sdk-js</a>
				</li>
				<li>
					<a href="../modules/keeper_contracts_conditions_nfts_transfernftcondition.html">keeper/contracts/conditions/NFTs/TransferNFTCondition</a>
				</li>
				<li>
					<a href="keeper_contracts_conditions_nfts_transfernftcondition.transfernftcondition.html">TransferNFTCondition</a>
				</li>
			</ul>
			<h1>Class TransferNFTCondition</h1>
		</div>
	</div>
</header>
<div class="container container-main">
	<div class="row">
		<div class="col-8 col-content">
			<section class="tsd-panel tsd-comment">
				<div class="tsd-comment tsd-typography">
					<div class="lead">
						<p>Condition allowing to transfer an NFT between the original owner and a receiver</p>
					</div>
				</div>
			</section>
			<section class="tsd-panel tsd-hierarchy">
				<h3>Hierarchy</h3>
				<ul class="tsd-hierarchy">
					<li>
						<a href="keeper_contracts_conditions_condition_abstract.condition.html" class="tsd-signature-type" data-tsd-kind="Class">Condition</a>
						<ul class="tsd-hierarchy">
							<li>
								<span class="target">TransferNFTCondition</span>
							</li>
						</ul>
					</li>
				</ul>
			</section>
			<section class="tsd-panel-group tsd-index-group">
				<h2>Index</h2>
				<section class="tsd-panel tsd-index-panel">
					<div class="tsd-index-content">
						<section class="tsd-index-section tsd-is-inherited tsd-is-private-protected">
							<h3>Constructors</h3>
							<ul class="tsd-index-list">
								<li class="tsd-kind-constructor tsd-parent-kind-class tsd-is-inherited tsd-is-protected"><a href="keeper_contracts_conditions_nfts_transfernftcondition.transfernftcondition.html#constructor" class="tsd-kind-icon">constructor</a></li>
							</ul>
						</section>
						<section class="tsd-index-section tsd-is-inherited">
							<h3>Properties</h3>
							<ul class="tsd-index-list">
								<li class="tsd-kind-property tsd-parent-kind-class tsd-is-inherited tsd-is-protected"><a href="keeper_contracts_conditions_nfts_transfernftcondition.transfernftcondition.html#contract" class="tsd-kind-icon">contract</a></li>
								<li class="tsd-kind-property tsd-parent-kind-class tsd-is-inherited"><a href="keeper_contracts_conditions_nfts_transfernftcondition.transfernftcondition.html#contractname" class="tsd-kind-icon">contract<wbr>Name</a></li>
								<li class="tsd-kind-property tsd-parent-kind-class tsd-is-inherited tsd-is-protected tsd-is-static"><a href="keeper_contracts_conditions_nfts_transfernftcondition.transfernftcondition.html#instance" class="tsd-kind-icon">instance</a></li>
							</ul>
						</section>
						<section class="tsd-index-section ">
							<h3>Accessors</h3>
							<ul class="tsd-index-list">
								<li class="tsd-kind-get-signature tsd-parent-kind-class tsd-is-inherited"><a href="keeper_contracts_conditions_nfts_transfernftcondition.transfernftcondition.html#address" class="tsd-kind-icon">address</a></li>
								<li class="tsd-kind-get-signature tsd-parent-kind-class tsd-is-inherited tsd-is-protected"><a href="keeper_contracts_conditions_nfts_transfernftcondition.transfernftcondition.html#config" class="tsd-kind-icon">config</a></li>
								<li class="tsd-kind-get-signature tsd-parent-kind-class tsd-is-inherited tsd-is-protected"><a href="keeper_contracts_conditions_nfts_transfernftcondition.transfernftcondition.html#instanceconfig" class="tsd-kind-icon">instance<wbr>Config</a></li>
								<li class="tsd-kind-get-signature tsd-parent-kind-class tsd-is-inherited tsd-is-protected"><a href="keeper_contracts_conditions_nfts_transfernftcondition.transfernftcondition.html#logger" class="tsd-kind-icon">logger</a></li>
								<li class="tsd-kind-get-signature tsd-parent-kind-class tsd-is-inherited tsd-is-protected"><a href="keeper_contracts_conditions_nfts_transfernftcondition.transfernftcondition.html#nevermined" class="tsd-kind-icon">nevermined</a></li>
								<li class="tsd-kind-get-signature tsd-parent-kind-class tsd-is-inherited tsd-is-protected"><a href="keeper_contracts_conditions_nfts_transfernftcondition.transfernftcondition.html#web3" class="tsd-kind-icon">web3</a></li>
							</ul>
						</section>
						<section class="tsd-index-section ">
							<h3>Methods</h3>
							<ul class="tsd-index-list">
								<li class="tsd-kind-method tsd-parent-kind-class tsd-is-inherited"><a href="keeper_contracts_conditions_nfts_transfernftcondition.transfernftcondition.html#abortbytimeout" class="tsd-kind-icon">abort<wbr>ByTime<wbr>Out</a></li>
								<li class="tsd-kind-method tsd-parent-kind-class tsd-has-type-parameter tsd-is-inherited tsd-is-protected"><a href="keeper_contracts_conditions_nfts_transfernftcondition.transfernftcondition.html#call" class="tsd-kind-icon">call</a></li>
								<li class="tsd-kind-method tsd-parent-kind-class tsd-is-overwrite"><a href="keeper_contracts_conditions_nfts_transfernftcondition.transfernftcondition.html#fulfill" class="tsd-kind-icon">fulfill</a></li>
								<li class="tsd-kind-method tsd-parent-kind-class"><a href="keeper_contracts_conditions_nfts_transfernftcondition.transfernftcondition.html#fulfillfordelegate" class="tsd-kind-icon">fulfill<wbr>For<wbr>Delegate</a></li>
								<li class="tsd-kind-method tsd-parent-kind-class tsd-is-inherited"><a href="keeper_contracts_conditions_nfts_transfernftcondition.transfernftcondition.html#generateid" class="tsd-kind-icon">generate<wbr>Id</a></li>
								<li class="tsd-kind-method tsd-parent-kind-class tsd-is-inherited"><a href="keeper_contracts_conditions_nfts_transfernftcondition.transfernftcondition.html#generateidhash" class="tsd-kind-icon">generate<wbr>IdHash</a></li>
								<li class="tsd-kind-method tsd-parent-kind-class tsd-is-inherited"><a href="keeper_contracts_conditions_nfts_transfernftcondition.transfernftcondition.html#getaddress" class="tsd-kind-icon">get<wbr>Address</a></li>
								<li class="tsd-kind-method tsd-parent-kind-class tsd-is-inherited"><a href="keeper_contracts_conditions_nfts_transfernftcondition.transfernftcondition.html#getconditionfulfilledevent" class="tsd-kind-icon">get<wbr>Condition<wbr>Fulfilled<wbr>Event</a></li>
								<li class="tsd-kind-method tsd-parent-kind-class tsd-is-inherited tsd-is-protected"><a href="keeper_contracts_conditions_nfts_transfernftcondition.transfernftcondition.html#getevent" class="tsd-kind-icon">get<wbr>Event</a></li>
								<li class="tsd-kind-method tsd-parent-kind-class tsd-is-inherited"><a href="keeper_contracts_conditions_nfts_transfernftcondition.transfernftcondition.html#geteventdata" class="tsd-kind-icon">get<wbr>Event<wbr>Data</a></li>
								<li class="tsd-kind-method tsd-parent-kind-class tsd-is-inherited tsd-is-protected"><a href="keeper_contracts_conditions_nfts_transfernftcondition.transfernftcondition.html#getfromaddress" class="tsd-kind-icon">get<wbr>From<wbr>Address</a></li>
								<li class="tsd-kind-method tsd-parent-kind-class tsd-is-inherited"><a href="keeper_contracts_conditions_nfts_transfernftcondition.transfernftcondition.html#getinputsofmethod" class="tsd-kind-icon">get<wbr>Inputs<wbr>OfMethod</a></li>
								<li class="tsd-kind-method tsd-parent-kind-class tsd-is-inherited"><a href="keeper_contracts_conditions_nfts_transfernftcondition.transfernftcondition.html#getpastevents" class="tsd-kind-icon">get<wbr>Past<wbr>Events</a></li>
								<li class="tsd-kind-method tsd-parent-kind-class tsd-is-inherited"><a href="keeper_contracts_conditions_nfts_transfernftcondition.transfernftcondition.html#getsignatureofmethod" class="tsd-kind-icon">get<wbr>Signature<wbr>OfMethod</a></li>
								<li class="tsd-kind-method tsd-parent-kind-class tsd-is-overwrite"><a href="keeper_contracts_conditions_nfts_transfernftcondition.transfernftcondition.html#hashvalues" class="tsd-kind-icon">hash<wbr>Values</a></li>
								<li class="tsd-kind-method tsd-parent-kind-class tsd-is-inherited tsd-is-protected"><a href="keeper_contracts_conditions_nfts_transfernftcondition.transfernftcondition.html#init" class="tsd-kind-icon">init</a></li>
								<li class="tsd-kind-method tsd-parent-kind-class tsd-is-inherited tsd-is-protected"><a href="keeper_contracts_conditions_nfts_transfernftcondition.transfernftcondition.html#send" class="tsd-kind-icon">send</a></li>
								<li class="tsd-kind-method tsd-parent-kind-class tsd-is-inherited tsd-is-protected"><a href="keeper_contracts_conditions_nfts_transfernftcondition.transfernftcondition.html#sendfrom" class="tsd-kind-icon">send<wbr>From</a></li>
								<li class="tsd-kind-method tsd-parent-kind-class tsd-is-inherited tsd-is-protected"><a href="keeper_contracts_conditions_nfts_transfernftcondition.transfernftcondition.html#setinstanceconfig" class="tsd-kind-icon">set<wbr>Instance<wbr>Config</a></li>
								<li class="tsd-kind-method tsd-parent-kind-class tsd-is-overwrite tsd-is-static"><a href="keeper_contracts_conditions_nfts_transfernftcondition.transfernftcondition.html#getinstance" class="tsd-kind-icon">get<wbr>Instance</a></li>
								<li class="tsd-kind-method tsd-parent-kind-class tsd-has-type-parameter tsd-is-inherited tsd-is-protected tsd-is-static"><a href="keeper_contracts_conditions_nfts_transfernftcondition.transfernftcondition.html#setinstanceconfig-1" class="tsd-kind-icon">set<wbr>Instance<wbr>Config</a></li>
							</ul>
						</section>
					</div>
				</section>
			</section>
			<section class="tsd-panel-group tsd-member-group tsd-is-inherited tsd-is-private-protected">
				<h2>Constructors</h2>
				<section class="tsd-panel tsd-member tsd-kind-constructor tsd-parent-kind-class tsd-is-inherited tsd-is-protected">
					<a name="constructor" class="tsd-anchor"></a>
					<h3><span class="tsd-flag ts-flagProtected">Protected</span> constructor</h3>
					<ul class="tsd-signatures tsd-kind-constructor tsd-parent-kind-class tsd-is-inherited tsd-is-protected">
						<li class="tsd-signature tsd-kind-icon">new <wbr>TransferNFTCondition<span class="tsd-signature-symbol">(</span>contractName<span class="tsd-signature-symbol">: </span><span class="tsd-signature-type">string</span><span class="tsd-signature-symbol">)</span><span class="tsd-signature-symbol">: </span><a href="keeper_contracts_conditions_nfts_transfernftcondition.transfernftcondition.html" class="tsd-signature-type" data-tsd-kind="Class">TransferNFTCondition</a></li>
					</ul>
					<ul class="tsd-descriptions">
						<li class="tsd-description">
							<aside class="tsd-sources">
								<p>Inherited from <a href="keeper_contracts_conditions_condition_abstract.condition.html">Condition</a>.<a href="keeper_contracts_conditions_condition_abstract.condition.html#constructor">constructor</a></p>
								<ul>
<<<<<<< HEAD
									<li>Defined in <a href="https://github.com/nevermined-io/sdk-js/blob/7be618b/src/keeper/contracts/conditions/Condition.abstract.ts#L30">src/keeper/contracts/conditions/Condition.abstract.ts:30</a></li>
=======
									<li>Defined in <a href="https://github.com/nevermined-io/sdk-js/blob/e6aa843/src/keeper/contracts/conditions/Condition.abstract.ts#L30">src/keeper/contracts/conditions/Condition.abstract.ts:30</a></li>
>>>>>>> 321ebaf4
								</ul>
							</aside>
							<h4 class="tsd-parameters-title">Parameters</h4>
							<ul class="tsd-parameters">
								<li>
									<h5>contractName: <span class="tsd-signature-type">string</span></h5>
								</li>
							</ul>
							<h4 class="tsd-returns-title">Returns <a href="keeper_contracts_conditions_nfts_transfernftcondition.transfernftcondition.html" class="tsd-signature-type" data-tsd-kind="Class">TransferNFTCondition</a></h4>
						</li>
					</ul>
				</section>
			</section>
			<section class="tsd-panel-group tsd-member-group tsd-is-inherited">
				<h2>Properties</h2>
				<section class="tsd-panel tsd-member tsd-kind-property tsd-parent-kind-class tsd-is-inherited tsd-is-protected">
					<a name="contract" class="tsd-anchor"></a>
					<h3><span class="tsd-flag ts-flagProtected">Protected</span> contract</h3>
					<div class="tsd-signature tsd-kind-icon">contract<span class="tsd-signature-symbol">:</span> <span class="tsd-signature-type">Contract</span><span class="tsd-signature-symbol"> = null</span></div>
					<aside class="tsd-sources">
						<p>Inherited from <a href="keeper_contracts_conditions_condition_abstract.condition.html">Condition</a>.<a href="keeper_contracts_conditions_condition_abstract.condition.html#contract">contract</a></p>
						<ul>
<<<<<<< HEAD
							<li>Defined in <a href="https://github.com/nevermined-io/sdk-js/blob/7be618b/src/keeper/contracts/ContractBase.ts#L19">src/keeper/contracts/ContractBase.ts:19</a></li>
=======
							<li>Defined in <a href="https://github.com/nevermined-io/sdk-js/blob/e6aa843/src/keeper/contracts/ContractBase.ts#L19">src/keeper/contracts/ContractBase.ts:19</a></li>
>>>>>>> 321ebaf4
						</ul>
					</aside>
				</section>
				<section class="tsd-panel tsd-member tsd-kind-property tsd-parent-kind-class tsd-is-inherited">
					<a name="contractname" class="tsd-anchor"></a>
					<h3>contract<wbr>Name</h3>
					<div class="tsd-signature tsd-kind-icon">contract<wbr>Name<span class="tsd-signature-symbol">:</span> <span class="tsd-signature-type">string</span></div>
					<aside class="tsd-sources">
						<p>Inherited from <a href="keeper_contracts_conditions_condition_abstract.condition.html">Condition</a>.<a href="keeper_contracts_conditions_condition_abstract.condition.html#contractname">contractName</a></p>
						<ul>
<<<<<<< HEAD
							<li>Defined in <a href="https://github.com/nevermined-io/sdk-js/blob/7be618b/src/keeper/contracts/ContractBase.ts#L17">src/keeper/contracts/ContractBase.ts:17</a></li>
=======
							<li>Defined in <a href="https://github.com/nevermined-io/sdk-js/blob/e6aa843/src/keeper/contracts/ContractBase.ts#L17">src/keeper/contracts/ContractBase.ts:17</a></li>
>>>>>>> 321ebaf4
						</ul>
					</aside>
				</section>
				<section class="tsd-panel tsd-member tsd-kind-property tsd-parent-kind-class tsd-is-inherited tsd-is-protected tsd-is-static">
					<a name="instance" class="tsd-anchor"></a>
					<h3><span class="tsd-flag ts-flagStatic">Static</span> <span class="tsd-flag ts-flagProtected">Protected</span> instance</h3>
					<div class="tsd-signature tsd-kind-icon">instance<span class="tsd-signature-symbol">:</span> <span class="tsd-signature-type">any</span><span class="tsd-signature-symbol"> = null</span></div>
					<aside class="tsd-sources">
						<p>Inherited from <a href="keeper_contracts_conditions_condition_abstract.condition.html">Condition</a>.<a href="keeper_contracts_conditions_condition_abstract.condition.html#instance">instance</a></p>
						<ul>
<<<<<<< HEAD
							<li>Defined in <a href="https://github.com/nevermined-io/sdk-js/blob/7be618b/src/keeper/contracts/ContractBase.ts#L15">src/keeper/contracts/ContractBase.ts:15</a></li>
=======
							<li>Defined in <a href="https://github.com/nevermined-io/sdk-js/blob/e6aa843/src/keeper/contracts/ContractBase.ts#L15">src/keeper/contracts/ContractBase.ts:15</a></li>
>>>>>>> 321ebaf4
						</ul>
					</aside>
				</section>
			</section>
			<section class="tsd-panel-group tsd-member-group ">
				<h2>Accessors</h2>
				<section class="tsd-panel tsd-member tsd-kind-get-signature tsd-parent-kind-class tsd-is-inherited">
					<a name="address" class="tsd-anchor"></a>
					<h3>address</h3>
					<ul class="tsd-signatures tsd-kind-get-signature tsd-parent-kind-class tsd-is-inherited">
						<li class="tsd-signature tsd-kind-icon"><span class="tsd-signature-symbol">get</span> address<span class="tsd-signature-symbol">(</span><span class="tsd-signature-symbol">)</span><span class="tsd-signature-symbol">: </span><span class="tsd-signature-type">string</span></li>
					</ul>
					<ul class="tsd-descriptions">
						<li class="tsd-description">
							<aside class="tsd-sources">
								<ul>
<<<<<<< HEAD
									<li>Defined in <a href="https://github.com/nevermined-io/sdk-js/blob/7be618b/src/keeper/contracts/ContractBase.ts#L21">src/keeper/contracts/ContractBase.ts:21</a></li>
=======
									<li>Defined in <a href="https://github.com/nevermined-io/sdk-js/blob/e6aa843/src/keeper/contracts/ContractBase.ts#L21">src/keeper/contracts/ContractBase.ts:21</a></li>
>>>>>>> 321ebaf4
								</ul>
							</aside>
							<h4 class="tsd-returns-title">Returns <span class="tsd-signature-type">string</span></h4>
						</li>
					</ul>
				</section>
				<section class="tsd-panel tsd-member tsd-kind-get-signature tsd-parent-kind-class tsd-is-inherited tsd-is-protected">
					<a name="config" class="tsd-anchor"></a>
					<h3><span class="tsd-flag ts-flagProtected">Protected</span> config</h3>
					<ul class="tsd-signatures tsd-kind-get-signature tsd-parent-kind-class tsd-is-inherited tsd-is-protected">
						<li class="tsd-signature tsd-kind-icon"><span class="tsd-signature-symbol">get</span> config<span class="tsd-signature-symbol">(</span><span class="tsd-signature-symbol">)</span><span class="tsd-signature-symbol">: </span><a href="models_config.config.html" class="tsd-signature-type" data-tsd-kind="Class">Config</a></li>
					</ul>
					<ul class="tsd-descriptions">
						<li class="tsd-description">
							<aside class="tsd-sources">
								<ul>
<<<<<<< HEAD
									<li>Defined in <a href="https://github.com/nevermined-io/sdk-js/blob/7be618b/src/Instantiable.abstract.ts#L47">src/Instantiable.abstract.ts:47</a></li>
=======
									<li>Defined in <a href="https://github.com/nevermined-io/sdk-js/blob/e6aa843/src/Instantiable.abstract.ts#L47">src/Instantiable.abstract.ts:47</a></li>
>>>>>>> 321ebaf4
								</ul>
							</aside>
							<h4 class="tsd-returns-title">Returns <a href="models_config.config.html" class="tsd-signature-type" data-tsd-kind="Class">Config</a></h4>
						</li>
					</ul>
				</section>
				<section class="tsd-panel tsd-member tsd-kind-get-signature tsd-parent-kind-class tsd-is-inherited tsd-is-protected">
					<a name="instanceconfig" class="tsd-anchor"></a>
					<h3><span class="tsd-flag ts-flagProtected">Protected</span> instance<wbr>Config</h3>
					<ul class="tsd-signatures tsd-kind-get-signature tsd-parent-kind-class tsd-is-inherited tsd-is-protected">
						<li class="tsd-signature tsd-kind-icon"><span class="tsd-signature-symbol">get</span> instanceConfig<span class="tsd-signature-symbol">(</span><span class="tsd-signature-symbol">)</span><span class="tsd-signature-symbol">: </span><a href="../interfaces/instantiable_abstract.instantiableconfig.html" class="tsd-signature-type" data-tsd-kind="Interface">InstantiableConfig</a></li>
					</ul>
					<ul class="tsd-descriptions">
						<li class="tsd-description">
							<aside class="tsd-sources">
								<ul>
<<<<<<< HEAD
									<li>Defined in <a href="https://github.com/nevermined-io/sdk-js/blob/7be618b/src/Instantiable.abstract.ts#L63">src/Instantiable.abstract.ts:63</a></li>
=======
									<li>Defined in <a href="https://github.com/nevermined-io/sdk-js/blob/e6aa843/src/Instantiable.abstract.ts#L63">src/Instantiable.abstract.ts:63</a></li>
>>>>>>> 321ebaf4
								</ul>
							</aside>
							<h4 class="tsd-returns-title">Returns <a href="../interfaces/instantiable_abstract.instantiableconfig.html" class="tsd-signature-type" data-tsd-kind="Interface">InstantiableConfig</a></h4>
						</li>
					</ul>
				</section>
				<section class="tsd-panel tsd-member tsd-kind-get-signature tsd-parent-kind-class tsd-is-inherited tsd-is-protected">
					<a name="logger" class="tsd-anchor"></a>
					<h3><span class="tsd-flag ts-flagProtected">Protected</span> logger</h3>
					<ul class="tsd-signatures tsd-kind-get-signature tsd-parent-kind-class tsd-is-inherited tsd-is-protected">
						<li class="tsd-signature tsd-kind-icon"><span class="tsd-signature-symbol">get</span> logger<span class="tsd-signature-symbol">(</span><span class="tsd-signature-symbol">)</span><span class="tsd-signature-symbol">: </span><a href="utils_logger.logger.html" class="tsd-signature-type" data-tsd-kind="Class">Logger</a></li>
					</ul>
					<ul class="tsd-descriptions">
						<li class="tsd-description">
							<aside class="tsd-sources">
								<ul>
<<<<<<< HEAD
									<li>Defined in <a href="https://github.com/nevermined-io/sdk-js/blob/7be618b/src/Instantiable.abstract.ts#L54">src/Instantiable.abstract.ts:54</a></li>
=======
									<li>Defined in <a href="https://github.com/nevermined-io/sdk-js/blob/e6aa843/src/Instantiable.abstract.ts#L54">src/Instantiable.abstract.ts:54</a></li>
>>>>>>> 321ebaf4
								</ul>
							</aside>
							<h4 class="tsd-returns-title">Returns <a href="utils_logger.logger.html" class="tsd-signature-type" data-tsd-kind="Class">Logger</a></h4>
						</li>
					</ul>
				</section>
				<section class="tsd-panel tsd-member tsd-kind-get-signature tsd-parent-kind-class tsd-is-inherited tsd-is-protected">
					<a name="nevermined" class="tsd-anchor"></a>
					<h3><span class="tsd-flag ts-flagProtected">Protected</span> nevermined</h3>
					<ul class="tsd-signatures tsd-kind-get-signature tsd-parent-kind-class tsd-is-inherited tsd-is-protected">
						<li class="tsd-signature tsd-kind-icon"><span class="tsd-signature-symbol">get</span> nevermined<span class="tsd-signature-symbol">(</span><span class="tsd-signature-symbol">)</span><span class="tsd-signature-symbol">: </span><a href="nevermined_nevermined.nevermined.html" class="tsd-signature-type" data-tsd-kind="Class">Nevermined</a></li>
					</ul>
					<ul class="tsd-descriptions">
						<li class="tsd-description">
							<aside class="tsd-sources">
								<ul>
<<<<<<< HEAD
									<li>Defined in <a href="https://github.com/nevermined-io/sdk-js/blob/7be618b/src/Instantiable.abstract.ts#L31">src/Instantiable.abstract.ts:31</a></li>
=======
									<li>Defined in <a href="https://github.com/nevermined-io/sdk-js/blob/e6aa843/src/Instantiable.abstract.ts#L31">src/Instantiable.abstract.ts:31</a></li>
>>>>>>> 321ebaf4
								</ul>
							</aside>
							<h4 class="tsd-returns-title">Returns <a href="nevermined_nevermined.nevermined.html" class="tsd-signature-type" data-tsd-kind="Class">Nevermined</a></h4>
						</li>
					</ul>
				</section>
				<section class="tsd-panel tsd-member tsd-kind-get-signature tsd-parent-kind-class tsd-is-inherited tsd-is-protected">
					<a name="web3" class="tsd-anchor"></a>
					<h3><span class="tsd-flag ts-flagProtected">Protected</span> web3</h3>
					<ul class="tsd-signatures tsd-kind-get-signature tsd-parent-kind-class tsd-is-inherited tsd-is-protected">
						<li class="tsd-signature tsd-kind-icon"><span class="tsd-signature-symbol">get</span> web3<span class="tsd-signature-symbol">(</span><span class="tsd-signature-symbol">)</span><span class="tsd-signature-symbol">: </span><span class="tsd-signature-type">default</span></li>
					</ul>
					<ul class="tsd-descriptions">
						<li class="tsd-description">
							<aside class="tsd-sources">
								<ul>
<<<<<<< HEAD
									<li>Defined in <a href="https://github.com/nevermined-io/sdk-js/blob/7be618b/src/Instantiable.abstract.ts#L38">src/Instantiable.abstract.ts:38</a></li>
=======
									<li>Defined in <a href="https://github.com/nevermined-io/sdk-js/blob/e6aa843/src/Instantiable.abstract.ts#L38">src/Instantiable.abstract.ts:38</a></li>
>>>>>>> 321ebaf4
								</ul>
							</aside>
							<h4 class="tsd-returns-title">Returns <span class="tsd-signature-type">default</span></h4>
						</li>
					</ul>
				</section>
			</section>
			<section class="tsd-panel-group tsd-member-group ">
				<h2>Methods</h2>
				<section class="tsd-panel tsd-member tsd-kind-method tsd-parent-kind-class tsd-is-inherited">
					<a name="abortbytimeout" class="tsd-anchor"></a>
					<h3>abort<wbr>ByTime<wbr>Out</h3>
					<ul class="tsd-signatures tsd-kind-method tsd-parent-kind-class tsd-is-inherited">
						<li class="tsd-signature tsd-kind-icon">abort<wbr>ByTime<wbr>Out<span class="tsd-signature-symbol">(</span>agreementId<span class="tsd-signature-symbol">: </span><span class="tsd-signature-type">string</span>, from<span class="tsd-signature-symbol">?: </span><a href="nevermined_account.default.html" class="tsd-signature-type" data-tsd-kind="Class">default</a>, params<span class="tsd-signature-symbol">?: </span><a href="../interfaces/keeper_contracts_contractbase.txparameters.html" class="tsd-signature-type" data-tsd-kind="Interface">TxParameters</a><span class="tsd-signature-symbol">)</span><span class="tsd-signature-symbol">: </span><span class="tsd-signature-type">Promise</span><span class="tsd-signature-symbol">&lt;</span><span class="tsd-signature-type">TransactionReceipt</span><span class="tsd-signature-symbol">&gt;</span></li>
					</ul>
					<ul class="tsd-descriptions">
						<li class="tsd-description">
							<aside class="tsd-sources">
								<p>Inherited from <a href="keeper_contracts_conditions_condition_abstract.condition.html">Condition</a>.<a href="keeper_contracts_conditions_condition_abstract.condition.html#abortbytimeout">abortByTimeOut</a></p>
								<ul>
<<<<<<< HEAD
									<li>Defined in <a href="https://github.com/nevermined-io/sdk-js/blob/7be618b/src/keeper/contracts/conditions/Condition.abstract.ts#L59">src/keeper/contracts/conditions/Condition.abstract.ts:59</a></li>
=======
									<li>Defined in <a href="https://github.com/nevermined-io/sdk-js/blob/e6aa843/src/keeper/contracts/conditions/Condition.abstract.ts#L60">src/keeper/contracts/conditions/Condition.abstract.ts:60</a></li>
>>>>>>> 321ebaf4
								</ul>
							</aside>
							<h4 class="tsd-parameters-title">Parameters</h4>
							<ul class="tsd-parameters">
								<li>
									<h5>agreementId: <span class="tsd-signature-type">string</span></h5>
								</li>
								<li>
									<h5><span class="tsd-flag ts-flagOptional">Optional</span> from: <a href="nevermined_account.default.html" class="tsd-signature-type" data-tsd-kind="Class">default</a></h5>
								</li>
								<li>
									<h5><span class="tsd-flag ts-flagOptional">Optional</span> params: <a href="../interfaces/keeper_contracts_contractbase.txparameters.html" class="tsd-signature-type" data-tsd-kind="Interface">TxParameters</a></h5>
								</li>
							</ul>
							<h4 class="tsd-returns-title">Returns <span class="tsd-signature-type">Promise</span><span class="tsd-signature-symbol">&lt;</span><span class="tsd-signature-type">TransactionReceipt</span><span class="tsd-signature-symbol">&gt;</span></h4>
						</li>
					</ul>
				</section>
				<section class="tsd-panel tsd-member tsd-kind-method tsd-parent-kind-class tsd-has-type-parameter tsd-is-inherited tsd-is-protected">
					<a name="call" class="tsd-anchor"></a>
					<h3><span class="tsd-flag ts-flagProtected">Protected</span> call</h3>
					<ul class="tsd-signatures tsd-kind-method tsd-parent-kind-class tsd-has-type-parameter tsd-is-inherited tsd-is-protected">
						<li class="tsd-signature tsd-kind-icon">call&lt;T&gt;<span class="tsd-signature-symbol">(</span>name<span class="tsd-signature-symbol">: </span><span class="tsd-signature-type">string</span>, args<span class="tsd-signature-symbol">: </span><span class="tsd-signature-type">any</span><span class="tsd-signature-symbol">[]</span>, from<span class="tsd-signature-symbol">?: </span><span class="tsd-signature-type">string</span><span class="tsd-signature-symbol">)</span><span class="tsd-signature-symbol">: </span><span class="tsd-signature-type">Promise</span><span class="tsd-signature-symbol">&lt;</span><span class="tsd-signature-type">T</span><span class="tsd-signature-symbol">&gt;</span></li>
					</ul>
					<ul class="tsd-descriptions">
						<li class="tsd-description">
							<aside class="tsd-sources">
								<p>Inherited from <a href="keeper_contracts_conditions_condition_abstract.condition.html">Condition</a>.<a href="keeper_contracts_conditions_condition_abstract.condition.html#call">call</a></p>
								<ul>
<<<<<<< HEAD
									<li>Defined in <a href="https://github.com/nevermined-io/sdk-js/blob/7be618b/src/keeper/contracts/ContractBase.ts#L166">src/keeper/contracts/ContractBase.ts:166</a></li>
=======
									<li>Defined in <a href="https://github.com/nevermined-io/sdk-js/blob/e6aa843/src/keeper/contracts/ContractBase.ts#L167">src/keeper/contracts/ContractBase.ts:167</a></li>
>>>>>>> 321ebaf4
								</ul>
							</aside>
							<h4 class="tsd-type-parameters-title">Type parameters</h4>
							<ul class="tsd-type-parameters">
								<li>
									<h4>T<span class="tsd-signature-symbol">: </span><span class="tsd-signature-type">unknown</span></h4>
								</li>
							</ul>
							<h4 class="tsd-parameters-title">Parameters</h4>
							<ul class="tsd-parameters">
								<li>
									<h5>name: <span class="tsd-signature-type">string</span></h5>
								</li>
								<li>
									<h5>args: <span class="tsd-signature-type">any</span><span class="tsd-signature-symbol">[]</span></h5>
								</li>
								<li>
									<h5><span class="tsd-flag ts-flagOptional">Optional</span> from: <span class="tsd-signature-type">string</span></h5>
								</li>
							</ul>
							<h4 class="tsd-returns-title">Returns <span class="tsd-signature-type">Promise</span><span class="tsd-signature-symbol">&lt;</span><span class="tsd-signature-type">T</span><span class="tsd-signature-symbol">&gt;</span></h4>
						</li>
					</ul>
				</section>
				<section class="tsd-panel tsd-member tsd-kind-method tsd-parent-kind-class tsd-is-overwrite">
					<a name="fulfill" class="tsd-anchor"></a>
					<h3>fulfill</h3>
					<ul class="tsd-signatures tsd-kind-method tsd-parent-kind-class tsd-is-overwrite">
						<li class="tsd-signature tsd-kind-icon">fulfill<span class="tsd-signature-symbol">(</span>agreementId<span class="tsd-signature-symbol">: </span><span class="tsd-signature-type">string</span>, did<span class="tsd-signature-symbol">: </span><span class="tsd-signature-type">string</span>, nftReceiver<span class="tsd-signature-symbol">: </span><span class="tsd-signature-type">string</span>, nftAmount<span class="tsd-signature-symbol">: </span><span class="tsd-signature-type">number</span>, lockPaymentCondition<span class="tsd-signature-symbol">: </span><span class="tsd-signature-type">string</span>, from<span class="tsd-signature-symbol">?: </span><a href="nevermined_account.default.html" class="tsd-signature-type" data-tsd-kind="Class">default</a><span class="tsd-signature-symbol">)</span><span class="tsd-signature-symbol">: </span><span class="tsd-signature-type">any</span></li>
					</ul>
					<ul class="tsd-descriptions">
						<li class="tsd-description">
							<aside class="tsd-sources">
								<p>Overrides <a href="keeper_contracts_conditions_condition_abstract.condition.html">Condition</a>.<a href="keeper_contracts_conditions_condition_abstract.condition.html#fulfill">fulfill</a></p>
								<ul>
<<<<<<< HEAD
									<li>Defined in <a href="https://github.com/nevermined-io/sdk-js/blob/7be618b/src/keeper/contracts/conditions/NFTs/TransferNFTCondition.ts#L53">src/keeper/contracts/conditions/NFTs/TransferNFTCondition.ts:53</a></li>
=======
									<li>Defined in <a href="https://github.com/nevermined-io/sdk-js/blob/e6aa843/src/keeper/contracts/conditions/NFTs/TransferNFTCondition.ts#L53">src/keeper/contracts/conditions/NFTs/TransferNFTCondition.ts:53</a></li>
>>>>>>> 321ebaf4
								</ul>
							</aside>
							<div class="tsd-comment tsd-typography">
								<div class="lead">
									<p>Fulfill the transfer NFT condition.
									Only DID owner or DID provider can call this method.</p>
								</div>
							</div>
							<h4 class="tsd-parameters-title">Parameters</h4>
							<ul class="tsd-parameters">
								<li>
									<h5>agreementId: <span class="tsd-signature-type">string</span></h5>
									<div class="tsd-comment tsd-typography">
										<p>The agreement identifier.</p>
									</div>
								</li>
								<li>
									<h5>did: <span class="tsd-signature-type">string</span></h5>
									<div class="tsd-comment tsd-typography">
										<p>The DID of the asset with NFTs.</p>
									</div>
								</li>
								<li>
									<h5>nftReceiver: <span class="tsd-signature-type">string</span></h5>
									<div class="tsd-comment tsd-typography">
										<p>The address of the account to receive the NFT.</p>
									</div>
								</li>
								<li>
									<h5>nftAmount: <span class="tsd-signature-type">number</span></h5>
									<div class="tsd-comment tsd-typography">
										<p>amount of NFTs to transfer.</p>
									</div>
								</li>
								<li>
									<h5>lockPaymentCondition: <span class="tsd-signature-type">string</span></h5>
									<div class="tsd-comment tsd-typography">
										<p>lock payment condition identifier.</p>
									</div>
								</li>
								<li>
									<h5><span class="tsd-flag ts-flagOptional">Optional</span> from: <a href="nevermined_account.default.html" class="tsd-signature-type" data-tsd-kind="Class">default</a></h5>
								</li>
							</ul>
							<h4 class="tsd-returns-title">Returns <span class="tsd-signature-type">any</span></h4>
							<p>Condition state.</p>
						</li>
					</ul>
				</section>
				<section class="tsd-panel tsd-member tsd-kind-method tsd-parent-kind-class">
					<a name="fulfillfordelegate" class="tsd-anchor"></a>
					<h3>fulfill<wbr>For<wbr>Delegate</h3>
					<ul class="tsd-signatures tsd-kind-method tsd-parent-kind-class">
						<li class="tsd-signature tsd-kind-icon">fulfill<wbr>For<wbr>Delegate<span class="tsd-signature-symbol">(</span>agreementId<span class="tsd-signature-symbol">: </span><span class="tsd-signature-type">string</span>, did<span class="tsd-signature-symbol">: </span><span class="tsd-signature-type">string</span>, nftHolder<span class="tsd-signature-symbol">: </span><span class="tsd-signature-type">string</span>, nftReceiver<span class="tsd-signature-symbol">: </span><span class="tsd-signature-type">string</span>, nftAmount<span class="tsd-signature-symbol">: </span><span class="tsd-signature-type">number</span>, lockPaymentCondition<span class="tsd-signature-symbol">: </span><span class="tsd-signature-type">string</span>, from<span class="tsd-signature-symbol">?: </span><a href="nevermined_account.default.html" class="tsd-signature-type" data-tsd-kind="Class">default</a><span class="tsd-signature-symbol">)</span><span class="tsd-signature-symbol">: </span><span class="tsd-signature-type">any</span></li>
					</ul>
					<ul class="tsd-descriptions">
						<li class="tsd-description">
							<aside class="tsd-sources">
								<ul>
									<li>Defined in <a href="https://github.com/nevermined-io/sdk-js/blob/e6aa843/src/keeper/contracts/conditions/NFTs/TransferNFTCondition.ts#L81">src/keeper/contracts/conditions/NFTs/TransferNFTCondition.ts:81</a></li>
								</ul>
							</aside>
							<div class="tsd-comment tsd-typography">
								<div class="lead">
									<p>Fulfill the transfer NFT condition.
									Only DID owner or DID provider can call this method.</p>
								</div>
							</div>
							<h4 class="tsd-parameters-title">Parameters</h4>
							<ul class="tsd-parameters">
								<li>
									<h5>agreementId: <span class="tsd-signature-type">string</span></h5>
									<div class="tsd-comment tsd-typography">
										<p>The agreement identifier.</p>
									</div>
								</li>
								<li>
									<h5>did: <span class="tsd-signature-type">string</span></h5>
									<div class="tsd-comment tsd-typography">
										<p>The DID of the asset with NFTs.</p>
									</div>
								</li>
								<li>
									<h5>nftHolder: <span class="tsd-signature-type">string</span></h5>
									<div class="tsd-comment tsd-typography">
										<p>The address of the account currently holding the NFT.</p>
									</div>
								</li>
								<li>
									<h5>nftReceiver: <span class="tsd-signature-type">string</span></h5>
									<div class="tsd-comment tsd-typography">
										<p>The address of the account to receive the NFT.</p>
									</div>
								</li>
								<li>
									<h5>nftAmount: <span class="tsd-signature-type">number</span></h5>
									<div class="tsd-comment tsd-typography">
										<p>amount of NFTs to transfer.</p>
									</div>
								</li>
								<li>
									<h5>lockPaymentCondition: <span class="tsd-signature-type">string</span></h5>
									<div class="tsd-comment tsd-typography">
										<p>lock payment condition identifier.</p>
									</div>
								</li>
								<li>
									<h5><span class="tsd-flag ts-flagOptional">Optional</span> from: <a href="nevermined_account.default.html" class="tsd-signature-type" data-tsd-kind="Class">default</a></h5>
								</li>
							</ul>
							<h4 class="tsd-returns-title">Returns <span class="tsd-signature-type">any</span></h4>
							<p>Condition state.</p>
						</li>
					</ul>
				</section>
				<section class="tsd-panel tsd-member tsd-kind-method tsd-parent-kind-class tsd-is-inherited">
					<a name="generateid" class="tsd-anchor"></a>
					<h3>generate<wbr>Id</h3>
					<ul class="tsd-signatures tsd-kind-method tsd-parent-kind-class tsd-is-inherited">
						<li class="tsd-signature tsd-kind-icon">generate<wbr>Id<span class="tsd-signature-symbol">(</span>agreementId<span class="tsd-signature-symbol">: </span><span class="tsd-signature-type">string</span>, valueHash<span class="tsd-signature-symbol">: </span><span class="tsd-signature-type">string</span><span class="tsd-signature-symbol">)</span><span class="tsd-signature-symbol">: </span><span class="tsd-signature-type">Promise</span><span class="tsd-signature-symbol">&lt;</span><span class="tsd-signature-type">string</span><span class="tsd-signature-symbol">&gt;</span></li>
					</ul>
					<ul class="tsd-descriptions">
						<li class="tsd-description">
							<aside class="tsd-sources">
								<p>Inherited from <a href="keeper_contracts_conditions_condition_abstract.condition.html">Condition</a>.<a href="keeper_contracts_conditions_condition_abstract.condition.html#generateid">generateId</a></p>
								<ul>
<<<<<<< HEAD
									<li>Defined in <a href="https://github.com/nevermined-io/sdk-js/blob/7be618b/src/keeper/contracts/conditions/Condition.abstract.ts#L55">src/keeper/contracts/conditions/Condition.abstract.ts:55</a></li>
=======
									<li>Defined in <a href="https://github.com/nevermined-io/sdk-js/blob/e6aa843/src/keeper/contracts/conditions/Condition.abstract.ts#L56">src/keeper/contracts/conditions/Condition.abstract.ts:56</a></li>
>>>>>>> 321ebaf4
								</ul>
							</aside>
							<h4 class="tsd-parameters-title">Parameters</h4>
							<ul class="tsd-parameters">
								<li>
									<h5>agreementId: <span class="tsd-signature-type">string</span></h5>
								</li>
								<li>
									<h5>valueHash: <span class="tsd-signature-type">string</span></h5>
								</li>
							</ul>
							<h4 class="tsd-returns-title">Returns <span class="tsd-signature-type">Promise</span><span class="tsd-signature-symbol">&lt;</span><span class="tsd-signature-type">string</span><span class="tsd-signature-symbol">&gt;</span></h4>
						</li>
					</ul>
				</section>
				<section class="tsd-panel tsd-member tsd-kind-method tsd-parent-kind-class tsd-is-inherited">
					<a name="generateidhash" class="tsd-anchor"></a>
					<h3>generate<wbr>IdHash</h3>
					<ul class="tsd-signatures tsd-kind-method tsd-parent-kind-class tsd-is-inherited">
						<li class="tsd-signature tsd-kind-icon">generate<wbr>IdHash<span class="tsd-signature-symbol">(</span>agreementId<span class="tsd-signature-symbol">: </span><span class="tsd-signature-type">string</span>, <span class="tsd-signature-symbol">...</span>values<span class="tsd-signature-symbol">: </span><span class="tsd-signature-type">any</span><span class="tsd-signature-symbol">[]</span><span class="tsd-signature-symbol">)</span><span class="tsd-signature-symbol">: </span><span class="tsd-signature-type">Promise</span><span class="tsd-signature-symbol">&lt;</span><span class="tsd-signature-type">string</span><span class="tsd-signature-symbol">&gt;</span></li>
					</ul>
					<ul class="tsd-descriptions">
						<li class="tsd-description">
							<aside class="tsd-sources">
								<p>Inherited from <a href="keeper_contracts_conditions_condition_abstract.condition.html">Condition</a>.<a href="keeper_contracts_conditions_condition_abstract.condition.html#generateidhash">generateIdHash</a></p>
								<ul>
<<<<<<< HEAD
									<li>Defined in <a href="https://github.com/nevermined-io/sdk-js/blob/7be618b/src/keeper/contracts/conditions/Condition.abstract.ts#L51">src/keeper/contracts/conditions/Condition.abstract.ts:51</a></li>
=======
									<li>Defined in <a href="https://github.com/nevermined-io/sdk-js/blob/e6aa843/src/keeper/contracts/conditions/Condition.abstract.ts#L52">src/keeper/contracts/conditions/Condition.abstract.ts:52</a></li>
>>>>>>> 321ebaf4
								</ul>
							</aside>
							<h4 class="tsd-parameters-title">Parameters</h4>
							<ul class="tsd-parameters">
								<li>
									<h5>agreementId: <span class="tsd-signature-type">string</span></h5>
								</li>
								<li>
									<h5><span class="tsd-flag ts-flagRest">Rest</span> <span class="tsd-signature-symbol">...</span>values: <span class="tsd-signature-type">any</span><span class="tsd-signature-symbol">[]</span></h5>
								</li>
							</ul>
							<h4 class="tsd-returns-title">Returns <span class="tsd-signature-type">Promise</span><span class="tsd-signature-symbol">&lt;</span><span class="tsd-signature-type">string</span><span class="tsd-signature-symbol">&gt;</span></h4>
						</li>
					</ul>
				</section>
				<section class="tsd-panel tsd-member tsd-kind-method tsd-parent-kind-class tsd-is-inherited">
					<a name="getaddress" class="tsd-anchor"></a>
					<h3>get<wbr>Address</h3>
					<ul class="tsd-signatures tsd-kind-method tsd-parent-kind-class tsd-is-inherited">
						<li class="tsd-signature tsd-kind-icon">get<wbr>Address<span class="tsd-signature-symbol">(</span><span class="tsd-signature-symbol">)</span><span class="tsd-signature-symbol">: </span><span class="tsd-signature-type">string</span></li>
					</ul>
					<ul class="tsd-descriptions">
						<li class="tsd-description">
							<aside class="tsd-sources">
								<p>Inherited from <a href="keeper_contracts_conditions_condition_abstract.condition.html">Condition</a>.<a href="keeper_contracts_conditions_condition_abstract.condition.html#getaddress">getAddress</a></p>
								<ul>
<<<<<<< HEAD
									<li>Defined in <a href="https://github.com/nevermined-io/sdk-js/blob/7be618b/src/keeper/contracts/ContractBase.ts#L59">src/keeper/contracts/ContractBase.ts:59</a></li>
=======
									<li>Defined in <a href="https://github.com/nevermined-io/sdk-js/blob/e6aa843/src/keeper/contracts/ContractBase.ts#L59">src/keeper/contracts/ContractBase.ts:59</a></li>
>>>>>>> 321ebaf4
								</ul>
							</aside>
							<h4 class="tsd-returns-title">Returns <span class="tsd-signature-type">string</span></h4>
						</li>
					</ul>
				</section>
				<section class="tsd-panel tsd-member tsd-kind-method tsd-parent-kind-class tsd-is-inherited">
					<a name="getconditionfulfilledevent" class="tsd-anchor"></a>
					<h3>get<wbr>Condition<wbr>Fulfilled<wbr>Event</h3>
					<ul class="tsd-signatures tsd-kind-method tsd-parent-kind-class tsd-is-inherited">
						<li class="tsd-signature tsd-kind-icon">get<wbr>Condition<wbr>Fulfilled<wbr>Event<span class="tsd-signature-symbol">(</span>agreementId<span class="tsd-signature-symbol">: </span><span class="tsd-signature-type">string</span><span class="tsd-signature-symbol">)</span><span class="tsd-signature-symbol">: </span><a href="keeper_contractevent.contractevent.html" class="tsd-signature-type" data-tsd-kind="Class">ContractEvent</a></li>
					</ul>
					<ul class="tsd-descriptions">
						<li class="tsd-description">
							<aside class="tsd-sources">
								<p>Inherited from <a href="keeper_contracts_conditions_condition_abstract.condition.html">Condition</a>.<a href="keeper_contracts_conditions_condition_abstract.condition.html#getconditionfulfilledevent">getConditionFulfilledEvent</a></p>
								<ul>
<<<<<<< HEAD
									<li>Defined in <a href="https://github.com/nevermined-io/sdk-js/blob/7be618b/src/keeper/contracts/conditions/Condition.abstract.ts#L63">src/keeper/contracts/conditions/Condition.abstract.ts:63</a></li>
=======
									<li>Defined in <a href="https://github.com/nevermined-io/sdk-js/blob/e6aa843/src/keeper/contracts/conditions/Condition.abstract.ts#L64">src/keeper/contracts/conditions/Condition.abstract.ts:64</a></li>
>>>>>>> 321ebaf4
								</ul>
							</aside>
							<h4 class="tsd-parameters-title">Parameters</h4>
							<ul class="tsd-parameters">
								<li>
									<h5>agreementId: <span class="tsd-signature-type">string</span></h5>
								</li>
							</ul>
							<h4 class="tsd-returns-title">Returns <a href="keeper_contractevent.contractevent.html" class="tsd-signature-type" data-tsd-kind="Class">ContractEvent</a></h4>
						</li>
					</ul>
				</section>
				<section class="tsd-panel tsd-member tsd-kind-method tsd-parent-kind-class tsd-is-inherited tsd-is-protected">
					<a name="getevent" class="tsd-anchor"></a>
					<h3><span class="tsd-flag ts-flagProtected">Protected</span> get<wbr>Event</h3>
					<ul class="tsd-signatures tsd-kind-method tsd-parent-kind-class tsd-is-inherited tsd-is-protected">
						<li class="tsd-signature tsd-kind-icon">get<wbr>Event<span class="tsd-signature-symbol">(</span>eventName<span class="tsd-signature-symbol">: </span><span class="tsd-signature-type">string</span>, filter<span class="tsd-signature-symbol">: </span><span class="tsd-signature-symbol">{}</span><span class="tsd-signature-symbol">)</span><span class="tsd-signature-symbol">: </span><a href="keeper_contractevent.contractevent.html" class="tsd-signature-type" data-tsd-kind="Class">ContractEvent</a></li>
					</ul>
					<ul class="tsd-descriptions">
						<li class="tsd-description">
							<aside class="tsd-sources">
								<p>Inherited from <a href="keeper_contracts_conditions_condition_abstract.condition.html">Condition</a>.<a href="keeper_contracts_conditions_condition_abstract.condition.html#getevent">getEvent</a></p>
								<ul>
<<<<<<< HEAD
									<li>Defined in <a href="https://github.com/nevermined-io/sdk-js/blob/7be618b/src/keeper/contracts/ContractBase.ts#L187">src/keeper/contracts/ContractBase.ts:187</a></li>
=======
									<li>Defined in <a href="https://github.com/nevermined-io/sdk-js/blob/e6aa843/src/keeper/contracts/ContractBase.ts#L188">src/keeper/contracts/ContractBase.ts:188</a></li>
>>>>>>> 321ebaf4
								</ul>
							</aside>
							<h4 class="tsd-parameters-title">Parameters</h4>
							<ul class="tsd-parameters">
								<li>
									<h5>eventName: <span class="tsd-signature-type">string</span></h5>
								</li>
								<li>
									<h5>filter: <span class="tsd-signature-symbol">{}</span></h5>
									<ul class="tsd-parameters">
										<li class="tsd-parameter-index-signature">
											<h5><span class="tsd-signature-symbol">[</span>key: <span class="tsd-signature-type">string</span><span class="tsd-signature-symbol">]: </span><span class="tsd-signature-type">any</span></h5>
										</li>
									</ul>
								</li>
							</ul>
							<h4 class="tsd-returns-title">Returns <a href="keeper_contractevent.contractevent.html" class="tsd-signature-type" data-tsd-kind="Class">ContractEvent</a></h4>
						</li>
					</ul>
				</section>
				<section class="tsd-panel tsd-member tsd-kind-method tsd-parent-kind-class tsd-is-inherited">
					<a name="geteventdata" class="tsd-anchor"></a>
					<h3>get<wbr>Event<wbr>Data</h3>
					<ul class="tsd-signatures tsd-kind-method tsd-parent-kind-class tsd-is-inherited">
						<li class="tsd-signature tsd-kind-icon">get<wbr>Event<wbr>Data<span class="tsd-signature-symbol">(</span>eventName<span class="tsd-signature-symbol">: </span><span class="tsd-signature-type">string</span>, options<span class="tsd-signature-symbol">: </span><span class="tsd-signature-type">any</span><span class="tsd-signature-symbol">)</span><span class="tsd-signature-symbol">: </span><span class="tsd-signature-type">Promise</span><span class="tsd-signature-symbol">&lt;</span><span class="tsd-signature-type">EventData</span><span class="tsd-signature-symbol">[]</span><span class="tsd-signature-symbol">&gt;</span></li>
					</ul>
					<ul class="tsd-descriptions">
						<li class="tsd-description">
							<aside class="tsd-sources">
								<p>Inherited from <a href="keeper_contracts_conditions_condition_abstract.condition.html">Condition</a>.<a href="keeper_contracts_conditions_condition_abstract.condition.html#geteventdata">getEventData</a></p>
								<ul>
<<<<<<< HEAD
									<li>Defined in <a href="https://github.com/nevermined-io/sdk-js/blob/7be618b/src/keeper/contracts/ContractBase.ts#L30">src/keeper/contracts/ContractBase.ts:30</a></li>
=======
									<li>Defined in <a href="https://github.com/nevermined-io/sdk-js/blob/e6aa843/src/keeper/contracts/ContractBase.ts#L30">src/keeper/contracts/ContractBase.ts:30</a></li>
>>>>>>> 321ebaf4
								</ul>
							</aside>
							<h4 class="tsd-parameters-title">Parameters</h4>
							<ul class="tsd-parameters">
								<li>
									<h5>eventName: <span class="tsd-signature-type">string</span></h5>
								</li>
								<li>
									<h5>options: <span class="tsd-signature-type">any</span></h5>
								</li>
							</ul>
							<h4 class="tsd-returns-title">Returns <span class="tsd-signature-type">Promise</span><span class="tsd-signature-symbol">&lt;</span><span class="tsd-signature-type">EventData</span><span class="tsd-signature-symbol">[]</span><span class="tsd-signature-symbol">&gt;</span></h4>
						</li>
					</ul>
				</section>
				<section class="tsd-panel tsd-member tsd-kind-method tsd-parent-kind-class tsd-is-inherited tsd-is-protected">
					<a name="getfromaddress" class="tsd-anchor"></a>
					<h3><span class="tsd-flag ts-flagProtected">Protected</span> get<wbr>From<wbr>Address</h3>
					<ul class="tsd-signatures tsd-kind-method tsd-parent-kind-class tsd-is-inherited tsd-is-protected">
						<li class="tsd-signature tsd-kind-icon">get<wbr>From<wbr>Address<span class="tsd-signature-symbol">(</span>from<span class="tsd-signature-symbol">?: </span><span class="tsd-signature-type">string</span><span class="tsd-signature-symbol">)</span><span class="tsd-signature-symbol">: </span><span class="tsd-signature-type">Promise</span><span class="tsd-signature-symbol">&lt;</span><span class="tsd-signature-type">string</span><span class="tsd-signature-symbol">&gt;</span></li>
					</ul>
					<ul class="tsd-descriptions">
						<li class="tsd-description">
							<aside class="tsd-sources">
								<p>Inherited from <a href="keeper_contracts_conditions_condition_abstract.condition.html">Condition</a>.<a href="keeper_contracts_conditions_condition_abstract.condition.html#getfromaddress">getFromAddress</a></p>
								<ul>
<<<<<<< HEAD
									<li>Defined in <a href="https://github.com/nevermined-io/sdk-js/blob/7be618b/src/keeper/contracts/ContractBase.ts#L79">src/keeper/contracts/ContractBase.ts:79</a></li>
=======
									<li>Defined in <a href="https://github.com/nevermined-io/sdk-js/blob/e6aa843/src/keeper/contracts/ContractBase.ts#L79">src/keeper/contracts/ContractBase.ts:79</a></li>
>>>>>>> 321ebaf4
								</ul>
							</aside>
							<h4 class="tsd-parameters-title">Parameters</h4>
							<ul class="tsd-parameters">
								<li>
									<h5><span class="tsd-flag ts-flagOptional">Optional</span> from: <span class="tsd-signature-type">string</span></h5>
								</li>
							</ul>
							<h4 class="tsd-returns-title">Returns <span class="tsd-signature-type">Promise</span><span class="tsd-signature-symbol">&lt;</span><span class="tsd-signature-type">string</span><span class="tsd-signature-symbol">&gt;</span></h4>
						</li>
					</ul>
				</section>
				<section class="tsd-panel tsd-member tsd-kind-method tsd-parent-kind-class tsd-is-inherited">
					<a name="getinputsofmethod" class="tsd-anchor"></a>
					<h3>get<wbr>Inputs<wbr>OfMethod</h3>
					<ul class="tsd-signatures tsd-kind-method tsd-parent-kind-class tsd-is-inherited">
						<li class="tsd-signature tsd-kind-icon">get<wbr>Inputs<wbr>OfMethod<span class="tsd-signature-symbol">(</span>methodName<span class="tsd-signature-symbol">: </span><span class="tsd-signature-type">string</span><span class="tsd-signature-symbol">)</span><span class="tsd-signature-symbol">: </span><span class="tsd-signature-type">any</span><span class="tsd-signature-symbol">[]</span></li>
					</ul>
					<ul class="tsd-descriptions">
						<li class="tsd-description">
							<aside class="tsd-sources">
								<p>Inherited from <a href="keeper_contracts_conditions_condition_abstract.condition.html">Condition</a>.<a href="keeper_contracts_conditions_condition_abstract.condition.html#getinputsofmethod">getInputsOfMethod</a></p>
								<ul>
<<<<<<< HEAD
									<li>Defined in <a href="https://github.com/nevermined-io/sdk-js/blob/7be618b/src/keeper/contracts/ContractBase.ts#L68">src/keeper/contracts/ContractBase.ts:68</a></li>
=======
									<li>Defined in <a href="https://github.com/nevermined-io/sdk-js/blob/e6aa843/src/keeper/contracts/ContractBase.ts#L68">src/keeper/contracts/ContractBase.ts:68</a></li>
>>>>>>> 321ebaf4
								</ul>
							</aside>
							<h4 class="tsd-parameters-title">Parameters</h4>
							<ul class="tsd-parameters">
								<li>
									<h5>methodName: <span class="tsd-signature-type">string</span></h5>
								</li>
							</ul>
							<h4 class="tsd-returns-title">Returns <span class="tsd-signature-type">any</span><span class="tsd-signature-symbol">[]</span></h4>
						</li>
					</ul>
				</section>
				<section class="tsd-panel tsd-member tsd-kind-method tsd-parent-kind-class tsd-is-inherited">
					<a name="getpastevents" class="tsd-anchor"></a>
					<h3>get<wbr>Past<wbr>Events</h3>
					<ul class="tsd-signatures tsd-kind-method tsd-parent-kind-class tsd-is-inherited">
						<li class="tsd-signature tsd-kind-icon">get<wbr>Past<wbr>Events<span class="tsd-signature-symbol">(</span>eventName<span class="tsd-signature-symbol">: </span><span class="tsd-signature-type">string</span>, filter<span class="tsd-signature-symbol">: </span><span class="tsd-signature-symbol">{}</span><span class="tsd-signature-symbol">)</span><span class="tsd-signature-symbol">: </span><span class="tsd-signature-type">Promise</span><span class="tsd-signature-symbol">&lt;</span><span class="tsd-signature-type">EventData</span><span class="tsd-signature-symbol">[]</span><span class="tsd-signature-symbol">&gt;</span></li>
					</ul>
					<ul class="tsd-descriptions">
						<li class="tsd-description">
							<aside class="tsd-sources">
								<p>Inherited from <a href="keeper_contracts_conditions_condition_abstract.condition.html">Condition</a>.<a href="keeper_contracts_conditions_condition_abstract.condition.html#getpastevents">getPastEvents</a></p>
								<ul>
<<<<<<< HEAD
									<li>Defined in <a href="https://github.com/nevermined-io/sdk-js/blob/7be618b/src/keeper/contracts/ContractBase.ts#L39">src/keeper/contracts/ContractBase.ts:39</a></li>
=======
									<li>Defined in <a href="https://github.com/nevermined-io/sdk-js/blob/e6aa843/src/keeper/contracts/ContractBase.ts#L39">src/keeper/contracts/ContractBase.ts:39</a></li>
>>>>>>> 321ebaf4
								</ul>
							</aside>
							<h4 class="tsd-parameters-title">Parameters</h4>
							<ul class="tsd-parameters">
								<li>
									<h5>eventName: <span class="tsd-signature-type">string</span></h5>
								</li>
								<li>
									<h5>filter: <span class="tsd-signature-symbol">{}</span></h5>
									<ul class="tsd-parameters">
										<li class="tsd-parameter-index-signature">
											<h5><span class="tsd-signature-symbol">[</span>key: <span class="tsd-signature-type">string</span><span class="tsd-signature-symbol">]: </span><span class="tsd-signature-type">any</span></h5>
										</li>
									</ul>
								</li>
							</ul>
							<h4 class="tsd-returns-title">Returns <span class="tsd-signature-type">Promise</span><span class="tsd-signature-symbol">&lt;</span><span class="tsd-signature-type">EventData</span><span class="tsd-signature-symbol">[]</span><span class="tsd-signature-symbol">&gt;</span></h4>
						</li>
					</ul>
				</section>
				<section class="tsd-panel tsd-member tsd-kind-method tsd-parent-kind-class tsd-is-inherited">
					<a name="getsignatureofmethod" class="tsd-anchor"></a>
					<h3>get<wbr>Signature<wbr>OfMethod</h3>
					<ul class="tsd-signatures tsd-kind-method tsd-parent-kind-class tsd-is-inherited">
						<li class="tsd-signature tsd-kind-icon">get<wbr>Signature<wbr>OfMethod<span class="tsd-signature-symbol">(</span>methodName<span class="tsd-signature-symbol">: </span><span class="tsd-signature-type">string</span><span class="tsd-signature-symbol">)</span><span class="tsd-signature-symbol">: </span><span class="tsd-signature-type">string</span></li>
					</ul>
					<ul class="tsd-descriptions">
						<li class="tsd-description">
							<aside class="tsd-sources">
								<p>Inherited from <a href="keeper_contracts_conditions_condition_abstract.condition.html">Condition</a>.<a href="keeper_contracts_conditions_condition_abstract.condition.html#getsignatureofmethod">getSignatureOfMethod</a></p>
								<ul>
<<<<<<< HEAD
									<li>Defined in <a href="https://github.com/nevermined-io/sdk-js/blob/7be618b/src/keeper/contracts/ContractBase.ts#L63">src/keeper/contracts/ContractBase.ts:63</a></li>
=======
									<li>Defined in <a href="https://github.com/nevermined-io/sdk-js/blob/e6aa843/src/keeper/contracts/ContractBase.ts#L63">src/keeper/contracts/ContractBase.ts:63</a></li>
>>>>>>> 321ebaf4
								</ul>
							</aside>
							<h4 class="tsd-parameters-title">Parameters</h4>
							<ul class="tsd-parameters">
								<li>
									<h5>methodName: <span class="tsd-signature-type">string</span></h5>
								</li>
							</ul>
							<h4 class="tsd-returns-title">Returns <span class="tsd-signature-type">string</span></h4>
						</li>
					</ul>
				</section>
				<section class="tsd-panel tsd-member tsd-kind-method tsd-parent-kind-class tsd-is-overwrite">
					<a name="hashvalues" class="tsd-anchor"></a>
					<h3>hash<wbr>Values</h3>
					<ul class="tsd-signatures tsd-kind-method tsd-parent-kind-class tsd-is-overwrite">
						<li class="tsd-signature tsd-kind-icon">hash<wbr>Values<span class="tsd-signature-symbol">(</span>did<span class="tsd-signature-symbol">: </span><span class="tsd-signature-type">string</span>, nftHolder<span class="tsd-signature-symbol">: </span><span class="tsd-signature-type">string</span>, nftReceiver<span class="tsd-signature-symbol">: </span><span class="tsd-signature-type">string</span>, nftAmount<span class="tsd-signature-symbol">: </span><span class="tsd-signature-type">number</span>, lockCondition<span class="tsd-signature-symbol">: </span><span class="tsd-signature-type">string</span><span class="tsd-signature-symbol">)</span><span class="tsd-signature-symbol">: </span><span class="tsd-signature-type">Promise</span><span class="tsd-signature-symbol">&lt;</span><span class="tsd-signature-type">string</span><span class="tsd-signature-symbol">&gt;</span></li>
					</ul>
					<ul class="tsd-descriptions">
						<li class="tsd-description">
							<aside class="tsd-sources">
								<p>Overrides <a href="keeper_contracts_conditions_condition_abstract.condition.html">Condition</a>.<a href="keeper_contracts_conditions_condition_abstract.condition.html#hashvalues">hashValues</a></p>
								<ul>
<<<<<<< HEAD
									<li>Defined in <a href="https://github.com/nevermined-io/sdk-js/blob/7be618b/src/keeper/contracts/conditions/NFTs/TransferNFTCondition.ts#L25">src/keeper/contracts/conditions/NFTs/TransferNFTCondition.ts:25</a></li>
=======
									<li>Defined in <a href="https://github.com/nevermined-io/sdk-js/blob/e6aa843/src/keeper/contracts/conditions/NFTs/TransferNFTCondition.ts#L25">src/keeper/contracts/conditions/NFTs/TransferNFTCondition.ts:25</a></li>
>>>>>>> 321ebaf4
								</ul>
							</aside>
							<div class="tsd-comment tsd-typography">
								<div class="lead">
									<p>Generates the ash of condition inputs.</p>
								</div>
							</div>
							<h4 class="tsd-parameters-title">Parameters</h4>
							<ul class="tsd-parameters">
								<li>
									<h5>did: <span class="tsd-signature-type">string</span></h5>
									<div class="tsd-comment tsd-typography">
										<p>The DID of the asset with NFTs.</p>
									</div>
								</li>
								<li>
									<h5>nftHolder: <span class="tsd-signature-type">string</span></h5>
									<div class="tsd-comment tsd-typography">
										<p>The address of the holder of the NFT.</p>
									</div>
								</li>
								<li>
									<h5>nftReceiver: <span class="tsd-signature-type">string</span></h5>
									<div class="tsd-comment tsd-typography">
										<p>The address of the granted user or the DID provider.</p>
									</div>
								</li>
								<li>
									<h5>nftAmount: <span class="tsd-signature-type">number</span></h5>
									<div class="tsd-comment tsd-typography">
										<p>Amount of NFTs to transfer.</p>
									</div>
								</li>
								<li>
									<h5>lockCondition: <span class="tsd-signature-type">string</span></h5>
									<div class="tsd-comment tsd-typography">
										<p>Lock condition identifier.</p>
									</div>
								</li>
							</ul>
							<h4 class="tsd-returns-title">Returns <span class="tsd-signature-type">Promise</span><span class="tsd-signature-symbol">&lt;</span><span class="tsd-signature-type">string</span><span class="tsd-signature-symbol">&gt;</span></h4>
							<p>Hash of all the values</p>
						</li>
					</ul>
				</section>
				<section class="tsd-panel tsd-member tsd-kind-method tsd-parent-kind-class tsd-is-inherited tsd-is-protected">
					<a name="init" class="tsd-anchor"></a>
					<h3><span class="tsd-flag ts-flagProtected">Protected</span> init</h3>
					<ul class="tsd-signatures tsd-kind-method tsd-parent-kind-class tsd-is-inherited tsd-is-protected">
						<li class="tsd-signature tsd-kind-icon">init<span class="tsd-signature-symbol">(</span>config<span class="tsd-signature-symbol">: </span><a href="../interfaces/instantiable_abstract.instantiableconfig.html" class="tsd-signature-type" data-tsd-kind="Interface">InstantiableConfig</a>, optional<span class="tsd-signature-symbol">?: </span><span class="tsd-signature-type">boolean</span><span class="tsd-signature-symbol">)</span><span class="tsd-signature-symbol">: </span><span class="tsd-signature-type">Promise</span><span class="tsd-signature-symbol">&lt;</span><span class="tsd-signature-type">void</span><span class="tsd-signature-symbol">&gt;</span></li>
					</ul>
					<ul class="tsd-descriptions">
						<li class="tsd-description">
							<aside class="tsd-sources">
								<p>Inherited from <a href="keeper_contracts_conditions_condition_abstract.condition.html">Condition</a>.<a href="keeper_contracts_conditions_condition_abstract.condition.html#init">init</a></p>
								<ul>
<<<<<<< HEAD
									<li>Defined in <a href="https://github.com/nevermined-io/sdk-js/blob/7be618b/src/keeper/contracts/ContractBase.ts#L73">src/keeper/contracts/ContractBase.ts:73</a></li>
=======
									<li>Defined in <a href="https://github.com/nevermined-io/sdk-js/blob/e6aa843/src/keeper/contracts/ContractBase.ts#L73">src/keeper/contracts/ContractBase.ts:73</a></li>
>>>>>>> 321ebaf4
								</ul>
							</aside>
							<h4 class="tsd-parameters-title">Parameters</h4>
							<ul class="tsd-parameters">
								<li>
									<h5>config: <a href="../interfaces/instantiable_abstract.instantiableconfig.html" class="tsd-signature-type" data-tsd-kind="Interface">InstantiableConfig</a></h5>
								</li>
								<li>
									<h5>optional: <span class="tsd-signature-type">boolean</span><span class="tsd-signature-symbol"> = false</span></h5>
								</li>
							</ul>
							<h4 class="tsd-returns-title">Returns <span class="tsd-signature-type">Promise</span><span class="tsd-signature-symbol">&lt;</span><span class="tsd-signature-type">void</span><span class="tsd-signature-symbol">&gt;</span></h4>
						</li>
					</ul>
				</section>
				<section class="tsd-panel tsd-member tsd-kind-method tsd-parent-kind-class tsd-is-inherited tsd-is-protected">
					<a name="send" class="tsd-anchor"></a>
					<h3><span class="tsd-flag ts-flagProtected">Protected</span> send</h3>
					<ul class="tsd-signatures tsd-kind-method tsd-parent-kind-class tsd-is-inherited tsd-is-protected">
						<li class="tsd-signature tsd-kind-icon">send<span class="tsd-signature-symbol">(</span>name<span class="tsd-signature-symbol">: </span><span class="tsd-signature-type">string</span>, from<span class="tsd-signature-symbol">: </span><span class="tsd-signature-type">string</span>, args<span class="tsd-signature-symbol">: </span><span class="tsd-signature-type">any</span><span class="tsd-signature-symbol">[]</span>, params<span class="tsd-signature-symbol">?: </span><a href="../interfaces/keeper_contracts_contractbase.txparameters.html" class="tsd-signature-type" data-tsd-kind="Interface">TxParameters</a><span class="tsd-signature-symbol">)</span><span class="tsd-signature-symbol">: </span><span class="tsd-signature-type">Promise</span><span class="tsd-signature-symbol">&lt;</span><span class="tsd-signature-type">TransactionReceipt</span><span class="tsd-signature-symbol">&gt;</span></li>
					</ul>
					<ul class="tsd-descriptions">
						<li class="tsd-description">
							<aside class="tsd-sources">
								<p>Inherited from <a href="keeper_contracts_conditions_condition_abstract.condition.html">Condition</a>.<a href="keeper_contracts_conditions_condition_abstract.condition.html#send">send</a></p>
								<ul>
<<<<<<< HEAD
									<li>Defined in <a href="https://github.com/nevermined-io/sdk-js/blob/7be618b/src/keeper/contracts/ContractBase.ts#L106">src/keeper/contracts/ContractBase.ts:106</a></li>
=======
									<li>Defined in <a href="https://github.com/nevermined-io/sdk-js/blob/e6aa843/src/keeper/contracts/ContractBase.ts#L106">src/keeper/contracts/ContractBase.ts:106</a></li>
>>>>>>> 321ebaf4
								</ul>
							</aside>
							<h4 class="tsd-parameters-title">Parameters</h4>
							<ul class="tsd-parameters">
								<li>
									<h5>name: <span class="tsd-signature-type">string</span></h5>
								</li>
								<li>
									<h5>from: <span class="tsd-signature-type">string</span></h5>
								</li>
								<li>
									<h5>args: <span class="tsd-signature-type">any</span><span class="tsd-signature-symbol">[]</span></h5>
								</li>
								<li>
									<h5>params: <a href="../interfaces/keeper_contracts_contractbase.txparameters.html" class="tsd-signature-type" data-tsd-kind="Interface">TxParameters</a><span class="tsd-signature-symbol"> = {}</span></h5>
								</li>
							</ul>
							<h4 class="tsd-returns-title">Returns <span class="tsd-signature-type">Promise</span><span class="tsd-signature-symbol">&lt;</span><span class="tsd-signature-type">TransactionReceipt</span><span class="tsd-signature-symbol">&gt;</span></h4>
						</li>
					</ul>
				</section>
				<section class="tsd-panel tsd-member tsd-kind-method tsd-parent-kind-class tsd-is-inherited tsd-is-protected">
					<a name="sendfrom" class="tsd-anchor"></a>
					<h3><span class="tsd-flag ts-flagProtected">Protected</span> send<wbr>From</h3>
					<ul class="tsd-signatures tsd-kind-method tsd-parent-kind-class tsd-is-inherited tsd-is-protected">
						<li class="tsd-signature tsd-kind-icon">send<wbr>From<span class="tsd-signature-symbol">(</span>name<span class="tsd-signature-symbol">: </span><span class="tsd-signature-type">string</span>, args<span class="tsd-signature-symbol">: </span><span class="tsd-signature-type">any</span><span class="tsd-signature-symbol">[]</span>, from<span class="tsd-signature-symbol">?: </span><a href="nevermined_account.default.html" class="tsd-signature-type" data-tsd-kind="Class">default</a>, value<span class="tsd-signature-symbol">?: </span><a href="../interfaces/keeper_contracts_contractbase.txparameters.html" class="tsd-signature-type" data-tsd-kind="Interface">TxParameters</a><span class="tsd-signature-symbol">)</span><span class="tsd-signature-symbol">: </span><span class="tsd-signature-type">Promise</span><span class="tsd-signature-symbol">&lt;</span><span class="tsd-signature-type">TransactionReceipt</span><span class="tsd-signature-symbol">&gt;</span></li>
					</ul>
					<ul class="tsd-descriptions">
						<li class="tsd-description">
							<aside class="tsd-sources">
								<p>Inherited from <a href="keeper_contracts_conditions_condition_abstract.condition.html">Condition</a>.<a href="keeper_contracts_conditions_condition_abstract.condition.html#sendfrom">sendFrom</a></p>
								<ul>
<<<<<<< HEAD
									<li>Defined in <a href="https://github.com/nevermined-io/sdk-js/blob/7be618b/src/keeper/contracts/ContractBase.ts#L86">src/keeper/contracts/ContractBase.ts:86</a></li>
=======
									<li>Defined in <a href="https://github.com/nevermined-io/sdk-js/blob/e6aa843/src/keeper/contracts/ContractBase.ts#L86">src/keeper/contracts/ContractBase.ts:86</a></li>
>>>>>>> 321ebaf4
								</ul>
							</aside>
							<h4 class="tsd-parameters-title">Parameters</h4>
							<ul class="tsd-parameters">
								<li>
									<h5>name: <span class="tsd-signature-type">string</span></h5>
								</li>
								<li>
									<h5>args: <span class="tsd-signature-type">any</span><span class="tsd-signature-symbol">[]</span></h5>
								</li>
								<li>
									<h5><span class="tsd-flag ts-flagOptional">Optional</span> from: <a href="nevermined_account.default.html" class="tsd-signature-type" data-tsd-kind="Class">default</a></h5>
								</li>
								<li>
									<h5><span class="tsd-flag ts-flagOptional">Optional</span> value: <a href="../interfaces/keeper_contracts_contractbase.txparameters.html" class="tsd-signature-type" data-tsd-kind="Interface">TxParameters</a></h5>
								</li>
							</ul>
							<h4 class="tsd-returns-title">Returns <span class="tsd-signature-type">Promise</span><span class="tsd-signature-symbol">&lt;</span><span class="tsd-signature-type">TransactionReceipt</span><span class="tsd-signature-symbol">&gt;</span></h4>
						</li>
					</ul>
				</section>
				<section class="tsd-panel tsd-member tsd-kind-method tsd-parent-kind-class tsd-is-inherited tsd-is-protected">
					<a name="setinstanceconfig" class="tsd-anchor"></a>
					<h3><span class="tsd-flag ts-flagProtected">Protected</span> set<wbr>Instance<wbr>Config</h3>
					<ul class="tsd-signatures tsd-kind-method tsd-parent-kind-class tsd-is-inherited tsd-is-protected">
						<li class="tsd-signature tsd-kind-icon">set<wbr>Instance<wbr>Config<span class="tsd-signature-symbol">(</span>config<span class="tsd-signature-symbol">: </span><a href="../interfaces/instantiable_abstract.instantiableconfig.html" class="tsd-signature-type" data-tsd-kind="Interface">InstantiableConfig</a><span class="tsd-signature-symbol">)</span><span class="tsd-signature-symbol">: </span><span class="tsd-signature-type">void</span></li>
					</ul>
					<ul class="tsd-descriptions">
						<li class="tsd-description">
							<aside class="tsd-sources">
								<p>Inherited from <a href="keeper_contracts_conditions_condition_abstract.condition.html">Condition</a>.<a href="keeper_contracts_conditions_condition_abstract.condition.html#setinstanceconfig">setInstanceConfig</a></p>
								<ul>
<<<<<<< HEAD
									<li>Defined in <a href="https://github.com/nevermined-io/sdk-js/blob/7be618b/src/Instantiable.abstract.ts#L92">src/Instantiable.abstract.ts:92</a></li>
=======
									<li>Defined in <a href="https://github.com/nevermined-io/sdk-js/blob/e6aa843/src/Instantiable.abstract.ts#L92">src/Instantiable.abstract.ts:92</a></li>
>>>>>>> 321ebaf4
								</ul>
							</aside>
							<h4 class="tsd-parameters-title">Parameters</h4>
							<ul class="tsd-parameters">
								<li>
									<h5>config: <a href="../interfaces/instantiable_abstract.instantiableconfig.html" class="tsd-signature-type" data-tsd-kind="Interface">InstantiableConfig</a></h5>
								</li>
							</ul>
							<h4 class="tsd-returns-title">Returns <span class="tsd-signature-type">void</span></h4>
						</li>
					</ul>
				</section>
				<section class="tsd-panel tsd-member tsd-kind-method tsd-parent-kind-class tsd-is-overwrite tsd-is-static">
					<a name="getinstance" class="tsd-anchor"></a>
					<h3><span class="tsd-flag ts-flagStatic">Static</span> get<wbr>Instance</h3>
					<ul class="tsd-signatures tsd-kind-method tsd-parent-kind-class tsd-is-overwrite tsd-is-static">
						<li class="tsd-signature tsd-kind-icon">get<wbr>Instance<span class="tsd-signature-symbol">(</span>config<span class="tsd-signature-symbol">: </span><a href="../interfaces/instantiable_abstract.instantiableconfig.html" class="tsd-signature-type" data-tsd-kind="Interface">InstantiableConfig</a><span class="tsd-signature-symbol">)</span><span class="tsd-signature-symbol">: </span><span class="tsd-signature-type">Promise</span><span class="tsd-signature-symbol">&lt;</span><a href="keeper_contracts_conditions_nfts_transfernftcondition.transfernftcondition.html" class="tsd-signature-type" data-tsd-kind="Class">TransferNFTCondition</a><span class="tsd-signature-symbol">&gt;</span></li>
					</ul>
					<ul class="tsd-descriptions">
						<li class="tsd-description">
							<aside class="tsd-sources">
								<p>Overrides <a href="keeper_contracts_conditions_condition_abstract.condition.html">Condition</a>.<a href="keeper_contracts_conditions_condition_abstract.condition.html#getinstance">getInstance</a></p>
								<ul>
<<<<<<< HEAD
									<li>Defined in <a href="https://github.com/nevermined-io/sdk-js/blob/7be618b/src/keeper/contracts/conditions/NFTs/TransferNFTCondition.ts#L10">src/keeper/contracts/conditions/NFTs/TransferNFTCondition.ts:10</a></li>
=======
									<li>Defined in <a href="https://github.com/nevermined-io/sdk-js/blob/e6aa843/src/keeper/contracts/conditions/NFTs/TransferNFTCondition.ts#L10">src/keeper/contracts/conditions/NFTs/TransferNFTCondition.ts:10</a></li>
>>>>>>> 321ebaf4
								</ul>
							</aside>
							<h4 class="tsd-parameters-title">Parameters</h4>
							<ul class="tsd-parameters">
								<li>
									<h5>config: <a href="../interfaces/instantiable_abstract.instantiableconfig.html" class="tsd-signature-type" data-tsd-kind="Interface">InstantiableConfig</a></h5>
								</li>
							</ul>
							<h4 class="tsd-returns-title">Returns <span class="tsd-signature-type">Promise</span><span class="tsd-signature-symbol">&lt;</span><a href="keeper_contracts_conditions_nfts_transfernftcondition.transfernftcondition.html" class="tsd-signature-type" data-tsd-kind="Class">TransferNFTCondition</a><span class="tsd-signature-symbol">&gt;</span></h4>
						</li>
					</ul>
				</section>
				<section class="tsd-panel tsd-member tsd-kind-method tsd-parent-kind-class tsd-has-type-parameter tsd-is-inherited tsd-is-protected tsd-is-static">
					<a name="setinstanceconfig-1" class="tsd-anchor"></a>
					<h3><span class="tsd-flag ts-flagStatic">Static</span> <span class="tsd-flag ts-flagProtected">Protected</span> set<wbr>Instance<wbr>Config</h3>
					<ul class="tsd-signatures tsd-kind-method tsd-parent-kind-class tsd-has-type-parameter tsd-is-inherited tsd-is-protected tsd-is-static">
						<li class="tsd-signature tsd-kind-icon">set<wbr>Instance<wbr>Config&lt;T&gt;<span class="tsd-signature-symbol">(</span>instance<span class="tsd-signature-symbol">: </span><span class="tsd-signature-type">T</span>, __namedParameters<span class="tsd-signature-symbol">: </span><a href="../interfaces/instantiable_abstract.instantiableconfig.html" class="tsd-signature-type" data-tsd-kind="Interface">InstantiableConfig</a><span class="tsd-signature-symbol">)</span><span class="tsd-signature-symbol">: </span><span class="tsd-signature-type">void</span></li>
					</ul>
					<ul class="tsd-descriptions">
						<li class="tsd-description">
							<aside class="tsd-sources">
								<p>Inherited from <a href="keeper_contracts_conditions_condition_abstract.condition.html">Condition</a>.<a href="keeper_contracts_conditions_condition_abstract.condition.html#setinstanceconfig-1">setInstanceConfig</a></p>
								<ul>
<<<<<<< HEAD
									<li>Defined in <a href="https://github.com/nevermined-io/sdk-js/blob/7be618b/src/Instantiable.abstract.ts#L74">src/Instantiable.abstract.ts:74</a></li>
=======
									<li>Defined in <a href="https://github.com/nevermined-io/sdk-js/blob/e6aa843/src/Instantiable.abstract.ts#L74">src/Instantiable.abstract.ts:74</a></li>
>>>>>>> 321ebaf4
								</ul>
							</aside>
							<h4 class="tsd-type-parameters-title">Type parameters</h4>
							<ul class="tsd-type-parameters">
								<li>
									<h4>T<span class="tsd-signature-symbol">: </span><a href="instantiable_abstract.instantiable.html" class="tsd-signature-type" data-tsd-kind="Class">Instantiable</a><span class="tsd-signature-symbol">&lt;</span><span class="tsd-signature-type">T</span><span class="tsd-signature-symbol">&gt;</span></h4>
								</li>
							</ul>
							<h4 class="tsd-parameters-title">Parameters</h4>
							<ul class="tsd-parameters">
								<li>
									<h5>instance: <span class="tsd-signature-type">T</span></h5>
								</li>
								<li>
									<h5>__namedParameters: <a href="../interfaces/instantiable_abstract.instantiableconfig.html" class="tsd-signature-type" data-tsd-kind="Interface">InstantiableConfig</a></h5>
								</li>
							</ul>
							<h4 class="tsd-returns-title">Returns <span class="tsd-signature-type">void</span></h4>
						</li>
					</ul>
				</section>
			</section>
		</div>
		<div class="col-4 col-menu menu-sticky-wrap menu-highlight">
			<nav class="tsd-navigation primary">
				<ul>
					<li class=" ">
						<a href="../modules.html">Exports</a>
					</li>
					<li class="current tsd-kind-module">
						<a href="../modules/keeper_contracts_conditions_nfts_transfernftcondition.html">keeper/contracts/conditions/NFTs/<wbr>TransferNFTCondition</a>
					</li>
				</ul>
			</nav>
			<nav class="tsd-navigation secondary menu-sticky">
				<ul class="before-current">
				</ul>
				<ul class="current">
					<li class="current tsd-kind-class tsd-parent-kind-module">
						<a href="keeper_contracts_conditions_nfts_transfernftcondition.transfernftcondition.html" class="tsd-kind-icon">TransferNFTCondition</a>
						<ul>
							<li class=" tsd-kind-constructor tsd-parent-kind-class tsd-is-inherited tsd-is-protected">
								<a href="keeper_contracts_conditions_nfts_transfernftcondition.transfernftcondition.html#constructor" class="tsd-kind-icon">constructor</a>
							</li>
							<li class=" tsd-kind-property tsd-parent-kind-class tsd-is-inherited tsd-is-protected">
								<a href="keeper_contracts_conditions_nfts_transfernftcondition.transfernftcondition.html#contract" class="tsd-kind-icon">contract</a>
							</li>
							<li class=" tsd-kind-property tsd-parent-kind-class tsd-is-inherited">
								<a href="keeper_contracts_conditions_nfts_transfernftcondition.transfernftcondition.html#contractname" class="tsd-kind-icon">contract<wbr>Name</a>
							</li>
							<li class=" tsd-kind-property tsd-parent-kind-class tsd-is-inherited tsd-is-protected tsd-is-static">
								<a href="keeper_contracts_conditions_nfts_transfernftcondition.transfernftcondition.html#instance" class="tsd-kind-icon">instance</a>
							</li>
							<li class=" tsd-kind-get-signature tsd-parent-kind-class tsd-is-inherited">
								<a href="keeper_contracts_conditions_nfts_transfernftcondition.transfernftcondition.html#address" class="tsd-kind-icon">address</a>
							</li>
							<li class=" tsd-kind-get-signature tsd-parent-kind-class tsd-is-inherited tsd-is-protected">
								<a href="keeper_contracts_conditions_nfts_transfernftcondition.transfernftcondition.html#config" class="tsd-kind-icon">config</a>
							</li>
							<li class=" tsd-kind-get-signature tsd-parent-kind-class tsd-is-inherited tsd-is-protected">
								<a href="keeper_contracts_conditions_nfts_transfernftcondition.transfernftcondition.html#instanceconfig" class="tsd-kind-icon">instance<wbr>Config</a>
							</li>
							<li class=" tsd-kind-get-signature tsd-parent-kind-class tsd-is-inherited tsd-is-protected">
								<a href="keeper_contracts_conditions_nfts_transfernftcondition.transfernftcondition.html#logger" class="tsd-kind-icon">logger</a>
							</li>
							<li class=" tsd-kind-get-signature tsd-parent-kind-class tsd-is-inherited tsd-is-protected">
								<a href="keeper_contracts_conditions_nfts_transfernftcondition.transfernftcondition.html#nevermined" class="tsd-kind-icon">nevermined</a>
							</li>
							<li class=" tsd-kind-get-signature tsd-parent-kind-class tsd-is-inherited tsd-is-protected">
								<a href="keeper_contracts_conditions_nfts_transfernftcondition.transfernftcondition.html#web3" class="tsd-kind-icon">web3</a>
							</li>
							<li class=" tsd-kind-method tsd-parent-kind-class tsd-is-inherited">
								<a href="keeper_contracts_conditions_nfts_transfernftcondition.transfernftcondition.html#abortbytimeout" class="tsd-kind-icon">abort<wbr>ByTime<wbr>Out</a>
							</li>
							<li class=" tsd-kind-method tsd-parent-kind-class tsd-has-type-parameter tsd-is-inherited tsd-is-protected">
								<a href="keeper_contracts_conditions_nfts_transfernftcondition.transfernftcondition.html#call" class="tsd-kind-icon">call</a>
							</li>
							<li class=" tsd-kind-method tsd-parent-kind-class tsd-is-overwrite">
								<a href="keeper_contracts_conditions_nfts_transfernftcondition.transfernftcondition.html#fulfill" class="tsd-kind-icon">fulfill</a>
							</li>
							<li class=" tsd-kind-method tsd-parent-kind-class">
								<a href="keeper_contracts_conditions_nfts_transfernftcondition.transfernftcondition.html#fulfillfordelegate" class="tsd-kind-icon">fulfill<wbr>For<wbr>Delegate</a>
							</li>
							<li class=" tsd-kind-method tsd-parent-kind-class tsd-is-inherited">
								<a href="keeper_contracts_conditions_nfts_transfernftcondition.transfernftcondition.html#generateid" class="tsd-kind-icon">generate<wbr>Id</a>
							</li>
							<li class=" tsd-kind-method tsd-parent-kind-class tsd-is-inherited">
								<a href="keeper_contracts_conditions_nfts_transfernftcondition.transfernftcondition.html#generateidhash" class="tsd-kind-icon">generate<wbr>IdHash</a>
							</li>
							<li class=" tsd-kind-method tsd-parent-kind-class tsd-is-inherited">
								<a href="keeper_contracts_conditions_nfts_transfernftcondition.transfernftcondition.html#getaddress" class="tsd-kind-icon">get<wbr>Address</a>
							</li>
							<li class=" tsd-kind-method tsd-parent-kind-class tsd-is-inherited">
								<a href="keeper_contracts_conditions_nfts_transfernftcondition.transfernftcondition.html#getconditionfulfilledevent" class="tsd-kind-icon">get<wbr>Condition<wbr>Fulfilled<wbr>Event</a>
							</li>
							<li class=" tsd-kind-method tsd-parent-kind-class tsd-is-inherited tsd-is-protected">
								<a href="keeper_contracts_conditions_nfts_transfernftcondition.transfernftcondition.html#getevent" class="tsd-kind-icon">get<wbr>Event</a>
							</li>
							<li class=" tsd-kind-method tsd-parent-kind-class tsd-is-inherited">
								<a href="keeper_contracts_conditions_nfts_transfernftcondition.transfernftcondition.html#geteventdata" class="tsd-kind-icon">get<wbr>Event<wbr>Data</a>
							</li>
							<li class=" tsd-kind-method tsd-parent-kind-class tsd-is-inherited tsd-is-protected">
								<a href="keeper_contracts_conditions_nfts_transfernftcondition.transfernftcondition.html#getfromaddress" class="tsd-kind-icon">get<wbr>From<wbr>Address</a>
							</li>
							<li class=" tsd-kind-method tsd-parent-kind-class tsd-is-inherited">
								<a href="keeper_contracts_conditions_nfts_transfernftcondition.transfernftcondition.html#getinputsofmethod" class="tsd-kind-icon">get<wbr>Inputs<wbr>OfMethod</a>
							</li>
							<li class=" tsd-kind-method tsd-parent-kind-class tsd-is-inherited">
								<a href="keeper_contracts_conditions_nfts_transfernftcondition.transfernftcondition.html#getpastevents" class="tsd-kind-icon">get<wbr>Past<wbr>Events</a>
							</li>
							<li class=" tsd-kind-method tsd-parent-kind-class tsd-is-inherited">
								<a href="keeper_contracts_conditions_nfts_transfernftcondition.transfernftcondition.html#getsignatureofmethod" class="tsd-kind-icon">get<wbr>Signature<wbr>OfMethod</a>
							</li>
							<li class=" tsd-kind-method tsd-parent-kind-class tsd-is-overwrite">
								<a href="keeper_contracts_conditions_nfts_transfernftcondition.transfernftcondition.html#hashvalues" class="tsd-kind-icon">hash<wbr>Values</a>
							</li>
							<li class=" tsd-kind-method tsd-parent-kind-class tsd-is-inherited tsd-is-protected">
								<a href="keeper_contracts_conditions_nfts_transfernftcondition.transfernftcondition.html#init" class="tsd-kind-icon">init</a>
							</li>
							<li class=" tsd-kind-method tsd-parent-kind-class tsd-is-inherited tsd-is-protected">
								<a href="keeper_contracts_conditions_nfts_transfernftcondition.transfernftcondition.html#send" class="tsd-kind-icon">send</a>
							</li>
							<li class=" tsd-kind-method tsd-parent-kind-class tsd-is-inherited tsd-is-protected">
								<a href="keeper_contracts_conditions_nfts_transfernftcondition.transfernftcondition.html#sendfrom" class="tsd-kind-icon">send<wbr>From</a>
							</li>
							<li class=" tsd-kind-method tsd-parent-kind-class tsd-is-inherited tsd-is-protected">
								<a href="keeper_contracts_conditions_nfts_transfernftcondition.transfernftcondition.html#setinstanceconfig" class="tsd-kind-icon">set<wbr>Instance<wbr>Config</a>
							</li>
							<li class=" tsd-kind-method tsd-parent-kind-class tsd-is-overwrite tsd-is-static">
								<a href="keeper_contracts_conditions_nfts_transfernftcondition.transfernftcondition.html#getinstance" class="tsd-kind-icon">get<wbr>Instance</a>
							</li>
							<li class=" tsd-kind-method tsd-parent-kind-class tsd-has-type-parameter tsd-is-inherited tsd-is-protected tsd-is-static">
								<a href="keeper_contracts_conditions_nfts_transfernftcondition.transfernftcondition.html#setinstanceconfig-1" class="tsd-kind-icon">set<wbr>Instance<wbr>Config</a>
							</li>
						</ul>
					</li>
				</ul>
				<ul class="after-current">
				</ul>
			</nav>
		</div>
	</div>
</div>
<footer class="with-border-bottom">
	<div class="container">
		<h2>Legend</h2>
		<div class="tsd-legend-group">
			<ul class="tsd-legend">
				<li class="tsd-kind-variable"><span class="tsd-kind-icon">Variable</span></li>
				<li class="tsd-kind-function"><span class="tsd-kind-icon">Function</span></li>
				<li class="tsd-kind-type-alias"><span class="tsd-kind-icon">Type alias</span></li>
				<li class="tsd-kind-type-alias tsd-has-type-parameter"><span class="tsd-kind-icon">Type alias with type parameter</span></li>
			</ul>
			<ul class="tsd-legend">
				<li class="tsd-kind-class"><span class="tsd-kind-icon">Class</span></li>
				<li class="tsd-kind-class tsd-has-type-parameter"><span class="tsd-kind-icon">Class with type parameter</span></li>
				<li class="tsd-kind-method tsd-parent-kind-class"><span class="tsd-kind-icon">Method</span></li>
			</ul>
			<ul class="tsd-legend">
				<li class="tsd-kind-property tsd-parent-kind-class tsd-is-inherited"><span class="tsd-kind-icon">Inherited property</span></li>
				<li class="tsd-kind-method tsd-parent-kind-class tsd-is-inherited"><span class="tsd-kind-icon">Inherited method</span></li>
			</ul>
			<ul class="tsd-legend">
				<li class="tsd-kind-enum"><span class="tsd-kind-icon">Enumeration</span></li>
			</ul>
			<ul class="tsd-legend">
				<li class="tsd-kind-interface"><span class="tsd-kind-icon">Interface</span></li>
			</ul>
			<ul class="tsd-legend">
				<li class="tsd-kind-method tsd-parent-kind-class tsd-is-static"><span class="tsd-kind-icon">Static method</span></li>
			</ul>
		</div>
	</div>
</footer>
<div class="container tsd-generator">
	<p>Generated using <a href="https://typedoc.org/" target="_blank">TypeDoc</a></p>
</div>
<div class="overlay"></div>
<script src="../assets/js/main.js"></script>
</body>
</html><|MERGE_RESOLUTION|>--- conflicted
+++ resolved
@@ -159,11 +159,7 @@
 							<aside class="tsd-sources">
 								<p>Inherited from <a href="keeper_contracts_conditions_condition_abstract.condition.html">Condition</a>.<a href="keeper_contracts_conditions_condition_abstract.condition.html#constructor">constructor</a></p>
 								<ul>
-<<<<<<< HEAD
-									<li>Defined in <a href="https://github.com/nevermined-io/sdk-js/blob/7be618b/src/keeper/contracts/conditions/Condition.abstract.ts#L30">src/keeper/contracts/conditions/Condition.abstract.ts:30</a></li>
-=======
 									<li>Defined in <a href="https://github.com/nevermined-io/sdk-js/blob/e6aa843/src/keeper/contracts/conditions/Condition.abstract.ts#L30">src/keeper/contracts/conditions/Condition.abstract.ts:30</a></li>
->>>>>>> 321ebaf4
 								</ul>
 							</aside>
 							<h4 class="tsd-parameters-title">Parameters</h4>
@@ -186,11 +182,7 @@
 					<aside class="tsd-sources">
 						<p>Inherited from <a href="keeper_contracts_conditions_condition_abstract.condition.html">Condition</a>.<a href="keeper_contracts_conditions_condition_abstract.condition.html#contract">contract</a></p>
 						<ul>
-<<<<<<< HEAD
-							<li>Defined in <a href="https://github.com/nevermined-io/sdk-js/blob/7be618b/src/keeper/contracts/ContractBase.ts#L19">src/keeper/contracts/ContractBase.ts:19</a></li>
-=======
 							<li>Defined in <a href="https://github.com/nevermined-io/sdk-js/blob/e6aa843/src/keeper/contracts/ContractBase.ts#L19">src/keeper/contracts/ContractBase.ts:19</a></li>
->>>>>>> 321ebaf4
 						</ul>
 					</aside>
 				</section>
@@ -201,11 +193,7 @@
 					<aside class="tsd-sources">
 						<p>Inherited from <a href="keeper_contracts_conditions_condition_abstract.condition.html">Condition</a>.<a href="keeper_contracts_conditions_condition_abstract.condition.html#contractname">contractName</a></p>
 						<ul>
-<<<<<<< HEAD
-							<li>Defined in <a href="https://github.com/nevermined-io/sdk-js/blob/7be618b/src/keeper/contracts/ContractBase.ts#L17">src/keeper/contracts/ContractBase.ts:17</a></li>
-=======
 							<li>Defined in <a href="https://github.com/nevermined-io/sdk-js/blob/e6aa843/src/keeper/contracts/ContractBase.ts#L17">src/keeper/contracts/ContractBase.ts:17</a></li>
->>>>>>> 321ebaf4
 						</ul>
 					</aside>
 				</section>
@@ -216,11 +204,7 @@
 					<aside class="tsd-sources">
 						<p>Inherited from <a href="keeper_contracts_conditions_condition_abstract.condition.html">Condition</a>.<a href="keeper_contracts_conditions_condition_abstract.condition.html#instance">instance</a></p>
 						<ul>
-<<<<<<< HEAD
-							<li>Defined in <a href="https://github.com/nevermined-io/sdk-js/blob/7be618b/src/keeper/contracts/ContractBase.ts#L15">src/keeper/contracts/ContractBase.ts:15</a></li>
-=======
 							<li>Defined in <a href="https://github.com/nevermined-io/sdk-js/blob/e6aa843/src/keeper/contracts/ContractBase.ts#L15">src/keeper/contracts/ContractBase.ts:15</a></li>
->>>>>>> 321ebaf4
 						</ul>
 					</aside>
 				</section>
@@ -237,11 +221,7 @@
 						<li class="tsd-description">
 							<aside class="tsd-sources">
 								<ul>
-<<<<<<< HEAD
-									<li>Defined in <a href="https://github.com/nevermined-io/sdk-js/blob/7be618b/src/keeper/contracts/ContractBase.ts#L21">src/keeper/contracts/ContractBase.ts:21</a></li>
-=======
 									<li>Defined in <a href="https://github.com/nevermined-io/sdk-js/blob/e6aa843/src/keeper/contracts/ContractBase.ts#L21">src/keeper/contracts/ContractBase.ts:21</a></li>
->>>>>>> 321ebaf4
 								</ul>
 							</aside>
 							<h4 class="tsd-returns-title">Returns <span class="tsd-signature-type">string</span></h4>
@@ -258,11 +238,7 @@
 						<li class="tsd-description">
 							<aside class="tsd-sources">
 								<ul>
-<<<<<<< HEAD
-									<li>Defined in <a href="https://github.com/nevermined-io/sdk-js/blob/7be618b/src/Instantiable.abstract.ts#L47">src/Instantiable.abstract.ts:47</a></li>
-=======
 									<li>Defined in <a href="https://github.com/nevermined-io/sdk-js/blob/e6aa843/src/Instantiable.abstract.ts#L47">src/Instantiable.abstract.ts:47</a></li>
->>>>>>> 321ebaf4
 								</ul>
 							</aside>
 							<h4 class="tsd-returns-title">Returns <a href="models_config.config.html" class="tsd-signature-type" data-tsd-kind="Class">Config</a></h4>
@@ -279,11 +255,7 @@
 						<li class="tsd-description">
 							<aside class="tsd-sources">
 								<ul>
-<<<<<<< HEAD
-									<li>Defined in <a href="https://github.com/nevermined-io/sdk-js/blob/7be618b/src/Instantiable.abstract.ts#L63">src/Instantiable.abstract.ts:63</a></li>
-=======
 									<li>Defined in <a href="https://github.com/nevermined-io/sdk-js/blob/e6aa843/src/Instantiable.abstract.ts#L63">src/Instantiable.abstract.ts:63</a></li>
->>>>>>> 321ebaf4
 								</ul>
 							</aside>
 							<h4 class="tsd-returns-title">Returns <a href="../interfaces/instantiable_abstract.instantiableconfig.html" class="tsd-signature-type" data-tsd-kind="Interface">InstantiableConfig</a></h4>
@@ -300,11 +272,7 @@
 						<li class="tsd-description">
 							<aside class="tsd-sources">
 								<ul>
-<<<<<<< HEAD
-									<li>Defined in <a href="https://github.com/nevermined-io/sdk-js/blob/7be618b/src/Instantiable.abstract.ts#L54">src/Instantiable.abstract.ts:54</a></li>
-=======
 									<li>Defined in <a href="https://github.com/nevermined-io/sdk-js/blob/e6aa843/src/Instantiable.abstract.ts#L54">src/Instantiable.abstract.ts:54</a></li>
->>>>>>> 321ebaf4
 								</ul>
 							</aside>
 							<h4 class="tsd-returns-title">Returns <a href="utils_logger.logger.html" class="tsd-signature-type" data-tsd-kind="Class">Logger</a></h4>
@@ -321,11 +289,7 @@
 						<li class="tsd-description">
 							<aside class="tsd-sources">
 								<ul>
-<<<<<<< HEAD
-									<li>Defined in <a href="https://github.com/nevermined-io/sdk-js/blob/7be618b/src/Instantiable.abstract.ts#L31">src/Instantiable.abstract.ts:31</a></li>
-=======
 									<li>Defined in <a href="https://github.com/nevermined-io/sdk-js/blob/e6aa843/src/Instantiable.abstract.ts#L31">src/Instantiable.abstract.ts:31</a></li>
->>>>>>> 321ebaf4
 								</ul>
 							</aside>
 							<h4 class="tsd-returns-title">Returns <a href="nevermined_nevermined.nevermined.html" class="tsd-signature-type" data-tsd-kind="Class">Nevermined</a></h4>
@@ -342,11 +306,7 @@
 						<li class="tsd-description">
 							<aside class="tsd-sources">
 								<ul>
-<<<<<<< HEAD
-									<li>Defined in <a href="https://github.com/nevermined-io/sdk-js/blob/7be618b/src/Instantiable.abstract.ts#L38">src/Instantiable.abstract.ts:38</a></li>
-=======
 									<li>Defined in <a href="https://github.com/nevermined-io/sdk-js/blob/e6aa843/src/Instantiable.abstract.ts#L38">src/Instantiable.abstract.ts:38</a></li>
->>>>>>> 321ebaf4
 								</ul>
 							</aside>
 							<h4 class="tsd-returns-title">Returns <span class="tsd-signature-type">default</span></h4>
@@ -367,11 +327,7 @@
 							<aside class="tsd-sources">
 								<p>Inherited from <a href="keeper_contracts_conditions_condition_abstract.condition.html">Condition</a>.<a href="keeper_contracts_conditions_condition_abstract.condition.html#abortbytimeout">abortByTimeOut</a></p>
 								<ul>
-<<<<<<< HEAD
-									<li>Defined in <a href="https://github.com/nevermined-io/sdk-js/blob/7be618b/src/keeper/contracts/conditions/Condition.abstract.ts#L59">src/keeper/contracts/conditions/Condition.abstract.ts:59</a></li>
-=======
 									<li>Defined in <a href="https://github.com/nevermined-io/sdk-js/blob/e6aa843/src/keeper/contracts/conditions/Condition.abstract.ts#L60">src/keeper/contracts/conditions/Condition.abstract.ts:60</a></li>
->>>>>>> 321ebaf4
 								</ul>
 							</aside>
 							<h4 class="tsd-parameters-title">Parameters</h4>
@@ -401,11 +357,7 @@
 							<aside class="tsd-sources">
 								<p>Inherited from <a href="keeper_contracts_conditions_condition_abstract.condition.html">Condition</a>.<a href="keeper_contracts_conditions_condition_abstract.condition.html#call">call</a></p>
 								<ul>
-<<<<<<< HEAD
-									<li>Defined in <a href="https://github.com/nevermined-io/sdk-js/blob/7be618b/src/keeper/contracts/ContractBase.ts#L166">src/keeper/contracts/ContractBase.ts:166</a></li>
-=======
 									<li>Defined in <a href="https://github.com/nevermined-io/sdk-js/blob/e6aa843/src/keeper/contracts/ContractBase.ts#L167">src/keeper/contracts/ContractBase.ts:167</a></li>
->>>>>>> 321ebaf4
 								</ul>
 							</aside>
 							<h4 class="tsd-type-parameters-title">Type parameters</h4>
@@ -441,11 +393,7 @@
 							<aside class="tsd-sources">
 								<p>Overrides <a href="keeper_contracts_conditions_condition_abstract.condition.html">Condition</a>.<a href="keeper_contracts_conditions_condition_abstract.condition.html#fulfill">fulfill</a></p>
 								<ul>
-<<<<<<< HEAD
-									<li>Defined in <a href="https://github.com/nevermined-io/sdk-js/blob/7be618b/src/keeper/contracts/conditions/NFTs/TransferNFTCondition.ts#L53">src/keeper/contracts/conditions/NFTs/TransferNFTCondition.ts:53</a></li>
-=======
 									<li>Defined in <a href="https://github.com/nevermined-io/sdk-js/blob/e6aa843/src/keeper/contracts/conditions/NFTs/TransferNFTCondition.ts#L53">src/keeper/contracts/conditions/NFTs/TransferNFTCondition.ts:53</a></li>
->>>>>>> 321ebaf4
 								</ul>
 							</aside>
 							<div class="tsd-comment tsd-typography">
@@ -572,11 +520,7 @@
 							<aside class="tsd-sources">
 								<p>Inherited from <a href="keeper_contracts_conditions_condition_abstract.condition.html">Condition</a>.<a href="keeper_contracts_conditions_condition_abstract.condition.html#generateid">generateId</a></p>
 								<ul>
-<<<<<<< HEAD
-									<li>Defined in <a href="https://github.com/nevermined-io/sdk-js/blob/7be618b/src/keeper/contracts/conditions/Condition.abstract.ts#L55">src/keeper/contracts/conditions/Condition.abstract.ts:55</a></li>
-=======
 									<li>Defined in <a href="https://github.com/nevermined-io/sdk-js/blob/e6aa843/src/keeper/contracts/conditions/Condition.abstract.ts#L56">src/keeper/contracts/conditions/Condition.abstract.ts:56</a></li>
->>>>>>> 321ebaf4
 								</ul>
 							</aside>
 							<h4 class="tsd-parameters-title">Parameters</h4>
@@ -603,11 +547,7 @@
 							<aside class="tsd-sources">
 								<p>Inherited from <a href="keeper_contracts_conditions_condition_abstract.condition.html">Condition</a>.<a href="keeper_contracts_conditions_condition_abstract.condition.html#generateidhash">generateIdHash</a></p>
 								<ul>
-<<<<<<< HEAD
-									<li>Defined in <a href="https://github.com/nevermined-io/sdk-js/blob/7be618b/src/keeper/contracts/conditions/Condition.abstract.ts#L51">src/keeper/contracts/conditions/Condition.abstract.ts:51</a></li>
-=======
 									<li>Defined in <a href="https://github.com/nevermined-io/sdk-js/blob/e6aa843/src/keeper/contracts/conditions/Condition.abstract.ts#L52">src/keeper/contracts/conditions/Condition.abstract.ts:52</a></li>
->>>>>>> 321ebaf4
 								</ul>
 							</aside>
 							<h4 class="tsd-parameters-title">Parameters</h4>
@@ -634,11 +574,7 @@
 							<aside class="tsd-sources">
 								<p>Inherited from <a href="keeper_contracts_conditions_condition_abstract.condition.html">Condition</a>.<a href="keeper_contracts_conditions_condition_abstract.condition.html#getaddress">getAddress</a></p>
 								<ul>
-<<<<<<< HEAD
-									<li>Defined in <a href="https://github.com/nevermined-io/sdk-js/blob/7be618b/src/keeper/contracts/ContractBase.ts#L59">src/keeper/contracts/ContractBase.ts:59</a></li>
-=======
 									<li>Defined in <a href="https://github.com/nevermined-io/sdk-js/blob/e6aa843/src/keeper/contracts/ContractBase.ts#L59">src/keeper/contracts/ContractBase.ts:59</a></li>
->>>>>>> 321ebaf4
 								</ul>
 							</aside>
 							<h4 class="tsd-returns-title">Returns <span class="tsd-signature-type">string</span></h4>
@@ -656,11 +592,7 @@
 							<aside class="tsd-sources">
 								<p>Inherited from <a href="keeper_contracts_conditions_condition_abstract.condition.html">Condition</a>.<a href="keeper_contracts_conditions_condition_abstract.condition.html#getconditionfulfilledevent">getConditionFulfilledEvent</a></p>
 								<ul>
-<<<<<<< HEAD
-									<li>Defined in <a href="https://github.com/nevermined-io/sdk-js/blob/7be618b/src/keeper/contracts/conditions/Condition.abstract.ts#L63">src/keeper/contracts/conditions/Condition.abstract.ts:63</a></li>
-=======
 									<li>Defined in <a href="https://github.com/nevermined-io/sdk-js/blob/e6aa843/src/keeper/contracts/conditions/Condition.abstract.ts#L64">src/keeper/contracts/conditions/Condition.abstract.ts:64</a></li>
->>>>>>> 321ebaf4
 								</ul>
 							</aside>
 							<h4 class="tsd-parameters-title">Parameters</h4>
@@ -684,11 +616,7 @@
 							<aside class="tsd-sources">
 								<p>Inherited from <a href="keeper_contracts_conditions_condition_abstract.condition.html">Condition</a>.<a href="keeper_contracts_conditions_condition_abstract.condition.html#getevent">getEvent</a></p>
 								<ul>
-<<<<<<< HEAD
-									<li>Defined in <a href="https://github.com/nevermined-io/sdk-js/blob/7be618b/src/keeper/contracts/ContractBase.ts#L187">src/keeper/contracts/ContractBase.ts:187</a></li>
-=======
 									<li>Defined in <a href="https://github.com/nevermined-io/sdk-js/blob/e6aa843/src/keeper/contracts/ContractBase.ts#L188">src/keeper/contracts/ContractBase.ts:188</a></li>
->>>>>>> 321ebaf4
 								</ul>
 							</aside>
 							<h4 class="tsd-parameters-title">Parameters</h4>
@@ -720,11 +648,7 @@
 							<aside class="tsd-sources">
 								<p>Inherited from <a href="keeper_contracts_conditions_condition_abstract.condition.html">Condition</a>.<a href="keeper_contracts_conditions_condition_abstract.condition.html#geteventdata">getEventData</a></p>
 								<ul>
-<<<<<<< HEAD
-									<li>Defined in <a href="https://github.com/nevermined-io/sdk-js/blob/7be618b/src/keeper/contracts/ContractBase.ts#L30">src/keeper/contracts/ContractBase.ts:30</a></li>
-=======
 									<li>Defined in <a href="https://github.com/nevermined-io/sdk-js/blob/e6aa843/src/keeper/contracts/ContractBase.ts#L30">src/keeper/contracts/ContractBase.ts:30</a></li>
->>>>>>> 321ebaf4
 								</ul>
 							</aside>
 							<h4 class="tsd-parameters-title">Parameters</h4>
@@ -751,11 +675,7 @@
 							<aside class="tsd-sources">
 								<p>Inherited from <a href="keeper_contracts_conditions_condition_abstract.condition.html">Condition</a>.<a href="keeper_contracts_conditions_condition_abstract.condition.html#getfromaddress">getFromAddress</a></p>
 								<ul>
-<<<<<<< HEAD
-									<li>Defined in <a href="https://github.com/nevermined-io/sdk-js/blob/7be618b/src/keeper/contracts/ContractBase.ts#L79">src/keeper/contracts/ContractBase.ts:79</a></li>
-=======
 									<li>Defined in <a href="https://github.com/nevermined-io/sdk-js/blob/e6aa843/src/keeper/contracts/ContractBase.ts#L79">src/keeper/contracts/ContractBase.ts:79</a></li>
->>>>>>> 321ebaf4
 								</ul>
 							</aside>
 							<h4 class="tsd-parameters-title">Parameters</h4>
@@ -779,11 +699,7 @@
 							<aside class="tsd-sources">
 								<p>Inherited from <a href="keeper_contracts_conditions_condition_abstract.condition.html">Condition</a>.<a href="keeper_contracts_conditions_condition_abstract.condition.html#getinputsofmethod">getInputsOfMethod</a></p>
 								<ul>
-<<<<<<< HEAD
-									<li>Defined in <a href="https://github.com/nevermined-io/sdk-js/blob/7be618b/src/keeper/contracts/ContractBase.ts#L68">src/keeper/contracts/ContractBase.ts:68</a></li>
-=======
 									<li>Defined in <a href="https://github.com/nevermined-io/sdk-js/blob/e6aa843/src/keeper/contracts/ContractBase.ts#L68">src/keeper/contracts/ContractBase.ts:68</a></li>
->>>>>>> 321ebaf4
 								</ul>
 							</aside>
 							<h4 class="tsd-parameters-title">Parameters</h4>
@@ -807,11 +723,7 @@
 							<aside class="tsd-sources">
 								<p>Inherited from <a href="keeper_contracts_conditions_condition_abstract.condition.html">Condition</a>.<a href="keeper_contracts_conditions_condition_abstract.condition.html#getpastevents">getPastEvents</a></p>
 								<ul>
-<<<<<<< HEAD
-									<li>Defined in <a href="https://github.com/nevermined-io/sdk-js/blob/7be618b/src/keeper/contracts/ContractBase.ts#L39">src/keeper/contracts/ContractBase.ts:39</a></li>
-=======
 									<li>Defined in <a href="https://github.com/nevermined-io/sdk-js/blob/e6aa843/src/keeper/contracts/ContractBase.ts#L39">src/keeper/contracts/ContractBase.ts:39</a></li>
->>>>>>> 321ebaf4
 								</ul>
 							</aside>
 							<h4 class="tsd-parameters-title">Parameters</h4>
@@ -843,11 +755,7 @@
 							<aside class="tsd-sources">
 								<p>Inherited from <a href="keeper_contracts_conditions_condition_abstract.condition.html">Condition</a>.<a href="keeper_contracts_conditions_condition_abstract.condition.html#getsignatureofmethod">getSignatureOfMethod</a></p>
 								<ul>
-<<<<<<< HEAD
-									<li>Defined in <a href="https://github.com/nevermined-io/sdk-js/blob/7be618b/src/keeper/contracts/ContractBase.ts#L63">src/keeper/contracts/ContractBase.ts:63</a></li>
-=======
 									<li>Defined in <a href="https://github.com/nevermined-io/sdk-js/blob/e6aa843/src/keeper/contracts/ContractBase.ts#L63">src/keeper/contracts/ContractBase.ts:63</a></li>
->>>>>>> 321ebaf4
 								</ul>
 							</aside>
 							<h4 class="tsd-parameters-title">Parameters</h4>
@@ -871,11 +779,7 @@
 							<aside class="tsd-sources">
 								<p>Overrides <a href="keeper_contracts_conditions_condition_abstract.condition.html">Condition</a>.<a href="keeper_contracts_conditions_condition_abstract.condition.html#hashvalues">hashValues</a></p>
 								<ul>
-<<<<<<< HEAD
-									<li>Defined in <a href="https://github.com/nevermined-io/sdk-js/blob/7be618b/src/keeper/contracts/conditions/NFTs/TransferNFTCondition.ts#L25">src/keeper/contracts/conditions/NFTs/TransferNFTCondition.ts:25</a></li>
-=======
 									<li>Defined in <a href="https://github.com/nevermined-io/sdk-js/blob/e6aa843/src/keeper/contracts/conditions/NFTs/TransferNFTCondition.ts#L25">src/keeper/contracts/conditions/NFTs/TransferNFTCondition.ts:25</a></li>
->>>>>>> 321ebaf4
 								</ul>
 							</aside>
 							<div class="tsd-comment tsd-typography">
@@ -932,11 +836,7 @@
 							<aside class="tsd-sources">
 								<p>Inherited from <a href="keeper_contracts_conditions_condition_abstract.condition.html">Condition</a>.<a href="keeper_contracts_conditions_condition_abstract.condition.html#init">init</a></p>
 								<ul>
-<<<<<<< HEAD
-									<li>Defined in <a href="https://github.com/nevermined-io/sdk-js/blob/7be618b/src/keeper/contracts/ContractBase.ts#L73">src/keeper/contracts/ContractBase.ts:73</a></li>
-=======
 									<li>Defined in <a href="https://github.com/nevermined-io/sdk-js/blob/e6aa843/src/keeper/contracts/ContractBase.ts#L73">src/keeper/contracts/ContractBase.ts:73</a></li>
->>>>>>> 321ebaf4
 								</ul>
 							</aside>
 							<h4 class="tsd-parameters-title">Parameters</h4>
@@ -963,11 +863,7 @@
 							<aside class="tsd-sources">
 								<p>Inherited from <a href="keeper_contracts_conditions_condition_abstract.condition.html">Condition</a>.<a href="keeper_contracts_conditions_condition_abstract.condition.html#send">send</a></p>
 								<ul>
-<<<<<<< HEAD
-									<li>Defined in <a href="https://github.com/nevermined-io/sdk-js/blob/7be618b/src/keeper/contracts/ContractBase.ts#L106">src/keeper/contracts/ContractBase.ts:106</a></li>
-=======
 									<li>Defined in <a href="https://github.com/nevermined-io/sdk-js/blob/e6aa843/src/keeper/contracts/ContractBase.ts#L106">src/keeper/contracts/ContractBase.ts:106</a></li>
->>>>>>> 321ebaf4
 								</ul>
 							</aside>
 							<h4 class="tsd-parameters-title">Parameters</h4>
@@ -1000,11 +896,7 @@
 							<aside class="tsd-sources">
 								<p>Inherited from <a href="keeper_contracts_conditions_condition_abstract.condition.html">Condition</a>.<a href="keeper_contracts_conditions_condition_abstract.condition.html#sendfrom">sendFrom</a></p>
 								<ul>
-<<<<<<< HEAD
-									<li>Defined in <a href="https://github.com/nevermined-io/sdk-js/blob/7be618b/src/keeper/contracts/ContractBase.ts#L86">src/keeper/contracts/ContractBase.ts:86</a></li>
-=======
 									<li>Defined in <a href="https://github.com/nevermined-io/sdk-js/blob/e6aa843/src/keeper/contracts/ContractBase.ts#L86">src/keeper/contracts/ContractBase.ts:86</a></li>
->>>>>>> 321ebaf4
 								</ul>
 							</aside>
 							<h4 class="tsd-parameters-title">Parameters</h4>
@@ -1037,11 +929,7 @@
 							<aside class="tsd-sources">
 								<p>Inherited from <a href="keeper_contracts_conditions_condition_abstract.condition.html">Condition</a>.<a href="keeper_contracts_conditions_condition_abstract.condition.html#setinstanceconfig">setInstanceConfig</a></p>
 								<ul>
-<<<<<<< HEAD
-									<li>Defined in <a href="https://github.com/nevermined-io/sdk-js/blob/7be618b/src/Instantiable.abstract.ts#L92">src/Instantiable.abstract.ts:92</a></li>
-=======
 									<li>Defined in <a href="https://github.com/nevermined-io/sdk-js/blob/e6aa843/src/Instantiable.abstract.ts#L92">src/Instantiable.abstract.ts:92</a></li>
->>>>>>> 321ebaf4
 								</ul>
 							</aside>
 							<h4 class="tsd-parameters-title">Parameters</h4>
@@ -1065,11 +953,7 @@
 							<aside class="tsd-sources">
 								<p>Overrides <a href="keeper_contracts_conditions_condition_abstract.condition.html">Condition</a>.<a href="keeper_contracts_conditions_condition_abstract.condition.html#getinstance">getInstance</a></p>
 								<ul>
-<<<<<<< HEAD
-									<li>Defined in <a href="https://github.com/nevermined-io/sdk-js/blob/7be618b/src/keeper/contracts/conditions/NFTs/TransferNFTCondition.ts#L10">src/keeper/contracts/conditions/NFTs/TransferNFTCondition.ts:10</a></li>
-=======
 									<li>Defined in <a href="https://github.com/nevermined-io/sdk-js/blob/e6aa843/src/keeper/contracts/conditions/NFTs/TransferNFTCondition.ts#L10">src/keeper/contracts/conditions/NFTs/TransferNFTCondition.ts:10</a></li>
->>>>>>> 321ebaf4
 								</ul>
 							</aside>
 							<h4 class="tsd-parameters-title">Parameters</h4>
@@ -1093,11 +977,7 @@
 							<aside class="tsd-sources">
 								<p>Inherited from <a href="keeper_contracts_conditions_condition_abstract.condition.html">Condition</a>.<a href="keeper_contracts_conditions_condition_abstract.condition.html#setinstanceconfig-1">setInstanceConfig</a></p>
 								<ul>
-<<<<<<< HEAD
-									<li>Defined in <a href="https://github.com/nevermined-io/sdk-js/blob/7be618b/src/Instantiable.abstract.ts#L74">src/Instantiable.abstract.ts:74</a></li>
-=======
 									<li>Defined in <a href="https://github.com/nevermined-io/sdk-js/blob/e6aa843/src/Instantiable.abstract.ts#L74">src/Instantiable.abstract.ts:74</a></li>
->>>>>>> 321ebaf4
 								</ul>
 							</aside>
 							<h4 class="tsd-type-parameters-title">Type parameters</h4>
