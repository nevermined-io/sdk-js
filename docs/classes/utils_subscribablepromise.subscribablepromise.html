<!doctype html>
<html class="default no-js">
<head>
	<meta charset="utf-8">
	<meta http-equiv="X-UA-Compatible" content="IE=edge">
	<title>SubscribablePromise | @nevermined-io/nevermined-sdk-js</title>
	<meta name="description" content="Documentation for @nevermined-io/nevermined-sdk-js">
	<meta name="viewport" content="width=device-width, initial-scale=1">
	<link rel="stylesheet" href="../assets/css/main.css">
	<script async src="../assets/js/search.js" id="search-script"></script>
</head>
<body>
<header>
	<div class="tsd-page-toolbar">
		<div class="container">
			<div class="table-wrap">
				<div class="table-cell" id="tsd-search" data-index="../assets/js/search.json" data-base="..">
					<div class="field">
						<label for="tsd-search-field" class="tsd-widget search no-caption">Search</label>
						<input id="tsd-search-field" type="text" />
					</div>
					<ul class="results">
						<li class="state loading">Preparing search index...</li>
						<li class="state failure">The search index is not available</li>
					</ul>
					<a href="../index.html" class="title">@nevermined-io/nevermined-sdk-js</a>
				</div>
				<div class="table-cell" id="tsd-widgets">
					<div id="tsd-filter">
						<a href="#" class="tsd-widget options no-caption" data-toggle="options">Options</a>
						<div class="tsd-filter-group">
							<div class="tsd-select" id="tsd-filter-visibility">
								<span class="tsd-select-label">All</span>
								<ul class="tsd-select-list">
									<li data-value="public">Public</li>
									<li data-value="protected">Public/Protected</li>
									<li data-value="private" class="selected">All</li>
								</ul>
							</div>
							<input type="checkbox" id="tsd-filter-inherited" checked />
							<label class="tsd-widget" for="tsd-filter-inherited">Inherited</label>
							<input type="checkbox" id="tsd-filter-externals" checked />
							<label class="tsd-widget" for="tsd-filter-externals">Externals</label>
						</div>
					</div>
					<a href="#" class="tsd-widget menu no-caption" data-toggle="menu">Menu</a>
				</div>
			</div>
		</div>
	</div>
	<div class="tsd-page-title">
		<div class="container">
			<ul class="tsd-breadcrumb">
				<li>
					<a href="../modules.html">@nevermined-io/nevermined-sdk-js</a>
				</li>
				<li>
					<a href="../modules/utils_subscribablepromise.html">utils/SubscribablePromise</a>
				</li>
				<li>
					<a href="utils_subscribablepromise.subscribablepromise.html">SubscribablePromise</a>
				</li>
			</ul>
			<h1>Class SubscribablePromise&lt;T, P&gt;</h1>
		</div>
	</div>
</header>
<div class="container container-main">
	<div class="row">
		<div class="col-8 col-content">
			<section class="tsd-panel tsd-type-parameters">
				<h3>Type parameters</h3>
				<ul class="tsd-type-parameters">
					<li>
						<h4>T<span class="tsd-signature-symbol">: </span><span class="tsd-signature-type">any</span></h4>
					</li>
					<li>
						<h4>P<span class="tsd-signature-symbol">: </span><span class="tsd-signature-type">any</span></h4>
					</li>
				</ul>
			</section>
			<section class="tsd-panel tsd-hierarchy">
				<h3>Hierarchy</h3>
				<ul class="tsd-hierarchy">
					<li>
						<span class="target">SubscribablePromise</span>
					</li>
				</ul>
			</section>
			<section class="tsd-panel-group tsd-index-group">
				<h2>Index</h2>
				<section class="tsd-panel tsd-index-panel">
					<div class="tsd-index-content">
						<section class="tsd-index-section ">
							<h3>Constructors</h3>
							<ul class="tsd-index-list">
								<li class="tsd-kind-constructor tsd-parent-kind-class tsd-has-type-parameter"><a href="utils_subscribablepromise.subscribablepromise.html#constructor" class="tsd-kind-icon">constructor</a></li>
							</ul>
						</section>
						<section class="tsd-index-section tsd-is-private tsd-is-private-protected">
							<h3>Properties</h3>
							<ul class="tsd-index-list">
								<li class="tsd-kind-property tsd-parent-kind-class tsd-is-private"><a href="utils_subscribablepromise.subscribablepromise.html#observer" class="tsd-kind-icon">observer</a></li>
								<li class="tsd-kind-property tsd-parent-kind-class tsd-is-private"><a href="utils_subscribablepromise.subscribablepromise.html#promise" class="tsd-kind-icon">promise</a></li>
							</ul>
						</section>
						<section class="tsd-index-section ">
							<h3>Methods</h3>
							<ul class="tsd-index-list">
								<li class="tsd-kind-method tsd-parent-kind-class"><a href="utils_subscribablepromise.subscribablepromise.html#catch" class="tsd-kind-icon">catch</a></li>
								<li class="tsd-kind-method tsd-parent-kind-class"><a href="utils_subscribablepromise.subscribablepromise.html#finally" class="tsd-kind-icon">finally</a></li>
								<li class="tsd-kind-method tsd-parent-kind-class tsd-is-private"><a href="utils_subscribablepromise.subscribablepromise.html#init" class="tsd-kind-icon">init</a></li>
								<li class="tsd-kind-method tsd-parent-kind-class"><a href="utils_subscribablepromise.subscribablepromise.html#next" class="tsd-kind-icon">next</a></li>
								<li class="tsd-kind-method tsd-parent-kind-class"><a href="utils_subscribablepromise.subscribablepromise.html#subscribe" class="tsd-kind-icon">subscribe</a></li>
								<li class="tsd-kind-method tsd-parent-kind-class"><a href="utils_subscribablepromise.subscribablepromise.html#then" class="tsd-kind-icon">then</a></li>
							</ul>
						</section>
					</div>
				</section>
			</section>
			<section class="tsd-panel-group tsd-member-group ">
				<h2>Constructors</h2>
				<section class="tsd-panel tsd-member tsd-kind-constructor tsd-parent-kind-class tsd-has-type-parameter">
					<a name="constructor" class="tsd-anchor"></a>
					<h3>constructor</h3>
					<ul class="tsd-signatures tsd-kind-constructor tsd-parent-kind-class tsd-has-type-parameter">
						<li class="tsd-signature tsd-kind-icon">new <wbr>Subscribable<wbr>Promise&lt;T, P&gt;<span class="tsd-signature-symbol">(</span>executor<span class="tsd-signature-symbol">: </span><span class="tsd-signature-symbol">(</span>observer<span class="tsd-signature-symbol">: </span><a href="utils_subscribableobserver.subscribableobserver.html" class="tsd-signature-type" data-tsd-kind="Class">SubscribableObserver</a><span class="tsd-signature-symbol">&lt;</span><span class="tsd-signature-type">T</span><span class="tsd-signature-symbol">, </span><span class="tsd-signature-type">P</span><span class="tsd-signature-symbol">&gt;</span><span class="tsd-signature-symbol">)</span><span class="tsd-signature-symbol"> =&gt; </span><span class="tsd-signature-type">void</span><span class="tsd-signature-symbol"> | </span><span class="tsd-signature-type">Promise</span><span class="tsd-signature-symbol">&lt;</span><span class="tsd-signature-type">P</span><span class="tsd-signature-symbol">&gt;</span><span class="tsd-signature-symbol">)</span><span class="tsd-signature-symbol">: </span><a href="utils_subscribablepromise.subscribablepromise.html" class="tsd-signature-type" data-tsd-kind="Class">SubscribablePromise</a><span class="tsd-signature-symbol">&lt;</span><span class="tsd-signature-type">T</span><span class="tsd-signature-symbol">, </span><span class="tsd-signature-type">P</span><span class="tsd-signature-symbol">&gt;</span></li>
					</ul>
					<ul class="tsd-descriptions">
						<li class="tsd-description">
							<aside class="tsd-sources">
								<ul>
<<<<<<< HEAD
									<li>Defined in <a href="https://github.com/nevermined-io/sdk-js/blob/7be618b/src/utils/SubscribablePromise.ts#L13">src/utils/SubscribablePromise.ts:13</a></li>
=======
									<li>Defined in <a href="https://github.com/nevermined-io/sdk-js/blob/e6aa843/src/utils/SubscribablePromise.ts#L13">src/utils/SubscribablePromise.ts:13</a></li>
>>>>>>> 321ebaf4
								</ul>
							</aside>
							<h4 class="tsd-type-parameters-title">Type parameters</h4>
							<ul class="tsd-type-parameters">
								<li>
									<h4>T<span class="tsd-signature-symbol">: </span><span class="tsd-signature-type">unknown</span></h4>
								</li>
								<li>
									<h4>P<span class="tsd-signature-symbol">: </span><span class="tsd-signature-type">unknown</span></h4>
								</li>
							</ul>
							<h4 class="tsd-parameters-title">Parameters</h4>
							<ul class="tsd-parameters">
								<li>
									<h5>executor: <span class="tsd-signature-symbol">(</span>observer<span class="tsd-signature-symbol">: </span><a href="utils_subscribableobserver.subscribableobserver.html" class="tsd-signature-type" data-tsd-kind="Class">SubscribableObserver</a><span class="tsd-signature-symbol">&lt;</span><span class="tsd-signature-type">T</span><span class="tsd-signature-symbol">, </span><span class="tsd-signature-type">P</span><span class="tsd-signature-symbol">&gt;</span><span class="tsd-signature-symbol">)</span><span class="tsd-signature-symbol"> =&gt; </span><span class="tsd-signature-type">void</span><span class="tsd-signature-symbol"> | </span><span class="tsd-signature-type">Promise</span><span class="tsd-signature-symbol">&lt;</span><span class="tsd-signature-type">P</span><span class="tsd-signature-symbol">&gt;</span></h5>
									<ul class="tsd-parameters">
										<li class="tsd-parameter-signature">
											<ul class="tsd-signatures tsd-kind-type-literal">
												<li class="tsd-signature tsd-kind-icon"><span class="tsd-signature-symbol">(</span>observer<span class="tsd-signature-symbol">: </span><a href="utils_subscribableobserver.subscribableobserver.html" class="tsd-signature-type" data-tsd-kind="Class">SubscribableObserver</a><span class="tsd-signature-symbol">&lt;</span><span class="tsd-signature-type">T</span><span class="tsd-signature-symbol">, </span><span class="tsd-signature-type">P</span><span class="tsd-signature-symbol">&gt;</span><span class="tsd-signature-symbol">)</span><span class="tsd-signature-symbol">: </span><span class="tsd-signature-type">void</span><span class="tsd-signature-symbol"> | </span><span class="tsd-signature-type">Promise</span><span class="tsd-signature-symbol">&lt;</span><span class="tsd-signature-type">P</span><span class="tsd-signature-symbol">&gt;</span></li>
											</ul>
											<ul class="tsd-descriptions">
												<li class="tsd-description">
													<h4 class="tsd-parameters-title">Parameters</h4>
													<ul class="tsd-parameters">
														<li>
															<h5>observer: <a href="utils_subscribableobserver.subscribableobserver.html" class="tsd-signature-type" data-tsd-kind="Class">SubscribableObserver</a><span class="tsd-signature-symbol">&lt;</span><span class="tsd-signature-type">T</span><span class="tsd-signature-symbol">, </span><span class="tsd-signature-type">P</span><span class="tsd-signature-symbol">&gt;</span></h5>
														</li>
													</ul>
													<h4 class="tsd-returns-title">Returns <span class="tsd-signature-type">void</span><span class="tsd-signature-symbol"> | </span><span class="tsd-signature-type">Promise</span><span class="tsd-signature-symbol">&lt;</span><span class="tsd-signature-type">P</span><span class="tsd-signature-symbol">&gt;</span></h4>
												</li>
											</ul>
										</li>
									</ul>
								</li>
							</ul>
							<h4 class="tsd-returns-title">Returns <a href="utils_subscribablepromise.subscribablepromise.html" class="tsd-signature-type" data-tsd-kind="Class">SubscribablePromise</a><span class="tsd-signature-symbol">&lt;</span><span class="tsd-signature-type">T</span><span class="tsd-signature-symbol">, </span><span class="tsd-signature-type">P</span><span class="tsd-signature-symbol">&gt;</span></h4>
						</li>
					</ul>
				</section>
			</section>
			<section class="tsd-panel-group tsd-member-group tsd-is-private tsd-is-private-protected">
				<h2>Properties</h2>
				<section class="tsd-panel tsd-member tsd-kind-property tsd-parent-kind-class tsd-is-private">
					<a name="observer" class="tsd-anchor"></a>
					<h3><span class="tsd-flag ts-flagPrivate">Private</span> observer</h3>
					<div class="tsd-signature tsd-kind-icon">observer<span class="tsd-signature-symbol">:</span> <a href="utils_subscribableobserver.subscribableobserver.html" class="tsd-signature-type" data-tsd-kind="Class">SubscribableObserver</a><span class="tsd-signature-symbol">&lt;</span><span class="tsd-signature-type">T</span><span class="tsd-signature-symbol">, </span><span class="tsd-signature-type">P</span><span class="tsd-signature-symbol">&gt;</span><span class="tsd-signature-symbol"> = ...</span></div>
					<aside class="tsd-sources">
						<ul>
<<<<<<< HEAD
							<li>Defined in <a href="https://github.com/nevermined-io/sdk-js/blob/7be618b/src/utils/SubscribablePromise.ts#L4">src/utils/SubscribablePromise.ts:4</a></li>
=======
							<li>Defined in <a href="https://github.com/nevermined-io/sdk-js/blob/e6aa843/src/utils/SubscribablePromise.ts#L4">src/utils/SubscribablePromise.ts:4</a></li>
>>>>>>> 321ebaf4
						</ul>
					</aside>
				</section>
				<section class="tsd-panel tsd-member tsd-kind-property tsd-parent-kind-class tsd-is-private">
					<a name="promise" class="tsd-anchor"></a>
					<h3><span class="tsd-flag ts-flagPrivate">Private</span> promise</h3>
					<div class="tsd-signature tsd-kind-icon">promise<span class="tsd-signature-symbol">:</span> <span class="tsd-signature-type">Promise</span><span class="tsd-signature-symbol">&lt;</span><span class="tsd-signature-type">P</span><span class="tsd-signature-symbol">&gt;</span><span class="tsd-signature-symbol"> &amp; </span><a href="utils_subscribablepromise.subscribablepromise.html" class="tsd-signature-type" data-tsd-kind="Class">SubscribablePromise</a><span class="tsd-signature-symbol">&lt;</span><span class="tsd-signature-type">T</span><span class="tsd-signature-symbol">, </span><span class="tsd-signature-type">P</span><span class="tsd-signature-symbol">&gt;</span><span class="tsd-signature-symbol"> = ...</span></div>
					<aside class="tsd-sources">
						<ul>
<<<<<<< HEAD
							<li>Defined in <a href="https://github.com/nevermined-io/sdk-js/blob/7be618b/src/utils/SubscribablePromise.ts#L6">src/utils/SubscribablePromise.ts:6</a></li>
=======
							<li>Defined in <a href="https://github.com/nevermined-io/sdk-js/blob/e6aa843/src/utils/SubscribablePromise.ts#L6">src/utils/SubscribablePromise.ts:6</a></li>
>>>>>>> 321ebaf4
						</ul>
					</aside>
				</section>
			</section>
			<section class="tsd-panel-group tsd-member-group ">
				<h2>Methods</h2>
				<section class="tsd-panel tsd-member tsd-kind-method tsd-parent-kind-class">
					<a name="catch" class="tsd-anchor"></a>
					<h3>catch</h3>
					<ul class="tsd-signatures tsd-kind-method tsd-parent-kind-class">
						<li class="tsd-signature tsd-kind-icon">catch<span class="tsd-signature-symbol">(</span>onrejected<span class="tsd-signature-symbol">?: </span><span class="tsd-signature-symbol">(</span>error<span class="tsd-signature-symbol">: </span><span class="tsd-signature-type">any</span><span class="tsd-signature-symbol">)</span><span class="tsd-signature-symbol"> =&gt; </span><span class="tsd-signature-type">any</span><span class="tsd-signature-symbol">)</span><span class="tsd-signature-symbol">: </span><span class="tsd-signature-type">Promise</span><span class="tsd-signature-symbol">&lt;</span><span class="tsd-signature-type">any</span><span class="tsd-signature-symbol">&gt;</span><span class="tsd-signature-symbol"> &amp; </span><a href="utils_subscribablepromise.subscribablepromise.html" class="tsd-signature-type" data-tsd-kind="Class">SubscribablePromise</a><span class="tsd-signature-symbol">&lt;</span><span class="tsd-signature-type">T</span><span class="tsd-signature-symbol">, </span><span class="tsd-signature-type">P</span><span class="tsd-signature-symbol">&gt;</span></li>
					</ul>
					<ul class="tsd-descriptions">
						<li class="tsd-description">
							<aside class="tsd-sources">
								<ul>
<<<<<<< HEAD
									<li>Defined in <a href="https://github.com/nevermined-io/sdk-js/blob/7be618b/src/utils/SubscribablePromise.ts#L33">src/utils/SubscribablePromise.ts:33</a></li>
=======
									<li>Defined in <a href="https://github.com/nevermined-io/sdk-js/blob/e6aa843/src/utils/SubscribablePromise.ts#L33">src/utils/SubscribablePromise.ts:33</a></li>
>>>>>>> 321ebaf4
								</ul>
							</aside>
							<h4 class="tsd-parameters-title">Parameters</h4>
							<ul class="tsd-parameters">
								<li>
									<h5><span class="tsd-flag ts-flagOptional">Optional</span> onrejected: <span class="tsd-signature-symbol">(</span>error<span class="tsd-signature-symbol">: </span><span class="tsd-signature-type">any</span><span class="tsd-signature-symbol">)</span><span class="tsd-signature-symbol"> =&gt; </span><span class="tsd-signature-type">any</span></h5>
									<ul class="tsd-parameters">
										<li class="tsd-parameter-signature">
											<ul class="tsd-signatures tsd-kind-type-literal">
												<li class="tsd-signature tsd-kind-icon"><span class="tsd-signature-symbol">(</span>error<span class="tsd-signature-symbol">: </span><span class="tsd-signature-type">any</span><span class="tsd-signature-symbol">)</span><span class="tsd-signature-symbol">: </span><span class="tsd-signature-type">any</span></li>
											</ul>
											<ul class="tsd-descriptions">
												<li class="tsd-description">
													<h4 class="tsd-parameters-title">Parameters</h4>
													<ul class="tsd-parameters">
														<li>
															<h5>error: <span class="tsd-signature-type">any</span></h5>
														</li>
													</ul>
													<h4 class="tsd-returns-title">Returns <span class="tsd-signature-type">any</span></h4>
												</li>
											</ul>
										</li>
									</ul>
								</li>
							</ul>
							<h4 class="tsd-returns-title">Returns <span class="tsd-signature-type">Promise</span><span class="tsd-signature-symbol">&lt;</span><span class="tsd-signature-type">any</span><span class="tsd-signature-symbol">&gt;</span><span class="tsd-signature-symbol"> &amp; </span><a href="utils_subscribablepromise.subscribablepromise.html" class="tsd-signature-type" data-tsd-kind="Class">SubscribablePromise</a><span class="tsd-signature-symbol">&lt;</span><span class="tsd-signature-type">T</span><span class="tsd-signature-symbol">, </span><span class="tsd-signature-type">P</span><span class="tsd-signature-symbol">&gt;</span></h4>
						</li>
					</ul>
				</section>
				<section class="tsd-panel tsd-member tsd-kind-method tsd-parent-kind-class">
					<a name="finally" class="tsd-anchor"></a>
					<h3>finally</h3>
					<ul class="tsd-signatures tsd-kind-method tsd-parent-kind-class">
						<li class="tsd-signature tsd-kind-icon">finally<span class="tsd-signature-symbol">(</span>onfinally<span class="tsd-signature-symbol">?: </span><span class="tsd-signature-symbol">(</span><span class="tsd-signature-symbol">)</span><span class="tsd-signature-symbol"> =&gt; </span><span class="tsd-signature-type">any</span><span class="tsd-signature-symbol">)</span><span class="tsd-signature-symbol">: </span><span class="tsd-signature-type">Promise</span><span class="tsd-signature-symbol">&lt;</span><span class="tsd-signature-type">P</span><span class="tsd-signature-symbol">&gt;</span><span class="tsd-signature-symbol"> &amp; </span><a href="utils_subscribablepromise.subscribablepromise.html" class="tsd-signature-type" data-tsd-kind="Class">SubscribablePromise</a><span class="tsd-signature-symbol">&lt;</span><span class="tsd-signature-type">T</span><span class="tsd-signature-symbol">, </span><span class="tsd-signature-type">P</span><span class="tsd-signature-symbol">&gt;</span></li>
					</ul>
					<ul class="tsd-descriptions">
						<li class="tsd-description">
							<aside class="tsd-sources">
								<ul>
<<<<<<< HEAD
									<li>Defined in <a href="https://github.com/nevermined-io/sdk-js/blob/7be618b/src/utils/SubscribablePromise.ts#L37">src/utils/SubscribablePromise.ts:37</a></li>
=======
									<li>Defined in <a href="https://github.com/nevermined-io/sdk-js/blob/e6aa843/src/utils/SubscribablePromise.ts#L37">src/utils/SubscribablePromise.ts:37</a></li>
>>>>>>> 321ebaf4
								</ul>
							</aside>
							<h4 class="tsd-parameters-title">Parameters</h4>
							<ul class="tsd-parameters">
								<li>
									<h5><span class="tsd-flag ts-flagOptional">Optional</span> onfinally: <span class="tsd-signature-symbol">(</span><span class="tsd-signature-symbol">)</span><span class="tsd-signature-symbol"> =&gt; </span><span class="tsd-signature-type">any</span></h5>
									<ul class="tsd-parameters">
										<li class="tsd-parameter-signature">
											<ul class="tsd-signatures tsd-kind-type-literal">
												<li class="tsd-signature tsd-kind-icon"><span class="tsd-signature-symbol">(</span><span class="tsd-signature-symbol">)</span><span class="tsd-signature-symbol">: </span><span class="tsd-signature-type">any</span></li>
											</ul>
											<ul class="tsd-descriptions">
												<li class="tsd-description">
													<h4 class="tsd-returns-title">Returns <span class="tsd-signature-type">any</span></h4>
												</li>
											</ul>
										</li>
									</ul>
								</li>
							</ul>
							<h4 class="tsd-returns-title">Returns <span class="tsd-signature-type">Promise</span><span class="tsd-signature-symbol">&lt;</span><span class="tsd-signature-type">P</span><span class="tsd-signature-symbol">&gt;</span><span class="tsd-signature-symbol"> &amp; </span><a href="utils_subscribablepromise.subscribablepromise.html" class="tsd-signature-type" data-tsd-kind="Class">SubscribablePromise</a><span class="tsd-signature-symbol">&lt;</span><span class="tsd-signature-type">T</span><span class="tsd-signature-symbol">, </span><span class="tsd-signature-type">P</span><span class="tsd-signature-symbol">&gt;</span></h4>
						</li>
					</ul>
				</section>
				<section class="tsd-panel tsd-member tsd-kind-method tsd-parent-kind-class tsd-is-private">
					<a name="init" class="tsd-anchor"></a>
					<h3><span class="tsd-flag ts-flagPrivate">Private</span> init</h3>
					<ul class="tsd-signatures tsd-kind-method tsd-parent-kind-class tsd-is-private">
						<li class="tsd-signature tsd-kind-icon">init<span class="tsd-signature-symbol">(</span>executor<span class="tsd-signature-symbol">: </span><span class="tsd-signature-symbol">(</span>observer<span class="tsd-signature-symbol">: </span><a href="utils_subscribableobserver.subscribableobserver.html" class="tsd-signature-type" data-tsd-kind="Class">SubscribableObserver</a><span class="tsd-signature-symbol">&lt;</span><span class="tsd-signature-type">T</span><span class="tsd-signature-symbol">, </span><span class="tsd-signature-type">P</span><span class="tsd-signature-symbol">&gt;</span><span class="tsd-signature-symbol">)</span><span class="tsd-signature-symbol"> =&gt; </span><span class="tsd-signature-type">void</span><span class="tsd-signature-symbol"> | </span><span class="tsd-signature-type">Promise</span><span class="tsd-signature-symbol">&lt;</span><span class="tsd-signature-type">P</span><span class="tsd-signature-symbol">&gt;</span><span class="tsd-signature-symbol">)</span><span class="tsd-signature-symbol">: </span><span class="tsd-signature-type">void</span></li>
					</ul>
					<ul class="tsd-descriptions">
						<li class="tsd-description">
							<aside class="tsd-sources">
								<ul>
<<<<<<< HEAD
									<li>Defined in <a href="https://github.com/nevermined-io/sdk-js/blob/7be618b/src/utils/SubscribablePromise.ts#L41">src/utils/SubscribablePromise.ts:41</a></li>
=======
									<li>Defined in <a href="https://github.com/nevermined-io/sdk-js/blob/e6aa843/src/utils/SubscribablePromise.ts#L41">src/utils/SubscribablePromise.ts:41</a></li>
>>>>>>> 321ebaf4
								</ul>
							</aside>
							<h4 class="tsd-parameters-title">Parameters</h4>
							<ul class="tsd-parameters">
								<li>
									<h5>executor: <span class="tsd-signature-symbol">(</span>observer<span class="tsd-signature-symbol">: </span><a href="utils_subscribableobserver.subscribableobserver.html" class="tsd-signature-type" data-tsd-kind="Class">SubscribableObserver</a><span class="tsd-signature-symbol">&lt;</span><span class="tsd-signature-type">T</span><span class="tsd-signature-symbol">, </span><span class="tsd-signature-type">P</span><span class="tsd-signature-symbol">&gt;</span><span class="tsd-signature-symbol">)</span><span class="tsd-signature-symbol"> =&gt; </span><span class="tsd-signature-type">void</span><span class="tsd-signature-symbol"> | </span><span class="tsd-signature-type">Promise</span><span class="tsd-signature-symbol">&lt;</span><span class="tsd-signature-type">P</span><span class="tsd-signature-symbol">&gt;</span></h5>
									<ul class="tsd-parameters">
										<li class="tsd-parameter-signature">
											<ul class="tsd-signatures tsd-kind-type-literal">
												<li class="tsd-signature tsd-kind-icon"><span class="tsd-signature-symbol">(</span>observer<span class="tsd-signature-symbol">: </span><a href="utils_subscribableobserver.subscribableobserver.html" class="tsd-signature-type" data-tsd-kind="Class">SubscribableObserver</a><span class="tsd-signature-symbol">&lt;</span><span class="tsd-signature-type">T</span><span class="tsd-signature-symbol">, </span><span class="tsd-signature-type">P</span><span class="tsd-signature-symbol">&gt;</span><span class="tsd-signature-symbol">)</span><span class="tsd-signature-symbol">: </span><span class="tsd-signature-type">void</span><span class="tsd-signature-symbol"> | </span><span class="tsd-signature-type">Promise</span><span class="tsd-signature-symbol">&lt;</span><span class="tsd-signature-type">P</span><span class="tsd-signature-symbol">&gt;</span></li>
											</ul>
											<ul class="tsd-descriptions">
												<li class="tsd-description">
													<h4 class="tsd-parameters-title">Parameters</h4>
													<ul class="tsd-parameters">
														<li>
															<h5>observer: <a href="utils_subscribableobserver.subscribableobserver.html" class="tsd-signature-type" data-tsd-kind="Class">SubscribableObserver</a><span class="tsd-signature-symbol">&lt;</span><span class="tsd-signature-type">T</span><span class="tsd-signature-symbol">, </span><span class="tsd-signature-type">P</span><span class="tsd-signature-symbol">&gt;</span></h5>
														</li>
													</ul>
													<h4 class="tsd-returns-title">Returns <span class="tsd-signature-type">void</span><span class="tsd-signature-symbol"> | </span><span class="tsd-signature-type">Promise</span><span class="tsd-signature-symbol">&lt;</span><span class="tsd-signature-type">P</span><span class="tsd-signature-symbol">&gt;</span></h4>
												</li>
											</ul>
										</li>
									</ul>
								</li>
							</ul>
							<h4 class="tsd-returns-title">Returns <span class="tsd-signature-type">void</span></h4>
						</li>
					</ul>
				</section>
				<section class="tsd-panel tsd-member tsd-kind-method tsd-parent-kind-class">
					<a name="next" class="tsd-anchor"></a>
					<h3>next</h3>
					<ul class="tsd-signatures tsd-kind-method tsd-parent-kind-class">
						<li class="tsd-signature tsd-kind-icon">next<span class="tsd-signature-symbol">(</span>onNext<span class="tsd-signature-symbol">: </span><span class="tsd-signature-symbol">(</span>next<span class="tsd-signature-symbol">: </span><span class="tsd-signature-type">T</span><span class="tsd-signature-symbol">)</span><span class="tsd-signature-symbol"> =&gt; </span><span class="tsd-signature-type">void</span><span class="tsd-signature-symbol">)</span><span class="tsd-signature-symbol">: </span><a href="utils_subscribablepromise.subscribablepromise.html" class="tsd-signature-type" data-tsd-kind="Class">SubscribablePromise</a><span class="tsd-signature-symbol">&lt;</span><span class="tsd-signature-type">T</span><span class="tsd-signature-symbol">, </span><span class="tsd-signature-type">P</span><span class="tsd-signature-symbol">&gt;</span></li>
					</ul>
					<ul class="tsd-descriptions">
						<li class="tsd-description">
							<aside class="tsd-sources">
								<ul>
<<<<<<< HEAD
									<li>Defined in <a href="https://github.com/nevermined-io/sdk-js/blob/7be618b/src/utils/SubscribablePromise.ts#L24">src/utils/SubscribablePromise.ts:24</a></li>
=======
									<li>Defined in <a href="https://github.com/nevermined-io/sdk-js/blob/e6aa843/src/utils/SubscribablePromise.ts#L24">src/utils/SubscribablePromise.ts:24</a></li>
>>>>>>> 321ebaf4
								</ul>
							</aside>
							<h4 class="tsd-parameters-title">Parameters</h4>
							<ul class="tsd-parameters">
								<li>
									<h5>onNext: <span class="tsd-signature-symbol">(</span>next<span class="tsd-signature-symbol">: </span><span class="tsd-signature-type">T</span><span class="tsd-signature-symbol">)</span><span class="tsd-signature-symbol"> =&gt; </span><span class="tsd-signature-type">void</span></h5>
									<ul class="tsd-parameters">
										<li class="tsd-parameter-signature">
											<ul class="tsd-signatures tsd-kind-type-literal">
												<li class="tsd-signature tsd-kind-icon"><span class="tsd-signature-symbol">(</span>next<span class="tsd-signature-symbol">: </span><span class="tsd-signature-type">T</span><span class="tsd-signature-symbol">)</span><span class="tsd-signature-symbol">: </span><span class="tsd-signature-type">void</span></li>
											</ul>
											<ul class="tsd-descriptions">
												<li class="tsd-description">
													<h4 class="tsd-parameters-title">Parameters</h4>
													<ul class="tsd-parameters">
														<li>
															<h5>next: <span class="tsd-signature-type">T</span></h5>
														</li>
													</ul>
													<h4 class="tsd-returns-title">Returns <span class="tsd-signature-type">void</span></h4>
												</li>
											</ul>
										</li>
									</ul>
								</li>
							</ul>
							<h4 class="tsd-returns-title">Returns <a href="utils_subscribablepromise.subscribablepromise.html" class="tsd-signature-type" data-tsd-kind="Class">SubscribablePromise</a><span class="tsd-signature-symbol">&lt;</span><span class="tsd-signature-type">T</span><span class="tsd-signature-symbol">, </span><span class="tsd-signature-type">P</span><span class="tsd-signature-symbol">&gt;</span></h4>
						</li>
					</ul>
				</section>
				<section class="tsd-panel tsd-member tsd-kind-method tsd-parent-kind-class">
					<a name="subscribe" class="tsd-anchor"></a>
					<h3>subscribe</h3>
					<ul class="tsd-signatures tsd-kind-method tsd-parent-kind-class">
						<li class="tsd-signature tsd-kind-icon">subscribe<span class="tsd-signature-symbol">(</span>onNext<span class="tsd-signature-symbol">: </span><span class="tsd-signature-symbol">(</span>next<span class="tsd-signature-symbol">: </span><span class="tsd-signature-type">T</span><span class="tsd-signature-symbol">)</span><span class="tsd-signature-symbol"> =&gt; </span><span class="tsd-signature-type">void</span><span class="tsd-signature-symbol">)</span><span class="tsd-signature-symbol">: </span><span class="tsd-signature-symbol">{ </span>unsubscribe<span class="tsd-signature-symbol">: </span><span class="tsd-signature-symbol">(</span><span class="tsd-signature-symbol">)</span><span class="tsd-signature-symbol"> =&gt; </span><span class="tsd-signature-type">boolean</span><span class="tsd-signature-symbol"> }</span></li>
					</ul>
					<ul class="tsd-descriptions">
						<li class="tsd-description">
							<aside class="tsd-sources">
								<ul>
<<<<<<< HEAD
									<li>Defined in <a href="https://github.com/nevermined-io/sdk-js/blob/7be618b/src/utils/SubscribablePromise.ts#L20">src/utils/SubscribablePromise.ts:20</a></li>
=======
									<li>Defined in <a href="https://github.com/nevermined-io/sdk-js/blob/e6aa843/src/utils/SubscribablePromise.ts#L20">src/utils/SubscribablePromise.ts:20</a></li>
>>>>>>> 321ebaf4
								</ul>
							</aside>
							<h4 class="tsd-parameters-title">Parameters</h4>
							<ul class="tsd-parameters">
								<li>
									<h5>onNext: <span class="tsd-signature-symbol">(</span>next<span class="tsd-signature-symbol">: </span><span class="tsd-signature-type">T</span><span class="tsd-signature-symbol">)</span><span class="tsd-signature-symbol"> =&gt; </span><span class="tsd-signature-type">void</span></h5>
									<ul class="tsd-parameters">
										<li class="tsd-parameter-signature">
											<ul class="tsd-signatures tsd-kind-type-literal">
												<li class="tsd-signature tsd-kind-icon"><span class="tsd-signature-symbol">(</span>next<span class="tsd-signature-symbol">: </span><span class="tsd-signature-type">T</span><span class="tsd-signature-symbol">)</span><span class="tsd-signature-symbol">: </span><span class="tsd-signature-type">void</span></li>
											</ul>
											<ul class="tsd-descriptions">
												<li class="tsd-description">
													<h4 class="tsd-parameters-title">Parameters</h4>
													<ul class="tsd-parameters">
														<li>
															<h5>next: <span class="tsd-signature-type">T</span></h5>
														</li>
													</ul>
													<h4 class="tsd-returns-title">Returns <span class="tsd-signature-type">void</span></h4>
												</li>
											</ul>
										</li>
									</ul>
								</li>
							</ul>
							<h4 class="tsd-returns-title">Returns <span class="tsd-signature-symbol">{ </span>unsubscribe<span class="tsd-signature-symbol">: </span><span class="tsd-signature-symbol">(</span><span class="tsd-signature-symbol">)</span><span class="tsd-signature-symbol"> =&gt; </span><span class="tsd-signature-type">boolean</span><span class="tsd-signature-symbol"> }</span></h4>
							<ul class="tsd-parameters">
								<li class="tsd-parameter">
									<h5>unsubscribe<span class="tsd-signature-symbol">: </span><span class="tsd-signature-symbol">(</span><span class="tsd-signature-symbol">)</span><span class="tsd-signature-symbol"> =&gt; </span><span class="tsd-signature-type">boolean</span></h5>
									<ul class="tsd-parameters">
										<li class="tsd-parameter-signature">
											<ul class="tsd-signatures tsd-kind-type-literal tsd-parent-kind-type-literal">
												<li class="tsd-signature tsd-kind-icon"><span class="tsd-signature-symbol">(</span><span class="tsd-signature-symbol">)</span><span class="tsd-signature-symbol">: </span><span class="tsd-signature-type">boolean</span></li>
											</ul>
											<ul class="tsd-descriptions">
												<li class="tsd-description">
													<h4 class="tsd-returns-title">Returns <span class="tsd-signature-type">boolean</span></h4>
												</li>
											</ul>
										</li>
									</ul>
								</li>
							</ul>
						</li>
					</ul>
				</section>
				<section class="tsd-panel tsd-member tsd-kind-method tsd-parent-kind-class">
					<a name="then" class="tsd-anchor"></a>
					<h3>then</h3>
					<ul class="tsd-signatures tsd-kind-method tsd-parent-kind-class">
						<li class="tsd-signature tsd-kind-icon">then<span class="tsd-signature-symbol">(</span>onfulfilled<span class="tsd-signature-symbol">?: </span><span class="tsd-signature-symbol">(</span>value<span class="tsd-signature-symbol">: </span><span class="tsd-signature-type">P</span><span class="tsd-signature-symbol">)</span><span class="tsd-signature-symbol"> =&gt; </span><span class="tsd-signature-type">any</span>, onrejected<span class="tsd-signature-symbol">?: </span><span class="tsd-signature-symbol">(</span>error<span class="tsd-signature-symbol">: </span><span class="tsd-signature-type">any</span><span class="tsd-signature-symbol">)</span><span class="tsd-signature-symbol"> =&gt; </span><span class="tsd-signature-type">any</span><span class="tsd-signature-symbol">)</span><span class="tsd-signature-symbol">: </span><span class="tsd-signature-type">Promise</span><span class="tsd-signature-symbol">&lt;</span><span class="tsd-signature-type">any</span><span class="tsd-signature-symbol">&gt;</span><span class="tsd-signature-symbol"> &amp; </span><a href="utils_subscribablepromise.subscribablepromise.html" class="tsd-signature-type" data-tsd-kind="Class">SubscribablePromise</a><span class="tsd-signature-symbol">&lt;</span><span class="tsd-signature-type">T</span><span class="tsd-signature-symbol">, </span><span class="tsd-signature-type">P</span><span class="tsd-signature-symbol">&gt;</span></li>
					</ul>
					<ul class="tsd-descriptions">
						<li class="tsd-description">
							<aside class="tsd-sources">
								<ul>
<<<<<<< HEAD
									<li>Defined in <a href="https://github.com/nevermined-io/sdk-js/blob/7be618b/src/utils/SubscribablePromise.ts#L29">src/utils/SubscribablePromise.ts:29</a></li>
=======
									<li>Defined in <a href="https://github.com/nevermined-io/sdk-js/blob/e6aa843/src/utils/SubscribablePromise.ts#L29">src/utils/SubscribablePromise.ts:29</a></li>
>>>>>>> 321ebaf4
								</ul>
							</aside>
							<h4 class="tsd-parameters-title">Parameters</h4>
							<ul class="tsd-parameters">
								<li>
									<h5><span class="tsd-flag ts-flagOptional">Optional</span> onfulfilled: <span class="tsd-signature-symbol">(</span>value<span class="tsd-signature-symbol">: </span><span class="tsd-signature-type">P</span><span class="tsd-signature-symbol">)</span><span class="tsd-signature-symbol"> =&gt; </span><span class="tsd-signature-type">any</span></h5>
									<ul class="tsd-parameters">
										<li class="tsd-parameter-signature">
											<ul class="tsd-signatures tsd-kind-type-literal">
												<li class="tsd-signature tsd-kind-icon"><span class="tsd-signature-symbol">(</span>value<span class="tsd-signature-symbol">: </span><span class="tsd-signature-type">P</span><span class="tsd-signature-symbol">)</span><span class="tsd-signature-symbol">: </span><span class="tsd-signature-type">any</span></li>
											</ul>
											<ul class="tsd-descriptions">
												<li class="tsd-description">
													<h4 class="tsd-parameters-title">Parameters</h4>
													<ul class="tsd-parameters">
														<li>
															<h5>value: <span class="tsd-signature-type">P</span></h5>
														</li>
													</ul>
													<h4 class="tsd-returns-title">Returns <span class="tsd-signature-type">any</span></h4>
												</li>
											</ul>
										</li>
									</ul>
								</li>
								<li>
									<h5><span class="tsd-flag ts-flagOptional">Optional</span> onrejected: <span class="tsd-signature-symbol">(</span>error<span class="tsd-signature-symbol">: </span><span class="tsd-signature-type">any</span><span class="tsd-signature-symbol">)</span><span class="tsd-signature-symbol"> =&gt; </span><span class="tsd-signature-type">any</span></h5>
									<ul class="tsd-parameters">
										<li class="tsd-parameter-signature">
											<ul class="tsd-signatures tsd-kind-type-literal">
												<li class="tsd-signature tsd-kind-icon"><span class="tsd-signature-symbol">(</span>error<span class="tsd-signature-symbol">: </span><span class="tsd-signature-type">any</span><span class="tsd-signature-symbol">)</span><span class="tsd-signature-symbol">: </span><span class="tsd-signature-type">any</span></li>
											</ul>
											<ul class="tsd-descriptions">
												<li class="tsd-description">
													<h4 class="tsd-parameters-title">Parameters</h4>
													<ul class="tsd-parameters">
														<li>
															<h5>error: <span class="tsd-signature-type">any</span></h5>
														</li>
													</ul>
													<h4 class="tsd-returns-title">Returns <span class="tsd-signature-type">any</span></h4>
												</li>
											</ul>
										</li>
									</ul>
								</li>
							</ul>
							<h4 class="tsd-returns-title">Returns <span class="tsd-signature-type">Promise</span><span class="tsd-signature-symbol">&lt;</span><span class="tsd-signature-type">any</span><span class="tsd-signature-symbol">&gt;</span><span class="tsd-signature-symbol"> &amp; </span><a href="utils_subscribablepromise.subscribablepromise.html" class="tsd-signature-type" data-tsd-kind="Class">SubscribablePromise</a><span class="tsd-signature-symbol">&lt;</span><span class="tsd-signature-type">T</span><span class="tsd-signature-symbol">, </span><span class="tsd-signature-type">P</span><span class="tsd-signature-symbol">&gt;</span></h4>
						</li>
					</ul>
				</section>
			</section>
		</div>
		<div class="col-4 col-menu menu-sticky-wrap menu-highlight">
			<nav class="tsd-navigation primary">
				<ul>
					<li class=" ">
						<a href="../modules.html">Exports</a>
					</li>
					<li class="current tsd-kind-module">
						<a href="../modules/utils_subscribablepromise.html">utils/<wbr>Subscribable<wbr>Promise</a>
					</li>
				</ul>
			</nav>
			<nav class="tsd-navigation secondary menu-sticky">
				<ul class="before-current">
				</ul>
				<ul class="current">
					<li class="current tsd-kind-class tsd-parent-kind-module tsd-has-type-parameter">
						<a href="utils_subscribablepromise.subscribablepromise.html" class="tsd-kind-icon">Subscribable<wbr>Promise</a>
						<ul>
							<li class=" tsd-kind-constructor tsd-parent-kind-class tsd-has-type-parameter">
								<a href="utils_subscribablepromise.subscribablepromise.html#constructor" class="tsd-kind-icon">constructor</a>
							</li>
							<li class=" tsd-kind-property tsd-parent-kind-class tsd-is-private">
								<a href="utils_subscribablepromise.subscribablepromise.html#observer" class="tsd-kind-icon">observer</a>
							</li>
							<li class=" tsd-kind-property tsd-parent-kind-class tsd-is-private">
								<a href="utils_subscribablepromise.subscribablepromise.html#promise" class="tsd-kind-icon">promise</a>
							</li>
							<li class=" tsd-kind-method tsd-parent-kind-class">
								<a href="utils_subscribablepromise.subscribablepromise.html#catch" class="tsd-kind-icon">catch</a>
							</li>
							<li class=" tsd-kind-method tsd-parent-kind-class">
								<a href="utils_subscribablepromise.subscribablepromise.html#finally" class="tsd-kind-icon">finally</a>
							</li>
							<li class=" tsd-kind-method tsd-parent-kind-class tsd-is-private">
								<a href="utils_subscribablepromise.subscribablepromise.html#init" class="tsd-kind-icon">init</a>
							</li>
							<li class=" tsd-kind-method tsd-parent-kind-class">
								<a href="utils_subscribablepromise.subscribablepromise.html#next" class="tsd-kind-icon">next</a>
							</li>
							<li class=" tsd-kind-method tsd-parent-kind-class">
								<a href="utils_subscribablepromise.subscribablepromise.html#subscribe" class="tsd-kind-icon">subscribe</a>
							</li>
							<li class=" tsd-kind-method tsd-parent-kind-class">
								<a href="utils_subscribablepromise.subscribablepromise.html#then" class="tsd-kind-icon">then</a>
							</li>
						</ul>
					</li>
				</ul>
				<ul class="after-current">
				</ul>
			</nav>
		</div>
	</div>
</div>
<footer class="with-border-bottom">
	<div class="container">
		<h2>Legend</h2>
		<div class="tsd-legend-group">
			<ul class="tsd-legend">
				<li class="tsd-kind-variable"><span class="tsd-kind-icon">Variable</span></li>
				<li class="tsd-kind-function"><span class="tsd-kind-icon">Function</span></li>
				<li class="tsd-kind-type-alias"><span class="tsd-kind-icon">Type alias</span></li>
				<li class="tsd-kind-type-alias tsd-has-type-parameter"><span class="tsd-kind-icon">Type alias with type parameter</span></li>
			</ul>
			<ul class="tsd-legend">
				<li class="tsd-kind-class"><span class="tsd-kind-icon">Class</span></li>
				<li class="tsd-kind-class tsd-has-type-parameter"><span class="tsd-kind-icon">Class with type parameter</span></li>
				<li class="tsd-kind-method tsd-parent-kind-class"><span class="tsd-kind-icon">Method</span></li>
			</ul>
			<ul class="tsd-legend">
				<li class="tsd-kind-property tsd-parent-kind-class tsd-is-private"><span class="tsd-kind-icon">Private property</span></li>
				<li class="tsd-kind-method tsd-parent-kind-class tsd-is-private"><span class="tsd-kind-icon">Private method</span></li>
			</ul>
			<ul class="tsd-legend">
				<li class="tsd-kind-enum"><span class="tsd-kind-icon">Enumeration</span></li>
			</ul>
			<ul class="tsd-legend">
				<li class="tsd-kind-interface"><span class="tsd-kind-icon">Interface</span></li>
			</ul>
		</div>
	</div>
</footer>
<div class="container tsd-generator">
	<p>Generated using <a href="https://typedoc.org/" target="_blank">TypeDoc</a></p>
</div>
<div class="overlay"></div>
<script src="../assets/js/main.js"></script>
</body>
</html><|MERGE_RESOLUTION|>--- conflicted
+++ resolved
@@ -130,11 +130,7 @@
 						<li class="tsd-description">
 							<aside class="tsd-sources">
 								<ul>
-<<<<<<< HEAD
-									<li>Defined in <a href="https://github.com/nevermined-io/sdk-js/blob/7be618b/src/utils/SubscribablePromise.ts#L13">src/utils/SubscribablePromise.ts:13</a></li>
-=======
 									<li>Defined in <a href="https://github.com/nevermined-io/sdk-js/blob/e6aa843/src/utils/SubscribablePromise.ts#L13">src/utils/SubscribablePromise.ts:13</a></li>
->>>>>>> 321ebaf4
 								</ul>
 							</aside>
 							<h4 class="tsd-type-parameters-title">Type parameters</h4>
@@ -183,11 +179,7 @@
 					<div class="tsd-signature tsd-kind-icon">observer<span class="tsd-signature-symbol">:</span> <a href="utils_subscribableobserver.subscribableobserver.html" class="tsd-signature-type" data-tsd-kind="Class">SubscribableObserver</a><span class="tsd-signature-symbol">&lt;</span><span class="tsd-signature-type">T</span><span class="tsd-signature-symbol">, </span><span class="tsd-signature-type">P</span><span class="tsd-signature-symbol">&gt;</span><span class="tsd-signature-symbol"> = ...</span></div>
 					<aside class="tsd-sources">
 						<ul>
-<<<<<<< HEAD
-							<li>Defined in <a href="https://github.com/nevermined-io/sdk-js/blob/7be618b/src/utils/SubscribablePromise.ts#L4">src/utils/SubscribablePromise.ts:4</a></li>
-=======
 							<li>Defined in <a href="https://github.com/nevermined-io/sdk-js/blob/e6aa843/src/utils/SubscribablePromise.ts#L4">src/utils/SubscribablePromise.ts:4</a></li>
->>>>>>> 321ebaf4
 						</ul>
 					</aside>
 				</section>
@@ -197,11 +189,7 @@
 					<div class="tsd-signature tsd-kind-icon">promise<span class="tsd-signature-symbol">:</span> <span class="tsd-signature-type">Promise</span><span class="tsd-signature-symbol">&lt;</span><span class="tsd-signature-type">P</span><span class="tsd-signature-symbol">&gt;</span><span class="tsd-signature-symbol"> &amp; </span><a href="utils_subscribablepromise.subscribablepromise.html" class="tsd-signature-type" data-tsd-kind="Class">SubscribablePromise</a><span class="tsd-signature-symbol">&lt;</span><span class="tsd-signature-type">T</span><span class="tsd-signature-symbol">, </span><span class="tsd-signature-type">P</span><span class="tsd-signature-symbol">&gt;</span><span class="tsd-signature-symbol"> = ...</span></div>
 					<aside class="tsd-sources">
 						<ul>
-<<<<<<< HEAD
-							<li>Defined in <a href="https://github.com/nevermined-io/sdk-js/blob/7be618b/src/utils/SubscribablePromise.ts#L6">src/utils/SubscribablePromise.ts:6</a></li>
-=======
 							<li>Defined in <a href="https://github.com/nevermined-io/sdk-js/blob/e6aa843/src/utils/SubscribablePromise.ts#L6">src/utils/SubscribablePromise.ts:6</a></li>
->>>>>>> 321ebaf4
 						</ul>
 					</aside>
 				</section>
@@ -218,11 +206,7 @@
 						<li class="tsd-description">
 							<aside class="tsd-sources">
 								<ul>
-<<<<<<< HEAD
-									<li>Defined in <a href="https://github.com/nevermined-io/sdk-js/blob/7be618b/src/utils/SubscribablePromise.ts#L33">src/utils/SubscribablePromise.ts:33</a></li>
-=======
 									<li>Defined in <a href="https://github.com/nevermined-io/sdk-js/blob/e6aa843/src/utils/SubscribablePromise.ts#L33">src/utils/SubscribablePromise.ts:33</a></li>
->>>>>>> 321ebaf4
 								</ul>
 							</aside>
 							<h4 class="tsd-parameters-title">Parameters</h4>
@@ -263,11 +247,7 @@
 						<li class="tsd-description">
 							<aside class="tsd-sources">
 								<ul>
-<<<<<<< HEAD
-									<li>Defined in <a href="https://github.com/nevermined-io/sdk-js/blob/7be618b/src/utils/SubscribablePromise.ts#L37">src/utils/SubscribablePromise.ts:37</a></li>
-=======
 									<li>Defined in <a href="https://github.com/nevermined-io/sdk-js/blob/e6aa843/src/utils/SubscribablePromise.ts#L37">src/utils/SubscribablePromise.ts:37</a></li>
->>>>>>> 321ebaf4
 								</ul>
 							</aside>
 							<h4 class="tsd-parameters-title">Parameters</h4>
@@ -302,11 +282,7 @@
 						<li class="tsd-description">
 							<aside class="tsd-sources">
 								<ul>
-<<<<<<< HEAD
-									<li>Defined in <a href="https://github.com/nevermined-io/sdk-js/blob/7be618b/src/utils/SubscribablePromise.ts#L41">src/utils/SubscribablePromise.ts:41</a></li>
-=======
 									<li>Defined in <a href="https://github.com/nevermined-io/sdk-js/blob/e6aa843/src/utils/SubscribablePromise.ts#L41">src/utils/SubscribablePromise.ts:41</a></li>
->>>>>>> 321ebaf4
 								</ul>
 							</aside>
 							<h4 class="tsd-parameters-title">Parameters</h4>
@@ -347,11 +323,7 @@
 						<li class="tsd-description">
 							<aside class="tsd-sources">
 								<ul>
-<<<<<<< HEAD
-									<li>Defined in <a href="https://github.com/nevermined-io/sdk-js/blob/7be618b/src/utils/SubscribablePromise.ts#L24">src/utils/SubscribablePromise.ts:24</a></li>
-=======
 									<li>Defined in <a href="https://github.com/nevermined-io/sdk-js/blob/e6aa843/src/utils/SubscribablePromise.ts#L24">src/utils/SubscribablePromise.ts:24</a></li>
->>>>>>> 321ebaf4
 								</ul>
 							</aside>
 							<h4 class="tsd-parameters-title">Parameters</h4>
@@ -392,11 +364,7 @@
 						<li class="tsd-description">
 							<aside class="tsd-sources">
 								<ul>
-<<<<<<< HEAD
-									<li>Defined in <a href="https://github.com/nevermined-io/sdk-js/blob/7be618b/src/utils/SubscribablePromise.ts#L20">src/utils/SubscribablePromise.ts:20</a></li>
-=======
 									<li>Defined in <a href="https://github.com/nevermined-io/sdk-js/blob/e6aa843/src/utils/SubscribablePromise.ts#L20">src/utils/SubscribablePromise.ts:20</a></li>
->>>>>>> 321ebaf4
 								</ul>
 							</aside>
 							<h4 class="tsd-parameters-title">Parameters</h4>
@@ -454,11 +422,7 @@
 						<li class="tsd-description">
 							<aside class="tsd-sources">
 								<ul>
-<<<<<<< HEAD
-									<li>Defined in <a href="https://github.com/nevermined-io/sdk-js/blob/7be618b/src/utils/SubscribablePromise.ts#L29">src/utils/SubscribablePromise.ts:29</a></li>
-=======
 									<li>Defined in <a href="https://github.com/nevermined-io/sdk-js/blob/e6aa843/src/utils/SubscribablePromise.ts#L29">src/utils/SubscribablePromise.ts:29</a></li>
->>>>>>> 321ebaf4
 								</ul>
 							</aside>
 							<h4 class="tsd-parameters-title">Parameters</h4>
