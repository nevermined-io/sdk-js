--- conflicted
+++ resolved
@@ -159,11 +159,7 @@
 						<li class="tsd-description">
 							<aside class="tsd-sources">
 								<ul>
-<<<<<<< HEAD
-									<li>Defined in <a href="https://github.com/nevermined-io/sdk-js/blob/7be618b/src/Instantiable.abstract.ts#L47">src/Instantiable.abstract.ts:47</a></li>
-=======
 									<li>Defined in <a href="https://github.com/nevermined-io/sdk-js/blob/e6aa843/src/Instantiable.abstract.ts#L47">src/Instantiable.abstract.ts:47</a></li>
->>>>>>> 321ebaf4
 								</ul>
 							</aside>
 							<h4 class="tsd-returns-title">Returns <a href="models_config.config.html" class="tsd-signature-type" data-tsd-kind="Class">Config</a></h4>
@@ -180,11 +176,7 @@
 						<li class="tsd-description">
 							<aside class="tsd-sources">
 								<ul>
-<<<<<<< HEAD
-									<li>Defined in <a href="https://github.com/nevermined-io/sdk-js/blob/7be618b/src/Instantiable.abstract.ts#L63">src/Instantiable.abstract.ts:63</a></li>
-=======
 									<li>Defined in <a href="https://github.com/nevermined-io/sdk-js/blob/e6aa843/src/Instantiable.abstract.ts#L63">src/Instantiable.abstract.ts:63</a></li>
->>>>>>> 321ebaf4
 								</ul>
 							</aside>
 							<h4 class="tsd-returns-title">Returns <a href="../interfaces/instantiable_abstract.instantiableconfig.html" class="tsd-signature-type" data-tsd-kind="Interface">InstantiableConfig</a></h4>
@@ -201,11 +193,7 @@
 						<li class="tsd-description">
 							<aside class="tsd-sources">
 								<ul>
-<<<<<<< HEAD
-									<li>Defined in <a href="https://github.com/nevermined-io/sdk-js/blob/7be618b/src/Instantiable.abstract.ts#L54">src/Instantiable.abstract.ts:54</a></li>
-=======
 									<li>Defined in <a href="https://github.com/nevermined-io/sdk-js/blob/e6aa843/src/Instantiable.abstract.ts#L54">src/Instantiable.abstract.ts:54</a></li>
->>>>>>> 321ebaf4
 								</ul>
 							</aside>
 							<h4 class="tsd-returns-title">Returns <a href="utils_logger.logger.html" class="tsd-signature-type" data-tsd-kind="Class">Logger</a></h4>
@@ -222,11 +210,7 @@
 						<li class="tsd-description">
 							<aside class="tsd-sources">
 								<ul>
-<<<<<<< HEAD
-									<li>Defined in <a href="https://github.com/nevermined-io/sdk-js/blob/7be618b/src/Instantiable.abstract.ts#L31">src/Instantiable.abstract.ts:31</a></li>
-=======
 									<li>Defined in <a href="https://github.com/nevermined-io/sdk-js/blob/e6aa843/src/Instantiable.abstract.ts#L31">src/Instantiable.abstract.ts:31</a></li>
->>>>>>> 321ebaf4
 								</ul>
 							</aside>
 							<h4 class="tsd-returns-title">Returns <a href="nevermined_nevermined.nevermined.html" class="tsd-signature-type" data-tsd-kind="Class">Nevermined</a></h4>
@@ -243,11 +227,7 @@
 						<li class="tsd-description">
 							<aside class="tsd-sources">
 								<ul>
-<<<<<<< HEAD
-									<li>Defined in <a href="https://github.com/nevermined-io/sdk-js/blob/7be618b/src/Instantiable.abstract.ts#L38">src/Instantiable.abstract.ts:38</a></li>
-=======
 									<li>Defined in <a href="https://github.com/nevermined-io/sdk-js/blob/e6aa843/src/Instantiable.abstract.ts#L38">src/Instantiable.abstract.ts:38</a></li>
->>>>>>> 321ebaf4
 								</ul>
 							</aside>
 							<h4 class="tsd-returns-title">Returns <span class="tsd-signature-type">default</span></h4>
@@ -267,11 +247,7 @@
 						<li class="tsd-description">
 							<aside class="tsd-sources">
 								<ul>
-<<<<<<< HEAD
-									<li>Defined in <a href="https://github.com/nevermined-io/sdk-js/blob/7be618b/src/nevermined/Nfts.ts#L359">src/nevermined/Nfts.ts:359</a></li>
-=======
 									<li>Defined in <a href="https://github.com/nevermined-io/sdk-js/blob/e6aa843/src/nevermined/Nfts.ts#L373">src/nevermined/Nfts.ts:373</a></li>
->>>>>>> 321ebaf4
 								</ul>
 							</aside>
 							<div class="tsd-comment tsd-typography">
@@ -325,11 +301,7 @@
 						<li class="tsd-description">
 							<aside class="tsd-sources">
 								<ul>
-<<<<<<< HEAD
-									<li>Defined in <a href="https://github.com/nevermined-io/sdk-js/blob/7be618b/src/nevermined/Nfts.ts#L379">src/nevermined/Nfts.ts:379</a></li>
-=======
 									<li>Defined in <a href="https://github.com/nevermined-io/sdk-js/blob/e6aa843/src/nevermined/Nfts.ts#L394">src/nevermined/Nfts.ts:394</a></li>
->>>>>>> 321ebaf4
 								</ul>
 							</aside>
 							<div class="tsd-comment tsd-typography">
@@ -367,11 +339,7 @@
 						<li class="tsd-description">
 							<aside class="tsd-sources">
 								<ul>
-<<<<<<< HEAD
-									<li>Defined in <a href="https://github.com/nevermined-io/sdk-js/blob/7be618b/src/nevermined/Nfts.ts#L107">src/nevermined/Nfts.ts:107</a></li>
-=======
 									<li>Defined in <a href="https://github.com/nevermined-io/sdk-js/blob/e6aa843/src/nevermined/Nfts.ts#L107">src/nevermined/Nfts.ts:107</a></li>
->>>>>>> 321ebaf4
 								</ul>
 							</aside>
 							<div class="tsd-comment tsd-typography">
@@ -415,11 +383,7 @@
 						<li class="tsd-description">
 							<aside class="tsd-sources">
 								<ul>
-<<<<<<< HEAD
-									<li>Defined in <a href="https://github.com/nevermined-io/sdk-js/blob/7be618b/src/nevermined/Nfts.ts#L37">src/nevermined/Nfts.ts:37</a></li>
-=======
 									<li>Defined in <a href="https://github.com/nevermined-io/sdk-js/blob/e6aa843/src/nevermined/Nfts.ts#L37">src/nevermined/Nfts.ts:37</a></li>
->>>>>>> 321ebaf4
 								</ul>
 							</aside>
 							<div class="tsd-comment tsd-typography">
@@ -487,11 +451,7 @@
 						<li class="tsd-description">
 							<aside class="tsd-sources">
 								<ul>
-<<<<<<< HEAD
-									<li>Defined in <a href="https://github.com/nevermined-io/sdk-js/blob/7be618b/src/nevermined/Nfts.ts#L59">src/nevermined/Nfts.ts:59</a></li>
-=======
 									<li>Defined in <a href="https://github.com/nevermined-io/sdk-js/blob/e6aa843/src/nevermined/Nfts.ts#L59">src/nevermined/Nfts.ts:59</a></li>
->>>>>>> 321ebaf4
 								</ul>
 							</aside>
 							<h4 class="tsd-parameters-title">Parameters</h4>
@@ -529,11 +489,7 @@
 						<li class="tsd-description">
 							<aside class="tsd-sources">
 								<ul>
-<<<<<<< HEAD
-									<li>Defined in <a href="https://github.com/nevermined-io/sdk-js/blob/7be618b/src/nevermined/Nfts.ts#L393">src/nevermined/Nfts.ts:393</a></li>
-=======
 									<li>Defined in <a href="https://github.com/nevermined-io/sdk-js/blob/e6aa843/src/nevermined/Nfts.ts#L408">src/nevermined/Nfts.ts:408</a></li>
->>>>>>> 321ebaf4
 								</ul>
 							</aside>
 							<div class="tsd-comment tsd-typography">
@@ -565,11 +521,7 @@
 						<li class="tsd-description">
 							<aside class="tsd-sources">
 								<ul>
-<<<<<<< HEAD
-									<li>Defined in <a href="https://github.com/nevermined-io/sdk-js/blob/7be618b/src/nevermined/Nfts.ts#L408">src/nevermined/Nfts.ts:408</a></li>
-=======
 									<li>Defined in <a href="https://github.com/nevermined-io/sdk-js/blob/e6aa843/src/nevermined/Nfts.ts#L423">src/nevermined/Nfts.ts:423</a></li>
->>>>>>> 321ebaf4
 								</ul>
 							</aside>
 							<h4 class="tsd-parameters-title">Parameters</h4>
@@ -604,11 +556,7 @@
 						<li class="tsd-description">
 							<aside class="tsd-sources">
 								<ul>
-<<<<<<< HEAD
-									<li>Defined in <a href="https://github.com/nevermined-io/sdk-js/blob/7be618b/src/nevermined/Nfts.ts#L89">src/nevermined/Nfts.ts:89</a></li>
-=======
 									<li>Defined in <a href="https://github.com/nevermined-io/sdk-js/blob/e6aa843/src/nevermined/Nfts.ts#L89">src/nevermined/Nfts.ts:89</a></li>
->>>>>>> 321ebaf4
 								</ul>
 							</aside>
 							<div class="tsd-comment tsd-typography">
@@ -652,11 +600,7 @@
 						<li class="tsd-description">
 							<aside class="tsd-sources">
 								<ul>
-<<<<<<< HEAD
-									<li>Defined in <a href="https://github.com/nevermined-io/sdk-js/blob/7be618b/src/nevermined/Nfts.ts#L128">src/nevermined/Nfts.ts:128</a></li>
-=======
 									<li>Defined in <a href="https://github.com/nevermined-io/sdk-js/blob/e6aa843/src/nevermined/Nfts.ts#L128">src/nevermined/Nfts.ts:128</a></li>
->>>>>>> 321ebaf4
 								</ul>
 							</aside>
 							<div class="tsd-comment tsd-typography">
@@ -702,11 +646,7 @@
 						<li class="tsd-description">
 							<aside class="tsd-sources">
 								<ul>
-<<<<<<< HEAD
-									<li>Defined in <a href="https://github.com/nevermined-io/sdk-js/blob/7be618b/src/nevermined/Nfts.ts#L174">src/nevermined/Nfts.ts:174</a></li>
-=======
 									<li>Defined in <a href="https://github.com/nevermined-io/sdk-js/blob/e6aa843/src/nevermined/Nfts.ts#L174">src/nevermined/Nfts.ts:174</a></li>
->>>>>>> 321ebaf4
 								</ul>
 							</aside>
 							<h4 class="tsd-parameters-title">Parameters</h4>
@@ -732,11 +672,7 @@
 						<li class="tsd-description">
 							<aside class="tsd-sources">
 								<ul>
-<<<<<<< HEAD
-									<li>Defined in <a href="https://github.com/nevermined-io/sdk-js/blob/7be618b/src/nevermined/Nfts.ts#L383">src/nevermined/Nfts.ts:383</a></li>
-=======
 									<li>Defined in <a href="https://github.com/nevermined-io/sdk-js/blob/e6aa843/src/nevermined/Nfts.ts#L398">src/nevermined/Nfts.ts:398</a></li>
->>>>>>> 321ebaf4
 								</ul>
 							</aside>
 							<h4 class="tsd-parameters-title">Parameters</h4>
@@ -762,11 +698,7 @@
 						<li class="tsd-description">
 							<aside class="tsd-sources">
 								<ul>
-<<<<<<< HEAD
-									<li>Defined in <a href="https://github.com/nevermined-io/sdk-js/blob/7be618b/src/nevermined/Nfts.ts#L322">src/nevermined/Nfts.ts:322</a></li>
-=======
 									<li>Defined in <a href="https://github.com/nevermined-io/sdk-js/blob/e6aa843/src/nevermined/Nfts.ts#L336">src/nevermined/Nfts.ts:336</a></li>
->>>>>>> 321ebaf4
 								</ul>
 							</aside>
 							<h4 class="tsd-parameters-title">Parameters</h4>
@@ -795,11 +727,7 @@
 						<li class="tsd-description">
 							<aside class="tsd-sources">
 								<ul>
-<<<<<<< HEAD
-									<li>Defined in <a href="https://github.com/nevermined-io/sdk-js/blob/7be618b/src/nevermined/Nfts.ts#L293">src/nevermined/Nfts.ts:293</a></li>
-=======
 									<li>Defined in <a href="https://github.com/nevermined-io/sdk-js/blob/e6aa843/src/nevermined/Nfts.ts#L307">src/nevermined/Nfts.ts:307</a></li>
->>>>>>> 321ebaf4
 								</ul>
 							</aside>
 							<div class="tsd-comment tsd-typography">
@@ -871,11 +799,7 @@
 							<aside class="tsd-sources">
 								<p>Inherited from <a href="instantiable_abstract.instantiable.html">Instantiable</a>.<a href="instantiable_abstract.instantiable.html#setinstanceconfig">setInstanceConfig</a></p>
 								<ul>
-<<<<<<< HEAD
-									<li>Defined in <a href="https://github.com/nevermined-io/sdk-js/blob/7be618b/src/Instantiable.abstract.ts#L92">src/Instantiable.abstract.ts:92</a></li>
-=======
 									<li>Defined in <a href="https://github.com/nevermined-io/sdk-js/blob/e6aa843/src/Instantiable.abstract.ts#L92">src/Instantiable.abstract.ts:92</a></li>
->>>>>>> 321ebaf4
 								</ul>
 							</aside>
 							<h4 class="tsd-parameters-title">Parameters</h4>
@@ -898,11 +822,7 @@
 						<li class="tsd-description">
 							<aside class="tsd-sources">
 								<ul>
-<<<<<<< HEAD
-									<li>Defined in <a href="https://github.com/nevermined-io/sdk-js/blob/7be618b/src/nevermined/Nfts.ts#L229">src/nevermined/Nfts.ts:229</a></li>
-=======
 									<li>Defined in <a href="https://github.com/nevermined-io/sdk-js/blob/e6aa843/src/nevermined/Nfts.ts#L229">src/nevermined/Nfts.ts:229</a></li>
->>>>>>> 321ebaf4
 								</ul>
 							</aside>
 							<div class="tsd-comment tsd-typography">
@@ -954,11 +874,7 @@
 						<li class="tsd-description">
 							<aside class="tsd-sources">
 								<ul>
-<<<<<<< HEAD
-									<li>Defined in <a href="https://github.com/nevermined-io/sdk-js/blob/7be618b/src/nevermined/Nfts.ts#L257">src/nevermined/Nfts.ts:257</a></li>
-=======
 									<li>Defined in <a href="https://github.com/nevermined-io/sdk-js/blob/e6aa843/src/nevermined/Nfts.ts#L271">src/nevermined/Nfts.ts:271</a></li>
->>>>>>> 321ebaf4
 								</ul>
 							</aside>
 							<h4 class="tsd-parameters-title">Parameters</h4>
@@ -1020,11 +936,7 @@
 							<aside class="tsd-sources">
 								<p>Overrides <a href="instantiable_abstract.instantiable.html">Instantiable</a>.<a href="instantiable_abstract.instantiable.html#getinstance">getInstance</a></p>
 								<ul>
-<<<<<<< HEAD
-									<li>Defined in <a href="https://github.com/nevermined-io/sdk-js/blob/7be618b/src/nevermined/Nfts.ts#L18">src/nevermined/Nfts.ts:18</a></li>
-=======
 									<li>Defined in <a href="https://github.com/nevermined-io/sdk-js/blob/e6aa843/src/nevermined/Nfts.ts#L18">src/nevermined/Nfts.ts:18</a></li>
->>>>>>> 321ebaf4
 								</ul>
 							</aside>
 							<h4 class="tsd-parameters-title">Parameters</h4>
@@ -1048,11 +960,7 @@
 							<aside class="tsd-sources">
 								<p>Inherited from <a href="instantiable_abstract.instantiable.html">Instantiable</a>.<a href="instantiable_abstract.instantiable.html#setinstanceconfig-1">setInstanceConfig</a></p>
 								<ul>
-<<<<<<< HEAD
-									<li>Defined in <a href="https://github.com/nevermined-io/sdk-js/blob/7be618b/src/Instantiable.abstract.ts#L74">src/Instantiable.abstract.ts:74</a></li>
-=======
 									<li>Defined in <a href="https://github.com/nevermined-io/sdk-js/blob/e6aa843/src/Instantiable.abstract.ts#L74">src/Instantiable.abstract.ts:74</a></li>
->>>>>>> 321ebaf4
 								</ul>
 							</aside>
 							<h4 class="tsd-type-parameters-title">Type parameters</h4>
