--- conflicted
+++ resolved
@@ -153,11 +153,7 @@
 							<aside class="tsd-sources">
 								<p>Inherited from <a href="keeper_contracts_conditions_condition_abstract.condition.html">Condition</a>.<a href="keeper_contracts_conditions_condition_abstract.condition.html#constructor">constructor</a></p>
 								<ul>
-<<<<<<< HEAD
-									<li>Defined in <a href="https://github.com/nevermined-io/sdk-js/blob/7be618b/src/keeper/contracts/conditions/Condition.abstract.ts#L30">src/keeper/contracts/conditions/Condition.abstract.ts:30</a></li>
-=======
 									<li>Defined in <a href="https://github.com/nevermined-io/sdk-js/blob/e6aa843/src/keeper/contracts/conditions/Condition.abstract.ts#L30">src/keeper/contracts/conditions/Condition.abstract.ts:30</a></li>
->>>>>>> 321ebaf4
 								</ul>
 							</aside>
 							<h4 class="tsd-parameters-title">Parameters</h4>
@@ -180,11 +176,7 @@
 					<aside class="tsd-sources">
 						<p>Inherited from <a href="keeper_contracts_conditions_condition_abstract.condition.html">Condition</a>.<a href="keeper_contracts_conditions_condition_abstract.condition.html#contract">contract</a></p>
 						<ul>
-<<<<<<< HEAD
-							<li>Defined in <a href="https://github.com/nevermined-io/sdk-js/blob/7be618b/src/keeper/contracts/ContractBase.ts#L19">src/keeper/contracts/ContractBase.ts:19</a></li>
-=======
 							<li>Defined in <a href="https://github.com/nevermined-io/sdk-js/blob/e6aa843/src/keeper/contracts/ContractBase.ts#L19">src/keeper/contracts/ContractBase.ts:19</a></li>
->>>>>>> 321ebaf4
 						</ul>
 					</aside>
 				</section>
@@ -195,11 +187,7 @@
 					<aside class="tsd-sources">
 						<p>Inherited from <a href="keeper_contracts_conditions_condition_abstract.condition.html">Condition</a>.<a href="keeper_contracts_conditions_condition_abstract.condition.html#contractname">contractName</a></p>
 						<ul>
-<<<<<<< HEAD
-							<li>Defined in <a href="https://github.com/nevermined-io/sdk-js/blob/7be618b/src/keeper/contracts/ContractBase.ts#L17">src/keeper/contracts/ContractBase.ts:17</a></li>
-=======
 							<li>Defined in <a href="https://github.com/nevermined-io/sdk-js/blob/e6aa843/src/keeper/contracts/ContractBase.ts#L17">src/keeper/contracts/ContractBase.ts:17</a></li>
->>>>>>> 321ebaf4
 						</ul>
 					</aside>
 				</section>
@@ -210,11 +198,7 @@
 					<aside class="tsd-sources">
 						<p>Inherited from <a href="keeper_contracts_conditions_condition_abstract.condition.html">Condition</a>.<a href="keeper_contracts_conditions_condition_abstract.condition.html#instance">instance</a></p>
 						<ul>
-<<<<<<< HEAD
-							<li>Defined in <a href="https://github.com/nevermined-io/sdk-js/blob/7be618b/src/keeper/contracts/ContractBase.ts#L15">src/keeper/contracts/ContractBase.ts:15</a></li>
-=======
 							<li>Defined in <a href="https://github.com/nevermined-io/sdk-js/blob/e6aa843/src/keeper/contracts/ContractBase.ts#L15">src/keeper/contracts/ContractBase.ts:15</a></li>
->>>>>>> 321ebaf4
 						</ul>
 					</aside>
 				</section>
@@ -231,11 +215,7 @@
 						<li class="tsd-description">
 							<aside class="tsd-sources">
 								<ul>
-<<<<<<< HEAD
-									<li>Defined in <a href="https://github.com/nevermined-io/sdk-js/blob/7be618b/src/keeper/contracts/ContractBase.ts#L21">src/keeper/contracts/ContractBase.ts:21</a></li>
-=======
 									<li>Defined in <a href="https://github.com/nevermined-io/sdk-js/blob/e6aa843/src/keeper/contracts/ContractBase.ts#L21">src/keeper/contracts/ContractBase.ts:21</a></li>
->>>>>>> 321ebaf4
 								</ul>
 							</aside>
 							<h4 class="tsd-returns-title">Returns <span class="tsd-signature-type">string</span></h4>
@@ -252,11 +232,7 @@
 						<li class="tsd-description">
 							<aside class="tsd-sources">
 								<ul>
-<<<<<<< HEAD
-									<li>Defined in <a href="https://github.com/nevermined-io/sdk-js/blob/7be618b/src/Instantiable.abstract.ts#L47">src/Instantiable.abstract.ts:47</a></li>
-=======
 									<li>Defined in <a href="https://github.com/nevermined-io/sdk-js/blob/e6aa843/src/Instantiable.abstract.ts#L47">src/Instantiable.abstract.ts:47</a></li>
->>>>>>> 321ebaf4
 								</ul>
 							</aside>
 							<h4 class="tsd-returns-title">Returns <a href="models_config.config.html" class="tsd-signature-type" data-tsd-kind="Class">Config</a></h4>
@@ -273,11 +249,7 @@
 						<li class="tsd-description">
 							<aside class="tsd-sources">
 								<ul>
-<<<<<<< HEAD
-									<li>Defined in <a href="https://github.com/nevermined-io/sdk-js/blob/7be618b/src/Instantiable.abstract.ts#L63">src/Instantiable.abstract.ts:63</a></li>
-=======
 									<li>Defined in <a href="https://github.com/nevermined-io/sdk-js/blob/e6aa843/src/Instantiable.abstract.ts#L63">src/Instantiable.abstract.ts:63</a></li>
->>>>>>> 321ebaf4
 								</ul>
 							</aside>
 							<h4 class="tsd-returns-title">Returns <a href="../interfaces/instantiable_abstract.instantiableconfig.html" class="tsd-signature-type" data-tsd-kind="Interface">InstantiableConfig</a></h4>
@@ -294,11 +266,7 @@
 						<li class="tsd-description">
 							<aside class="tsd-sources">
 								<ul>
-<<<<<<< HEAD
-									<li>Defined in <a href="https://github.com/nevermined-io/sdk-js/blob/7be618b/src/Instantiable.abstract.ts#L54">src/Instantiable.abstract.ts:54</a></li>
-=======
 									<li>Defined in <a href="https://github.com/nevermined-io/sdk-js/blob/e6aa843/src/Instantiable.abstract.ts#L54">src/Instantiable.abstract.ts:54</a></li>
->>>>>>> 321ebaf4
 								</ul>
 							</aside>
 							<h4 class="tsd-returns-title">Returns <a href="utils_logger.logger.html" class="tsd-signature-type" data-tsd-kind="Class">Logger</a></h4>
@@ -315,11 +283,7 @@
 						<li class="tsd-description">
 							<aside class="tsd-sources">
 								<ul>
-<<<<<<< HEAD
-									<li>Defined in <a href="https://github.com/nevermined-io/sdk-js/blob/7be618b/src/Instantiable.abstract.ts#L31">src/Instantiable.abstract.ts:31</a></li>
-=======
 									<li>Defined in <a href="https://github.com/nevermined-io/sdk-js/blob/e6aa843/src/Instantiable.abstract.ts#L31">src/Instantiable.abstract.ts:31</a></li>
->>>>>>> 321ebaf4
 								</ul>
 							</aside>
 							<h4 class="tsd-returns-title">Returns <a href="nevermined_nevermined.nevermined.html" class="tsd-signature-type" data-tsd-kind="Class">Nevermined</a></h4>
@@ -336,11 +300,7 @@
 						<li class="tsd-description">
 							<aside class="tsd-sources">
 								<ul>
-<<<<<<< HEAD
-									<li>Defined in <a href="https://github.com/nevermined-io/sdk-js/blob/7be618b/src/Instantiable.abstract.ts#L38">src/Instantiable.abstract.ts:38</a></li>
-=======
 									<li>Defined in <a href="https://github.com/nevermined-io/sdk-js/blob/e6aa843/src/Instantiable.abstract.ts#L38">src/Instantiable.abstract.ts:38</a></li>
->>>>>>> 321ebaf4
 								</ul>
 							</aside>
 							<h4 class="tsd-returns-title">Returns <span class="tsd-signature-type">default</span></h4>
@@ -361,11 +321,7 @@
 							<aside class="tsd-sources">
 								<p>Inherited from <a href="keeper_contracts_conditions_condition_abstract.condition.html">Condition</a>.<a href="keeper_contracts_conditions_condition_abstract.condition.html#abortbytimeout">abortByTimeOut</a></p>
 								<ul>
-<<<<<<< HEAD
-									<li>Defined in <a href="https://github.com/nevermined-io/sdk-js/blob/7be618b/src/keeper/contracts/conditions/Condition.abstract.ts#L59">src/keeper/contracts/conditions/Condition.abstract.ts:59</a></li>
-=======
 									<li>Defined in <a href="https://github.com/nevermined-io/sdk-js/blob/e6aa843/src/keeper/contracts/conditions/Condition.abstract.ts#L60">src/keeper/contracts/conditions/Condition.abstract.ts:60</a></li>
->>>>>>> 321ebaf4
 								</ul>
 							</aside>
 							<h4 class="tsd-parameters-title">Parameters</h4>
@@ -395,11 +351,7 @@
 							<aside class="tsd-sources">
 								<p>Inherited from <a href="keeper_contracts_conditions_condition_abstract.condition.html">Condition</a>.<a href="keeper_contracts_conditions_condition_abstract.condition.html#call">call</a></p>
 								<ul>
-<<<<<<< HEAD
-									<li>Defined in <a href="https://github.com/nevermined-io/sdk-js/blob/7be618b/src/keeper/contracts/ContractBase.ts#L166">src/keeper/contracts/ContractBase.ts:166</a></li>
-=======
 									<li>Defined in <a href="https://github.com/nevermined-io/sdk-js/blob/e6aa843/src/keeper/contracts/ContractBase.ts#L167">src/keeper/contracts/ContractBase.ts:167</a></li>
->>>>>>> 321ebaf4
 								</ul>
 							</aside>
 							<h4 class="tsd-type-parameters-title">Type parameters</h4>
@@ -434,11 +386,7 @@
 						<li class="tsd-description">
 							<aside class="tsd-sources">
 								<ul>
-<<<<<<< HEAD
-									<li>Defined in <a href="https://github.com/nevermined-io/sdk-js/blob/7be618b/src/keeper/contracts/conditions/AccessCondition.ts#L21">src/keeper/contracts/conditions/AccessCondition.ts:21</a></li>
-=======
 									<li>Defined in <a href="https://github.com/nevermined-io/sdk-js/blob/e6aa843/src/keeper/contracts/conditions/AccessCondition.ts#L21">src/keeper/contracts/conditions/AccessCondition.ts:21</a></li>
->>>>>>> 321ebaf4
 								</ul>
 							</aside>
 							<h4 class="tsd-parameters-title">Parameters</h4>
@@ -468,11 +416,7 @@
 							<aside class="tsd-sources">
 								<p>Overrides <a href="keeper_contracts_conditions_condition_abstract.condition.html">Condition</a>.<a href="keeper_contracts_conditions_condition_abstract.condition.html#fulfill">fulfill</a></p>
 								<ul>
-<<<<<<< HEAD
-									<li>Defined in <a href="https://github.com/nevermined-io/sdk-js/blob/7be618b/src/keeper/contracts/conditions/AccessCondition.ts#L17">src/keeper/contracts/conditions/AccessCondition.ts:17</a></li>
-=======
 									<li>Defined in <a href="https://github.com/nevermined-io/sdk-js/blob/e6aa843/src/keeper/contracts/conditions/AccessCondition.ts#L17">src/keeper/contracts/conditions/AccessCondition.ts:17</a></li>
->>>>>>> 321ebaf4
 								</ul>
 							</aside>
 							<h4 class="tsd-parameters-title">Parameters</h4>
@@ -505,11 +449,7 @@
 							<aside class="tsd-sources">
 								<p>Inherited from <a href="keeper_contracts_conditions_condition_abstract.condition.html">Condition</a>.<a href="keeper_contracts_conditions_condition_abstract.condition.html#generateid">generateId</a></p>
 								<ul>
-<<<<<<< HEAD
-									<li>Defined in <a href="https://github.com/nevermined-io/sdk-js/blob/7be618b/src/keeper/contracts/conditions/Condition.abstract.ts#L55">src/keeper/contracts/conditions/Condition.abstract.ts:55</a></li>
-=======
 									<li>Defined in <a href="https://github.com/nevermined-io/sdk-js/blob/e6aa843/src/keeper/contracts/conditions/Condition.abstract.ts#L56">src/keeper/contracts/conditions/Condition.abstract.ts:56</a></li>
->>>>>>> 321ebaf4
 								</ul>
 							</aside>
 							<h4 class="tsd-parameters-title">Parameters</h4>
@@ -536,11 +476,7 @@
 							<aside class="tsd-sources">
 								<p>Inherited from <a href="keeper_contracts_conditions_condition_abstract.condition.html">Condition</a>.<a href="keeper_contracts_conditions_condition_abstract.condition.html#generateidhash">generateIdHash</a></p>
 								<ul>
-<<<<<<< HEAD
-									<li>Defined in <a href="https://github.com/nevermined-io/sdk-js/blob/7be618b/src/keeper/contracts/conditions/Condition.abstract.ts#L51">src/keeper/contracts/conditions/Condition.abstract.ts:51</a></li>
-=======
 									<li>Defined in <a href="https://github.com/nevermined-io/sdk-js/blob/e6aa843/src/keeper/contracts/conditions/Condition.abstract.ts#L52">src/keeper/contracts/conditions/Condition.abstract.ts:52</a></li>
->>>>>>> 321ebaf4
 								</ul>
 							</aside>
 							<h4 class="tsd-parameters-title">Parameters</h4>
@@ -567,11 +503,7 @@
 							<aside class="tsd-sources">
 								<p>Inherited from <a href="keeper_contracts_conditions_condition_abstract.condition.html">Condition</a>.<a href="keeper_contracts_conditions_condition_abstract.condition.html#getaddress">getAddress</a></p>
 								<ul>
-<<<<<<< HEAD
-									<li>Defined in <a href="https://github.com/nevermined-io/sdk-js/blob/7be618b/src/keeper/contracts/ContractBase.ts#L59">src/keeper/contracts/ContractBase.ts:59</a></li>
-=======
 									<li>Defined in <a href="https://github.com/nevermined-io/sdk-js/blob/e6aa843/src/keeper/contracts/ContractBase.ts#L59">src/keeper/contracts/ContractBase.ts:59</a></li>
->>>>>>> 321ebaf4
 								</ul>
 							</aside>
 							<h4 class="tsd-returns-title">Returns <span class="tsd-signature-type">string</span></h4>
@@ -589,11 +521,7 @@
 							<aside class="tsd-sources">
 								<p>Inherited from <a href="keeper_contracts_conditions_condition_abstract.condition.html">Condition</a>.<a href="keeper_contracts_conditions_condition_abstract.condition.html#getconditionfulfilledevent">getConditionFulfilledEvent</a></p>
 								<ul>
-<<<<<<< HEAD
-									<li>Defined in <a href="https://github.com/nevermined-io/sdk-js/blob/7be618b/src/keeper/contracts/conditions/Condition.abstract.ts#L63">src/keeper/contracts/conditions/Condition.abstract.ts:63</a></li>
-=======
 									<li>Defined in <a href="https://github.com/nevermined-io/sdk-js/blob/e6aa843/src/keeper/contracts/conditions/Condition.abstract.ts#L64">src/keeper/contracts/conditions/Condition.abstract.ts:64</a></li>
->>>>>>> 321ebaf4
 								</ul>
 							</aside>
 							<h4 class="tsd-parameters-title">Parameters</h4>
@@ -617,11 +545,7 @@
 							<aside class="tsd-sources">
 								<p>Inherited from <a href="keeper_contracts_conditions_condition_abstract.condition.html">Condition</a>.<a href="keeper_contracts_conditions_condition_abstract.condition.html#getevent">getEvent</a></p>
 								<ul>
-<<<<<<< HEAD
-									<li>Defined in <a href="https://github.com/nevermined-io/sdk-js/blob/7be618b/src/keeper/contracts/ContractBase.ts#L187">src/keeper/contracts/ContractBase.ts:187</a></li>
-=======
 									<li>Defined in <a href="https://github.com/nevermined-io/sdk-js/blob/e6aa843/src/keeper/contracts/ContractBase.ts#L188">src/keeper/contracts/ContractBase.ts:188</a></li>
->>>>>>> 321ebaf4
 								</ul>
 							</aside>
 							<h4 class="tsd-parameters-title">Parameters</h4>
@@ -653,11 +577,7 @@
 							<aside class="tsd-sources">
 								<p>Inherited from <a href="keeper_contracts_conditions_condition_abstract.condition.html">Condition</a>.<a href="keeper_contracts_conditions_condition_abstract.condition.html#geteventdata">getEventData</a></p>
 								<ul>
-<<<<<<< HEAD
-									<li>Defined in <a href="https://github.com/nevermined-io/sdk-js/blob/7be618b/src/keeper/contracts/ContractBase.ts#L30">src/keeper/contracts/ContractBase.ts:30</a></li>
-=======
 									<li>Defined in <a href="https://github.com/nevermined-io/sdk-js/blob/e6aa843/src/keeper/contracts/ContractBase.ts#L30">src/keeper/contracts/ContractBase.ts:30</a></li>
->>>>>>> 321ebaf4
 								</ul>
 							</aside>
 							<h4 class="tsd-parameters-title">Parameters</h4>
@@ -684,11 +604,7 @@
 							<aside class="tsd-sources">
 								<p>Inherited from <a href="keeper_contracts_conditions_condition_abstract.condition.html">Condition</a>.<a href="keeper_contracts_conditions_condition_abstract.condition.html#getfromaddress">getFromAddress</a></p>
 								<ul>
-<<<<<<< HEAD
-									<li>Defined in <a href="https://github.com/nevermined-io/sdk-js/blob/7be618b/src/keeper/contracts/ContractBase.ts#L79">src/keeper/contracts/ContractBase.ts:79</a></li>
-=======
 									<li>Defined in <a href="https://github.com/nevermined-io/sdk-js/blob/e6aa843/src/keeper/contracts/ContractBase.ts#L79">src/keeper/contracts/ContractBase.ts:79</a></li>
->>>>>>> 321ebaf4
 								</ul>
 							</aside>
 							<h4 class="tsd-parameters-title">Parameters</h4>
@@ -711,11 +627,7 @@
 						<li class="tsd-description">
 							<aside class="tsd-sources">
 								<ul>
-<<<<<<< HEAD
-									<li>Defined in <a href="https://github.com/nevermined-io/sdk-js/blob/7be618b/src/keeper/contracts/conditions/AccessCondition.ts#L29">src/keeper/contracts/conditions/AccessCondition.ts:29</a></li>
-=======
 									<li>Defined in <a href="https://github.com/nevermined-io/sdk-js/blob/e6aa843/src/keeper/contracts/conditions/AccessCondition.ts#L29">src/keeper/contracts/conditions/AccessCondition.ts:29</a></li>
->>>>>>> 321ebaf4
 								</ul>
 							</aside>
 							<h4 class="tsd-parameters-title">Parameters</h4>
@@ -739,11 +651,7 @@
 							<aside class="tsd-sources">
 								<p>Inherited from <a href="keeper_contracts_conditions_condition_abstract.condition.html">Condition</a>.<a href="keeper_contracts_conditions_condition_abstract.condition.html#getinputsofmethod">getInputsOfMethod</a></p>
 								<ul>
-<<<<<<< HEAD
-									<li>Defined in <a href="https://github.com/nevermined-io/sdk-js/blob/7be618b/src/keeper/contracts/ContractBase.ts#L68">src/keeper/contracts/ContractBase.ts:68</a></li>
-=======
 									<li>Defined in <a href="https://github.com/nevermined-io/sdk-js/blob/e6aa843/src/keeper/contracts/ContractBase.ts#L68">src/keeper/contracts/ContractBase.ts:68</a></li>
->>>>>>> 321ebaf4
 								</ul>
 							</aside>
 							<h4 class="tsd-parameters-title">Parameters</h4>
@@ -767,11 +675,7 @@
 							<aside class="tsd-sources">
 								<p>Inherited from <a href="keeper_contracts_conditions_condition_abstract.condition.html">Condition</a>.<a href="keeper_contracts_conditions_condition_abstract.condition.html#getpastevents">getPastEvents</a></p>
 								<ul>
-<<<<<<< HEAD
-									<li>Defined in <a href="https://github.com/nevermined-io/sdk-js/blob/7be618b/src/keeper/contracts/ContractBase.ts#L39">src/keeper/contracts/ContractBase.ts:39</a></li>
-=======
 									<li>Defined in <a href="https://github.com/nevermined-io/sdk-js/blob/e6aa843/src/keeper/contracts/ContractBase.ts#L39">src/keeper/contracts/ContractBase.ts:39</a></li>
->>>>>>> 321ebaf4
 								</ul>
 							</aside>
 							<h4 class="tsd-parameters-title">Parameters</h4>
@@ -803,11 +707,7 @@
 							<aside class="tsd-sources">
 								<p>Inherited from <a href="keeper_contracts_conditions_condition_abstract.condition.html">Condition</a>.<a href="keeper_contracts_conditions_condition_abstract.condition.html#getsignatureofmethod">getSignatureOfMethod</a></p>
 								<ul>
-<<<<<<< HEAD
-									<li>Defined in <a href="https://github.com/nevermined-io/sdk-js/blob/7be618b/src/keeper/contracts/ContractBase.ts#L63">src/keeper/contracts/ContractBase.ts:63</a></li>
-=======
 									<li>Defined in <a href="https://github.com/nevermined-io/sdk-js/blob/e6aa843/src/keeper/contracts/ContractBase.ts#L63">src/keeper/contracts/ContractBase.ts:63</a></li>
->>>>>>> 321ebaf4
 								</ul>
 							</aside>
 							<h4 class="tsd-parameters-title">Parameters</h4>
@@ -831,11 +731,7 @@
 							<aside class="tsd-sources">
 								<p>Overrides <a href="keeper_contracts_conditions_condition_abstract.condition.html">Condition</a>.<a href="keeper_contracts_conditions_condition_abstract.condition.html#hashvalues">hashValues</a></p>
 								<ul>
-<<<<<<< HEAD
-									<li>Defined in <a href="https://github.com/nevermined-io/sdk-js/blob/7be618b/src/keeper/contracts/conditions/AccessCondition.ts#L13">src/keeper/contracts/conditions/AccessCondition.ts:13</a></li>
-=======
 									<li>Defined in <a href="https://github.com/nevermined-io/sdk-js/blob/e6aa843/src/keeper/contracts/conditions/AccessCondition.ts#L13">src/keeper/contracts/conditions/AccessCondition.ts:13</a></li>
->>>>>>> 321ebaf4
 								</ul>
 							</aside>
 							<h4 class="tsd-parameters-title">Parameters</h4>
@@ -862,11 +758,7 @@
 							<aside class="tsd-sources">
 								<p>Inherited from <a href="keeper_contracts_conditions_condition_abstract.condition.html">Condition</a>.<a href="keeper_contracts_conditions_condition_abstract.condition.html#init">init</a></p>
 								<ul>
-<<<<<<< HEAD
-									<li>Defined in <a href="https://github.com/nevermined-io/sdk-js/blob/7be618b/src/keeper/contracts/ContractBase.ts#L73">src/keeper/contracts/ContractBase.ts:73</a></li>
-=======
 									<li>Defined in <a href="https://github.com/nevermined-io/sdk-js/blob/e6aa843/src/keeper/contracts/ContractBase.ts#L73">src/keeper/contracts/ContractBase.ts:73</a></li>
->>>>>>> 321ebaf4
 								</ul>
 							</aside>
 							<h4 class="tsd-parameters-title">Parameters</h4>
@@ -893,11 +785,7 @@
 							<aside class="tsd-sources">
 								<p>Inherited from <a href="keeper_contracts_conditions_condition_abstract.condition.html">Condition</a>.<a href="keeper_contracts_conditions_condition_abstract.condition.html#send">send</a></p>
 								<ul>
-<<<<<<< HEAD
-									<li>Defined in <a href="https://github.com/nevermined-io/sdk-js/blob/7be618b/src/keeper/contracts/ContractBase.ts#L106">src/keeper/contracts/ContractBase.ts:106</a></li>
-=======
 									<li>Defined in <a href="https://github.com/nevermined-io/sdk-js/blob/e6aa843/src/keeper/contracts/ContractBase.ts#L106">src/keeper/contracts/ContractBase.ts:106</a></li>
->>>>>>> 321ebaf4
 								</ul>
 							</aside>
 							<h4 class="tsd-parameters-title">Parameters</h4>
@@ -930,11 +818,7 @@
 							<aside class="tsd-sources">
 								<p>Inherited from <a href="keeper_contracts_conditions_condition_abstract.condition.html">Condition</a>.<a href="keeper_contracts_conditions_condition_abstract.condition.html#sendfrom">sendFrom</a></p>
 								<ul>
-<<<<<<< HEAD
-									<li>Defined in <a href="https://github.com/nevermined-io/sdk-js/blob/7be618b/src/keeper/contracts/ContractBase.ts#L86">src/keeper/contracts/ContractBase.ts:86</a></li>
-=======
 									<li>Defined in <a href="https://github.com/nevermined-io/sdk-js/blob/e6aa843/src/keeper/contracts/ContractBase.ts#L86">src/keeper/contracts/ContractBase.ts:86</a></li>
->>>>>>> 321ebaf4
 								</ul>
 							</aside>
 							<h4 class="tsd-parameters-title">Parameters</h4>
@@ -967,11 +851,7 @@
 							<aside class="tsd-sources">
 								<p>Inherited from <a href="keeper_contracts_conditions_condition_abstract.condition.html">Condition</a>.<a href="keeper_contracts_conditions_condition_abstract.condition.html#setinstanceconfig">setInstanceConfig</a></p>
 								<ul>
-<<<<<<< HEAD
-									<li>Defined in <a href="https://github.com/nevermined-io/sdk-js/blob/7be618b/src/Instantiable.abstract.ts#L92">src/Instantiable.abstract.ts:92</a></li>
-=======
 									<li>Defined in <a href="https://github.com/nevermined-io/sdk-js/blob/e6aa843/src/Instantiable.abstract.ts#L92">src/Instantiable.abstract.ts:92</a></li>
->>>>>>> 321ebaf4
 								</ul>
 							</aside>
 							<h4 class="tsd-parameters-title">Parameters</h4>
@@ -995,11 +875,7 @@
 							<aside class="tsd-sources">
 								<p>Overrides <a href="keeper_contracts_conditions_condition_abstract.condition.html">Condition</a>.<a href="keeper_contracts_conditions_condition_abstract.condition.html#getinstance">getInstance</a></p>
 								<ul>
-<<<<<<< HEAD
-									<li>Defined in <a href="https://github.com/nevermined-io/sdk-js/blob/7be618b/src/keeper/contracts/conditions/AccessCondition.ts#L7">src/keeper/contracts/conditions/AccessCondition.ts:7</a></li>
-=======
 									<li>Defined in <a href="https://github.com/nevermined-io/sdk-js/blob/e6aa843/src/keeper/contracts/conditions/AccessCondition.ts#L7">src/keeper/contracts/conditions/AccessCondition.ts:7</a></li>
->>>>>>> 321ebaf4
 								</ul>
 							</aside>
 							<h4 class="tsd-parameters-title">Parameters</h4>
@@ -1023,11 +899,7 @@
 							<aside class="tsd-sources">
 								<p>Inherited from <a href="keeper_contracts_conditions_condition_abstract.condition.html">Condition</a>.<a href="keeper_contracts_conditions_condition_abstract.condition.html#setinstanceconfig-1">setInstanceConfig</a></p>
 								<ul>
-<<<<<<< HEAD
-									<li>Defined in <a href="https://github.com/nevermined-io/sdk-js/blob/7be618b/src/Instantiable.abstract.ts#L74">src/Instantiable.abstract.ts:74</a></li>
-=======
 									<li>Defined in <a href="https://github.com/nevermined-io/sdk-js/blob/e6aa843/src/Instantiable.abstract.ts#L74">src/Instantiable.abstract.ts:74</a></li>
->>>>>>> 321ebaf4
 								</ul>
 							</aside>
 							<h4 class="tsd-type-parameters-title">Type parameters</h4>
