<!doctype html>
<html class="default no-js">
<head>
	<meta charset="utf-8">
	<meta http-equiv="X-UA-Compatible" content="IE=edge">
	<title>MimcCipher | @nevermined-io/nevermined-sdk-js</title>
	<meta name="description" content="Documentation for @nevermined-io/nevermined-sdk-js">
	<meta name="viewport" content="width=device-width, initial-scale=1">
	<link rel="stylesheet" href="../assets/css/main.css">
	<script async src="../assets/js/search.js" id="search-script"></script>
</head>
<body>
<header>
	<div class="tsd-page-toolbar">
		<div class="container">
			<div class="table-wrap">
				<div class="table-cell" id="tsd-search" data-index="../assets/js/search.json" data-base="..">
					<div class="field">
						<label for="tsd-search-field" class="tsd-widget search no-caption">Search</label>
						<input id="tsd-search-field" type="text" />
					</div>
					<ul class="results">
						<li class="state loading">Preparing search index...</li>
						<li class="state failure">The search index is not available</li>
					</ul>
					<a href="../index.html" class="title">@nevermined-io/nevermined-sdk-js</a>
				</div>
				<div class="table-cell" id="tsd-widgets">
					<div id="tsd-filter">
						<a href="#" class="tsd-widget options no-caption" data-toggle="options">Options</a>
						<div class="tsd-filter-group">
							<div class="tsd-select" id="tsd-filter-visibility">
								<span class="tsd-select-label">All</span>
								<ul class="tsd-select-list">
									<li data-value="public">Public</li>
									<li data-value="protected">Public/Protected</li>
									<li data-value="private" class="selected">All</li>
								</ul>
							</div>
							<input type="checkbox" id="tsd-filter-inherited" checked />
							<label class="tsd-widget" for="tsd-filter-inherited">Inherited</label>
							<input type="checkbox" id="tsd-filter-externals" checked />
							<label class="tsd-widget" for="tsd-filter-externals">Externals</label>
						</div>
					</div>
					<a href="#" class="tsd-widget menu no-caption" data-toggle="menu">Menu</a>
				</div>
			</div>
		</div>
	</div>
	<div class="tsd-page-title">
		<div class="container">
			<ul class="tsd-breadcrumb">
				<li>
					<a href="../modules.html">@nevermined-io/nevermined-sdk-js</a>
				</li>
				<li>
					<a href="../modules/models_keytransfer.html">models/KeyTransfer</a>
				</li>
				<li>
					<a href="models_keytransfer.mimccipher.html">MimcCipher</a>
				</li>
			</ul>
			<h1>Class MimcCipher</h1>
		</div>
	</div>
</header>
<div class="container container-main">
	<div class="row">
		<div class="col-8 col-content">
			<section class="tsd-panel tsd-hierarchy">
				<h3>Hierarchy</h3>
				<ul class="tsd-hierarchy">
					<li>
						<span class="target">MimcCipher</span>
					</li>
				</ul>
			</section>
			<section class="tsd-panel-group tsd-index-group">
				<h2>Index</h2>
				<section class="tsd-panel tsd-index-panel">
					<div class="tsd-index-content">
						<section class="tsd-index-section ">
							<h3>Constructors</h3>
							<ul class="tsd-index-list">
								<li class="tsd-kind-constructor tsd-parent-kind-class"><a href="models_keytransfer.mimccipher.html#constructor" class="tsd-kind-icon">constructor</a></li>
							</ul>
						</section>
						<section class="tsd-index-section ">
							<h3>Properties</h3>
							<ul class="tsd-index-list">
								<li class="tsd-kind-property tsd-parent-kind-class"><a href="models_keytransfer.mimccipher.html#x" class="tsd-kind-icon">x</a></li>
								<li class="tsd-kind-property tsd-parent-kind-class"><a href="models_keytransfer.mimccipher.html#y" class="tsd-kind-icon">y</a></li>
							</ul>
						</section>
						<section class="tsd-index-section ">
							<h3>Methods</h3>
							<ul class="tsd-index-list">
								<li class="tsd-kind-method tsd-parent-kind-class"><a href="models_keytransfer.mimccipher.html#param" class="tsd-kind-icon">param</a></li>
							</ul>
						</section>
					</div>
				</section>
			</section>
			<section class="tsd-panel-group tsd-member-group ">
				<h2>Constructors</h2>
				<section class="tsd-panel tsd-member tsd-kind-constructor tsd-parent-kind-class">
					<a name="constructor" class="tsd-anchor"></a>
					<h3>constructor</h3>
					<ul class="tsd-signatures tsd-kind-constructor tsd-parent-kind-class">
						<li class="tsd-signature tsd-kind-icon">new <wbr>Mimc<wbr>Cipher<span class="tsd-signature-symbol">(</span>x<span class="tsd-signature-symbol">: </span><span class="tsd-signature-type">string</span>, y<span class="tsd-signature-symbol">: </span><span class="tsd-signature-type">string</span><span class="tsd-signature-symbol">)</span><span class="tsd-signature-symbol">: </span><a href="models_keytransfer.mimccipher.html" class="tsd-signature-type" data-tsd-kind="Class">MimcCipher</a></li>
					</ul>
					<ul class="tsd-descriptions">
						<li class="tsd-description">
							<aside class="tsd-sources">
								<ul>
<<<<<<< HEAD
									<li>Defined in <a href="https://github.com/nevermined-io/sdk-js/blob/7be618b/src/models/KeyTransfer.ts#L21">src/models/KeyTransfer.ts:21</a></li>
=======
									<li>Defined in <a href="https://github.com/nevermined-io/sdk-js/blob/e6aa843/src/models/KeyTransfer.ts#L21">src/models/KeyTransfer.ts:21</a></li>
>>>>>>> 321ebaf4
								</ul>
							</aside>
							<h4 class="tsd-parameters-title">Parameters</h4>
							<ul class="tsd-parameters">
								<li>
									<h5>x: <span class="tsd-signature-type">string</span></h5>
								</li>
								<li>
									<h5>y: <span class="tsd-signature-type">string</span></h5>
								</li>
							</ul>
							<h4 class="tsd-returns-title">Returns <a href="models_keytransfer.mimccipher.html" class="tsd-signature-type" data-tsd-kind="Class">MimcCipher</a></h4>
						</li>
					</ul>
				</section>
			</section>
			<section class="tsd-panel-group tsd-member-group ">
				<h2>Properties</h2>
				<section class="tsd-panel tsd-member tsd-kind-property tsd-parent-kind-class">
					<a name="x" class="tsd-anchor"></a>
					<h3>x</h3>
					<div class="tsd-signature tsd-kind-icon">x<span class="tsd-signature-symbol">:</span> <span class="tsd-signature-type">string</span></div>
					<aside class="tsd-sources">
						<ul>
<<<<<<< HEAD
							<li>Defined in <a href="https://github.com/nevermined-io/sdk-js/blob/7be618b/src/models/KeyTransfer.ts#L20">src/models/KeyTransfer.ts:20</a></li>
=======
							<li>Defined in <a href="https://github.com/nevermined-io/sdk-js/blob/e6aa843/src/models/KeyTransfer.ts#L20">src/models/KeyTransfer.ts:20</a></li>
>>>>>>> 321ebaf4
						</ul>
					</aside>
				</section>
				<section class="tsd-panel tsd-member tsd-kind-property tsd-parent-kind-class">
					<a name="y" class="tsd-anchor"></a>
					<h3>y</h3>
					<div class="tsd-signature tsd-kind-icon">y<span class="tsd-signature-symbol">:</span> <span class="tsd-signature-type">string</span></div>
					<aside class="tsd-sources">
						<ul>
<<<<<<< HEAD
							<li>Defined in <a href="https://github.com/nevermined-io/sdk-js/blob/7be618b/src/models/KeyTransfer.ts#L21">src/models/KeyTransfer.ts:21</a></li>
=======
							<li>Defined in <a href="https://github.com/nevermined-io/sdk-js/blob/e6aa843/src/models/KeyTransfer.ts#L21">src/models/KeyTransfer.ts:21</a></li>
>>>>>>> 321ebaf4
						</ul>
					</aside>
				</section>
			</section>
			<section class="tsd-panel-group tsd-member-group ">
				<h2>Methods</h2>
				<section class="tsd-panel tsd-member tsd-kind-method tsd-parent-kind-class">
					<a name="param" class="tsd-anchor"></a>
					<h3>param</h3>
					<ul class="tsd-signatures tsd-kind-method tsd-parent-kind-class">
						<li class="tsd-signature tsd-kind-icon">param<span class="tsd-signature-symbol">(</span><span class="tsd-signature-symbol">)</span><span class="tsd-signature-symbol">: </span><span class="tsd-signature-type">string</span><span class="tsd-signature-symbol">[]</span></li>
					</ul>
					<ul class="tsd-descriptions">
						<li class="tsd-description">
							<aside class="tsd-sources">
								<ul>
<<<<<<< HEAD
									<li>Defined in <a href="https://github.com/nevermined-io/sdk-js/blob/7be618b/src/models/KeyTransfer.ts#L28">src/models/KeyTransfer.ts:28</a></li>
=======
									<li>Defined in <a href="https://github.com/nevermined-io/sdk-js/blob/e6aa843/src/models/KeyTransfer.ts#L28">src/models/KeyTransfer.ts:28</a></li>
>>>>>>> 321ebaf4
								</ul>
							</aside>
							<h4 class="tsd-returns-title">Returns <span class="tsd-signature-type">string</span><span class="tsd-signature-symbol">[]</span></h4>
						</li>
					</ul>
				</section>
			</section>
		</div>
		<div class="col-4 col-menu menu-sticky-wrap menu-highlight">
			<nav class="tsd-navigation primary">
				<ul>
					<li class=" ">
						<a href="../modules.html">Exports</a>
					</li>
					<li class="current tsd-kind-module">
						<a href="../modules/models_keytransfer.html">models/<wbr>Key<wbr>Transfer</a>
					</li>
				</ul>
			</nav>
			<nav class="tsd-navigation secondary menu-sticky">
				<ul class="before-current">
					<li class=" tsd-kind-class tsd-parent-kind-module">
						<a href="models_keytransfer.babyjubpublickey.html" class="tsd-kind-icon">Babyjub<wbr>Public<wbr>Key</a>
					</li>
				</ul>
				<ul class="current">
					<li class="current tsd-kind-class tsd-parent-kind-module">
						<a href="models_keytransfer.mimccipher.html" class="tsd-kind-icon">Mimc<wbr>Cipher</a>
						<ul>
							<li class=" tsd-kind-constructor tsd-parent-kind-class">
								<a href="models_keytransfer.mimccipher.html#constructor" class="tsd-kind-icon">constructor</a>
							</li>
							<li class=" tsd-kind-property tsd-parent-kind-class">
								<a href="models_keytransfer.mimccipher.html#x" class="tsd-kind-icon">x</a>
							</li>
							<li class=" tsd-kind-property tsd-parent-kind-class">
								<a href="models_keytransfer.mimccipher.html#y" class="tsd-kind-icon">y</a>
							</li>
							<li class=" tsd-kind-method tsd-parent-kind-class">
								<a href="models_keytransfer.mimccipher.html#param" class="tsd-kind-icon">param</a>
							</li>
						</ul>
					</li>
				</ul>
				<ul class="after-current">
				</ul>
			</nav>
		</div>
	</div>
</div>
<footer class="with-border-bottom">
	<div class="container">
		<h2>Legend</h2>
		<div class="tsd-legend-group">
			<ul class="tsd-legend">
				<li class="tsd-kind-class"><span class="tsd-kind-icon">Class</span></li>
				<li class="tsd-kind-class tsd-has-type-parameter"><span class="tsd-kind-icon">Class with type parameter</span></li>
				<li class="tsd-kind-constructor tsd-parent-kind-class"><span class="tsd-kind-icon">Constructor</span></li>
				<li class="tsd-kind-property tsd-parent-kind-class"><span class="tsd-kind-icon">Property</span></li>
				<li class="tsd-kind-method tsd-parent-kind-class"><span class="tsd-kind-icon">Method</span></li>
			</ul>
			<ul class="tsd-legend">
				<li class="tsd-kind-variable"><span class="tsd-kind-icon">Variable</span></li>
				<li class="tsd-kind-function"><span class="tsd-kind-icon">Function</span></li>
				<li class="tsd-kind-type-alias"><span class="tsd-kind-icon">Type alias</span></li>
				<li class="tsd-kind-type-alias tsd-has-type-parameter"><span class="tsd-kind-icon">Type alias with type parameter</span></li>
			</ul>
			<ul class="tsd-legend">
				<li class="tsd-kind-enum"><span class="tsd-kind-icon">Enumeration</span></li>
			</ul>
			<ul class="tsd-legend">
				<li class="tsd-kind-interface"><span class="tsd-kind-icon">Interface</span></li>
			</ul>
		</div>
	</div>
</footer>
<div class="container tsd-generator">
	<p>Generated using <a href="https://typedoc.org/" target="_blank">TypeDoc</a></p>
</div>
<div class="overlay"></div>
<script src="../assets/js/main.js"></script>
</body>
</html><|MERGE_RESOLUTION|>--- conflicted
+++ resolved
@@ -114,11 +114,7 @@
 						<li class="tsd-description">
 							<aside class="tsd-sources">
 								<ul>
-<<<<<<< HEAD
-									<li>Defined in <a href="https://github.com/nevermined-io/sdk-js/blob/7be618b/src/models/KeyTransfer.ts#L21">src/models/KeyTransfer.ts:21</a></li>
-=======
 									<li>Defined in <a href="https://github.com/nevermined-io/sdk-js/blob/e6aa843/src/models/KeyTransfer.ts#L21">src/models/KeyTransfer.ts:21</a></li>
->>>>>>> 321ebaf4
 								</ul>
 							</aside>
 							<h4 class="tsd-parameters-title">Parameters</h4>
@@ -143,11 +139,7 @@
 					<div class="tsd-signature tsd-kind-icon">x<span class="tsd-signature-symbol">:</span> <span class="tsd-signature-type">string</span></div>
 					<aside class="tsd-sources">
 						<ul>
-<<<<<<< HEAD
-							<li>Defined in <a href="https://github.com/nevermined-io/sdk-js/blob/7be618b/src/models/KeyTransfer.ts#L20">src/models/KeyTransfer.ts:20</a></li>
-=======
 							<li>Defined in <a href="https://github.com/nevermined-io/sdk-js/blob/e6aa843/src/models/KeyTransfer.ts#L20">src/models/KeyTransfer.ts:20</a></li>
->>>>>>> 321ebaf4
 						</ul>
 					</aside>
 				</section>
@@ -157,11 +149,7 @@
 					<div class="tsd-signature tsd-kind-icon">y<span class="tsd-signature-symbol">:</span> <span class="tsd-signature-type">string</span></div>
 					<aside class="tsd-sources">
 						<ul>
-<<<<<<< HEAD
-							<li>Defined in <a href="https://github.com/nevermined-io/sdk-js/blob/7be618b/src/models/KeyTransfer.ts#L21">src/models/KeyTransfer.ts:21</a></li>
-=======
 							<li>Defined in <a href="https://github.com/nevermined-io/sdk-js/blob/e6aa843/src/models/KeyTransfer.ts#L21">src/models/KeyTransfer.ts:21</a></li>
->>>>>>> 321ebaf4
 						</ul>
 					</aside>
 				</section>
@@ -178,11 +166,7 @@
 						<li class="tsd-description">
 							<aside class="tsd-sources">
 								<ul>
-<<<<<<< HEAD
-									<li>Defined in <a href="https://github.com/nevermined-io/sdk-js/blob/7be618b/src/models/KeyTransfer.ts#L28">src/models/KeyTransfer.ts:28</a></li>
-=======
 									<li>Defined in <a href="https://github.com/nevermined-io/sdk-js/blob/e6aa843/src/models/KeyTransfer.ts#L28">src/models/KeyTransfer.ts:28</a></li>
->>>>>>> 321ebaf4
 								</ul>
 							</aside>
 							<h4 class="tsd-returns-title">Returns <span class="tsd-signature-type">string</span><span class="tsd-signature-symbol">[]</span></h4>
