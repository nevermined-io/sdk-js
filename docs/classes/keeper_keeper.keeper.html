--- conflicted
+++ resolved
@@ -174,11 +174,7 @@
 					<div class="tsd-signature tsd-kind-icon">agreement<wbr>Store<wbr>Manager<span class="tsd-signature-symbol">:</span> <a href="keeper_contracts_managers_agreementstoremanager.agreementstoremanager.html" class="tsd-signature-type" data-tsd-kind="Class">AgreementStoreManager</a></div>
 					<aside class="tsd-sources">
 						<ul>
-<<<<<<< HEAD
-							<li>Defined in <a href="https://github.com/nevermined-io/sdk-js/blob/7be618b/src/keeper/Keeper.ts#L201">src/keeper/Keeper.ts:201</a></li>
-=======
 							<li>Defined in <a href="https://github.com/nevermined-io/sdk-js/blob/e6aa843/src/keeper/Keeper.ts#L210">src/keeper/Keeper.ts:210</a></li>
->>>>>>> 321ebaf4
 						</ul>
 					</aside>
 					<div class="tsd-comment tsd-typography">
@@ -193,11 +189,7 @@
 					<div class="tsd-signature tsd-kind-icon">condition<wbr>Store<wbr>Manager<span class="tsd-signature-symbol">:</span> <a href="keeper_contracts_managers_conditionstoremanager.conditionstoremanager.html" class="tsd-signature-type" data-tsd-kind="Class">ConditionStoreManager</a></div>
 					<aside class="tsd-sources">
 						<ul>
-<<<<<<< HEAD
-							<li>Defined in <a href="https://github.com/nevermined-io/sdk-js/blob/7be618b/src/keeper/Keeper.ts#L207">src/keeper/Keeper.ts:207</a></li>
-=======
 							<li>Defined in <a href="https://github.com/nevermined-io/sdk-js/blob/e6aa843/src/keeper/Keeper.ts#L216">src/keeper/Keeper.ts:216</a></li>
->>>>>>> 321ebaf4
 						</ul>
 					</aside>
 					<div class="tsd-comment tsd-typography">
@@ -212,11 +204,7 @@
 					<div class="tsd-signature tsd-kind-icon">conditions<span class="tsd-signature-symbol">:</span> <span class="tsd-signature-symbol">{ </span>accessCondition<span class="tsd-signature-symbol">: </span><a href="keeper_contracts_conditions_accesscondition.accesscondition.html" class="tsd-signature-type" data-tsd-kind="Class">AccessCondition</a><span class="tsd-signature-symbol">; </span>accessProofCondition<span class="tsd-signature-symbol">: </span><a href="keeper_contracts_conditions_accessproofcondition.accessproofcondition.html" class="tsd-signature-type" data-tsd-kind="Class">AccessProofCondition</a><span class="tsd-signature-symbol">; </span>computeExecutionCondition<span class="tsd-signature-symbol">: </span><a href="keeper_contracts_conditions_computeexecutioncondition.computeexecutioncondition.html" class="tsd-signature-type" data-tsd-kind="Class">ComputeExecutionCondition</a><span class="tsd-signature-symbol">; </span>escrowPaymentCondition<span class="tsd-signature-symbol">: </span><a href="keeper_contracts_conditions_escrowpaymentcondition.escrowpaymentcondition.html" class="tsd-signature-type" data-tsd-kind="Class">EscrowPaymentCondition</a><span class="tsd-signature-symbol">; </span>lockPaymentCondition<span class="tsd-signature-symbol">: </span><a href="keeper_contracts_conditions_lockpaymentcondition.lockpaymentcondition.html" class="tsd-signature-type" data-tsd-kind="Class">LockPaymentCondition</a><span class="tsd-signature-symbol">; </span>nft721HolderCondition<span class="tsd-signature-symbol">: </span><a href="keeper_contracts_conditions_nfts_nft721holdercondition.nft721holdercondition.html" class="tsd-signature-type" data-tsd-kind="Class">NFT721HolderCondition</a><span class="tsd-signature-symbol">; </span>nftAccessCondition<span class="tsd-signature-symbol">: </span><a href="keeper_contracts_conditions_nfts_nftaccesscondition.nftaccesscondition.html" class="tsd-signature-type" data-tsd-kind="Class">NFTAccessCondition</a><span class="tsd-signature-symbol">; </span>nftHolderCondition<span class="tsd-signature-symbol">: </span><a href="keeper_contracts_conditions_nfts_nftholdercondition.nftholdercondition.html" class="tsd-signature-type" data-tsd-kind="Class">NFTHolderCondition</a><span class="tsd-signature-symbol">; </span>nftLockCondition<span class="tsd-signature-symbol">: </span><a href="keeper_contracts_conditions_nfts_nftlockcondition.nftlockcondition.html" class="tsd-signature-type" data-tsd-kind="Class">NFTLockCondition</a><span class="tsd-signature-symbol">; </span>transferDidOwnershipCondition<span class="tsd-signature-symbol">: </span><a href="keeper_contracts_conditions_transferdidownershipcondition.transferdidownershipcondition.html" class="tsd-signature-type" data-tsd-kind="Class">TransferDIDOwnershipCondition</a><span class="tsd-signature-symbol">; </span>transferNft721Condition<span class="tsd-signature-symbol">: </span><a href="keeper_contracts_conditions_nfts_transfernft721condition.transfernft721condition.html" class="tsd-signature-type" data-tsd-kind="Class">TransferNFT721Condition</a><span class="tsd-signature-symbol">; </span>transferNftCondition<span class="tsd-signature-symbol">: </span><a href="keeper_contracts_conditions_nfts_transfernftcondition.transfernftcondition.html" class="tsd-signature-type" data-tsd-kind="Class">TransferNFTCondition</a><span class="tsd-signature-symbol"> }</span></div>
 					<aside class="tsd-sources">
 						<ul>
-<<<<<<< HEAD
-							<li>Defined in <a href="https://github.com/nevermined-io/sdk-js/blob/7be618b/src/keeper/Keeper.ts#L212">src/keeper/Keeper.ts:212</a></li>
-=======
 							<li>Defined in <a href="https://github.com/nevermined-io/sdk-js/blob/e6aa843/src/keeper/Keeper.ts#L221">src/keeper/Keeper.ts:221</a></li>
->>>>>>> 321ebaf4
 						</ul>
 					</aside>
 					<div class="tsd-comment tsd-typography">
@@ -272,11 +260,7 @@
 					<div class="tsd-signature tsd-kind-icon">connected<span class="tsd-signature-symbol">:</span> <span class="tsd-signature-type">boolean</span><span class="tsd-signature-symbol"> = false</span></div>
 					<aside class="tsd-sources">
 						<ul>
-<<<<<<< HEAD
-							<li>Defined in <a href="https://github.com/nevermined-io/sdk-js/blob/7be618b/src/keeper/Keeper.ts#L171">src/keeper/Keeper.ts:171</a></li>
-=======
 							<li>Defined in <a href="https://github.com/nevermined-io/sdk-js/blob/e6aa843/src/keeper/Keeper.ts#L174">src/keeper/Keeper.ts:174</a></li>
->>>>>>> 321ebaf4
 						</ul>
 					</aside>
 					<div class="tsd-comment tsd-typography">
@@ -291,11 +275,7 @@
 					<div class="tsd-signature tsd-kind-icon">did<wbr>Registry<span class="tsd-signature-symbol">:</span> <a href="keeper_contracts_didregistry.default.html" class="tsd-signature-type" data-tsd-kind="Class">default</a></div>
 					<aside class="tsd-sources">
 						<ul>
-<<<<<<< HEAD
-							<li>Defined in <a href="https://github.com/nevermined-io/sdk-js/blob/7be618b/src/keeper/Keeper.ts#L189">src/keeper/Keeper.ts:189</a></li>
-=======
 							<li>Defined in <a href="https://github.com/nevermined-io/sdk-js/blob/e6aa843/src/keeper/Keeper.ts#L192">src/keeper/Keeper.ts:192</a></li>
->>>>>>> 321ebaf4
 						</ul>
 					</aside>
 					<div class="tsd-comment tsd-typography">
@@ -310,11 +290,7 @@
 					<div class="tsd-signature tsd-kind-icon">dispenser<span class="tsd-signature-symbol">:</span> <a href="keeper_contracts_dispenser.default.html" class="tsd-signature-type" data-tsd-kind="Class">default</a></div>
 					<aside class="tsd-sources">
 						<ul>
-<<<<<<< HEAD
-							<li>Defined in <a href="https://github.com/nevermined-io/sdk-js/blob/7be618b/src/keeper/Keeper.ts#L183">src/keeper/Keeper.ts:183</a></li>
-=======
 							<li>Defined in <a href="https://github.com/nevermined-io/sdk-js/blob/e6aa843/src/keeper/Keeper.ts#L186">src/keeper/Keeper.ts:186</a></li>
->>>>>>> 321ebaf4
 						</ul>
 					</aside>
 					<div class="tsd-comment tsd-typography">
@@ -329,11 +305,7 @@
 					<div class="tsd-signature tsd-kind-icon">instances<span class="tsd-signature-symbol">:</span> <span class="tsd-signature-symbol">{}</span></div>
 					<aside class="tsd-sources">
 						<ul>
-<<<<<<< HEAD
-							<li>Defined in <a href="https://github.com/nevermined-io/sdk-js/blob/7be618b/src/keeper/Keeper.ts#L248">src/keeper/Keeper.ts:248</a></li>
-=======
 							<li>Defined in <a href="https://github.com/nevermined-io/sdk-js/blob/e6aa843/src/keeper/Keeper.ts#L257">src/keeper/Keeper.ts:257</a></li>
->>>>>>> 321ebaf4
 						</ul>
 					</aside>
 					<div class="tsd-type-declaration">
@@ -366,11 +338,7 @@
 					<div class="tsd-signature tsd-kind-icon">template<wbr>Store<wbr>Manager<span class="tsd-signature-symbol">:</span> <a href="keeper_contracts_managers_templatestoremanager.templatestoremanager.html" class="tsd-signature-type" data-tsd-kind="Class">TemplateStoreManager</a></div>
 					<aside class="tsd-sources">
 						<ul>
-<<<<<<< HEAD
-							<li>Defined in <a href="https://github.com/nevermined-io/sdk-js/blob/7be618b/src/keeper/Keeper.ts#L195">src/keeper/Keeper.ts:195</a></li>
-=======
 							<li>Defined in <a href="https://github.com/nevermined-io/sdk-js/blob/e6aa843/src/keeper/Keeper.ts#L204">src/keeper/Keeper.ts:204</a></li>
->>>>>>> 321ebaf4
 						</ul>
 					</aside>
 					<div class="tsd-comment tsd-typography">
@@ -385,11 +353,7 @@
 					<div class="tsd-signature tsd-kind-icon">templates<span class="tsd-signature-symbol">:</span> <span class="tsd-signature-symbol">{ </span>accessProofTemplate<span class="tsd-signature-symbol">: </span><a href="keeper_contracts_templates_accessprooftemplate.accessprooftemplate.html" class="tsd-signature-type" data-tsd-kind="Class">AccessProofTemplate</a><span class="tsd-signature-symbol">; </span>accessTemplate<span class="tsd-signature-symbol">: </span><a href="keeper_contracts_templates_accesstemplate.accesstemplate.html" class="tsd-signature-type" data-tsd-kind="Class">AccessTemplate</a><span class="tsd-signature-symbol">; </span>didSalesTemplate<span class="tsd-signature-symbol">: </span><a href="keeper_contracts_templates_didsalestemplate.didsalestemplate.html" class="tsd-signature-type" data-tsd-kind="Class">DIDSalesTemplate</a><span class="tsd-signature-symbol">; </span>escrowComputeExecutionTemplate<span class="tsd-signature-symbol">: </span><a href="keeper_contracts_templates_escrowcomputeexecutiontemplate.escrowcomputeexecutiontemplate.html" class="tsd-signature-type" data-tsd-kind="Class">EscrowComputeExecutionTemplate</a><span class="tsd-signature-symbol">; </span>nft721AccessTemplate<span class="tsd-signature-symbol">: </span><a href="keeper_contracts_templates_nft721accesstemplate.nft721accesstemplate.html" class="tsd-signature-type" data-tsd-kind="Class">NFT721AccessTemplate</a><span class="tsd-signature-symbol">; </span>nft721SalesTemplate<span class="tsd-signature-symbol">: </span><a href="keeper_contracts_templates_nft721salestemplate.nft721salestemplate.html" class="tsd-signature-type" data-tsd-kind="Class">NFT721SalesTemplate</a><span class="tsd-signature-symbol">; </span>nftAccessTemplate<span class="tsd-signature-symbol">: </span><a href="keeper_contracts_templates_nftaccesstemplate.nftaccesstemplate.html" class="tsd-signature-type" data-tsd-kind="Class">NFTAccessTemplate</a><span class="tsd-signature-symbol">; </span>nftSalesTemplate<span class="tsd-signature-symbol">: </span><a href="keeper_contracts_templates_nftsalestemplate.nftsalestemplate.html" class="tsd-signature-type" data-tsd-kind="Class">NFTSalesTemplate</a><span class="tsd-signature-symbol"> }</span></div>
 					<aside class="tsd-sources">
 						<ul>
-<<<<<<< HEAD
-							<li>Defined in <a href="https://github.com/nevermined-io/sdk-js/blob/7be618b/src/keeper/Keeper.ts#L230">src/keeper/Keeper.ts:230</a></li>
-=======
 							<li>Defined in <a href="https://github.com/nevermined-io/sdk-js/blob/e6aa843/src/keeper/Keeper.ts#L239">src/keeper/Keeper.ts:239</a></li>
->>>>>>> 321ebaf4
 						</ul>
 					</aside>
 					<div class="tsd-comment tsd-typography">
@@ -433,11 +397,7 @@
 					<div class="tsd-signature tsd-kind-icon">token<span class="tsd-signature-symbol">:</span> <a href="keeper_contracts_token.default.html" class="tsd-signature-type" data-tsd-kind="Class">default</a></div>
 					<aside class="tsd-sources">
 						<ul>
-<<<<<<< HEAD
-							<li>Defined in <a href="https://github.com/nevermined-io/sdk-js/blob/7be618b/src/keeper/Keeper.ts#L177">src/keeper/Keeper.ts:177</a></li>
-=======
 							<li>Defined in <a href="https://github.com/nevermined-io/sdk-js/blob/e6aa843/src/keeper/Keeper.ts#L180">src/keeper/Keeper.ts:180</a></li>
->>>>>>> 321ebaf4
 						</ul>
 					</aside>
 					<div class="tsd-comment tsd-typography">
@@ -452,11 +412,7 @@
 					<div class="tsd-signature tsd-kind-icon">utils<span class="tsd-signature-symbol">:</span> <span class="tsd-signature-symbol">{ </span>eventHandler<span class="tsd-signature-symbol">: </span><a href="keeper_eventhandler.eventhandler.html" class="tsd-signature-type" data-tsd-kind="Class">EventHandler</a><span class="tsd-signature-symbol"> }</span></div>
 					<aside class="tsd-sources">
 						<ul>
-<<<<<<< HEAD
-							<li>Defined in <a href="https://github.com/nevermined-io/sdk-js/blob/7be618b/src/keeper/Keeper.ts#L244">src/keeper/Keeper.ts:244</a></li>
-=======
 							<li>Defined in <a href="https://github.com/nevermined-io/sdk-js/blob/e6aa843/src/keeper/Keeper.ts#L253">src/keeper/Keeper.ts:253</a></li>
->>>>>>> 321ebaf4
 						</ul>
 					</aside>
 					<div class="tsd-comment tsd-typography">
@@ -486,11 +442,7 @@
 						<li class="tsd-description">
 							<aside class="tsd-sources">
 								<ul>
-<<<<<<< HEAD
-									<li>Defined in <a href="https://github.com/nevermined-io/sdk-js/blob/7be618b/src/Instantiable.abstract.ts#L47">src/Instantiable.abstract.ts:47</a></li>
-=======
 									<li>Defined in <a href="https://github.com/nevermined-io/sdk-js/blob/e6aa843/src/Instantiable.abstract.ts#L47">src/Instantiable.abstract.ts:47</a></li>
->>>>>>> 321ebaf4
 								</ul>
 							</aside>
 							<h4 class="tsd-returns-title">Returns <a href="models_config.config.html" class="tsd-signature-type" data-tsd-kind="Class">Config</a></h4>
@@ -507,11 +459,7 @@
 						<li class="tsd-description">
 							<aside class="tsd-sources">
 								<ul>
-<<<<<<< HEAD
-									<li>Defined in <a href="https://github.com/nevermined-io/sdk-js/blob/7be618b/src/Instantiable.abstract.ts#L63">src/Instantiable.abstract.ts:63</a></li>
-=======
 									<li>Defined in <a href="https://github.com/nevermined-io/sdk-js/blob/e6aa843/src/Instantiable.abstract.ts#L63">src/Instantiable.abstract.ts:63</a></li>
->>>>>>> 321ebaf4
 								</ul>
 							</aside>
 							<h4 class="tsd-returns-title">Returns <a href="../interfaces/instantiable_abstract.instantiableconfig.html" class="tsd-signature-type" data-tsd-kind="Interface">InstantiableConfig</a></h4>
@@ -528,11 +476,7 @@
 						<li class="tsd-description">
 							<aside class="tsd-sources">
 								<ul>
-<<<<<<< HEAD
-									<li>Defined in <a href="https://github.com/nevermined-io/sdk-js/blob/7be618b/src/Instantiable.abstract.ts#L54">src/Instantiable.abstract.ts:54</a></li>
-=======
 									<li>Defined in <a href="https://github.com/nevermined-io/sdk-js/blob/e6aa843/src/Instantiable.abstract.ts#L54">src/Instantiable.abstract.ts:54</a></li>
->>>>>>> 321ebaf4
 								</ul>
 							</aside>
 							<h4 class="tsd-returns-title">Returns <a href="utils_logger.logger.html" class="tsd-signature-type" data-tsd-kind="Class">Logger</a></h4>
@@ -549,11 +493,7 @@
 						<li class="tsd-description">
 							<aside class="tsd-sources">
 								<ul>
-<<<<<<< HEAD
-									<li>Defined in <a href="https://github.com/nevermined-io/sdk-js/blob/7be618b/src/Instantiable.abstract.ts#L31">src/Instantiable.abstract.ts:31</a></li>
-=======
 									<li>Defined in <a href="https://github.com/nevermined-io/sdk-js/blob/e6aa843/src/Instantiable.abstract.ts#L31">src/Instantiable.abstract.ts:31</a></li>
->>>>>>> 321ebaf4
 								</ul>
 							</aside>
 							<h4 class="tsd-returns-title">Returns <a href="nevermined_nevermined.nevermined.html" class="tsd-signature-type" data-tsd-kind="Class">Nevermined</a></h4>
@@ -570,11 +510,7 @@
 						<li class="tsd-description">
 							<aside class="tsd-sources">
 								<ul>
-<<<<<<< HEAD
-									<li>Defined in <a href="https://github.com/nevermined-io/sdk-js/blob/7be618b/src/Instantiable.abstract.ts#L38">src/Instantiable.abstract.ts:38</a></li>
-=======
 									<li>Defined in <a href="https://github.com/nevermined-io/sdk-js/blob/e6aa843/src/Instantiable.abstract.ts#L38">src/Instantiable.abstract.ts:38</a></li>
->>>>>>> 321ebaf4
 								</ul>
 							</aside>
 							<h4 class="tsd-returns-title">Returns <span class="tsd-signature-type">default</span></h4>
@@ -594,11 +530,7 @@
 						<li class="tsd-description">
 							<aside class="tsd-sources">
 								<ul>
-<<<<<<< HEAD
-									<li>Defined in <a href="https://github.com/nevermined-io/sdk-js/blob/7be618b/src/keeper/Keeper.ts#L342">src/keeper/Keeper.ts:342</a></li>
-=======
 									<li>Defined in <a href="https://github.com/nevermined-io/sdk-js/blob/e6aa843/src/keeper/Keeper.ts#L351">src/keeper/Keeper.ts:351</a></li>
->>>>>>> 321ebaf4
 								</ul>
 							</aside>
 							<h4 class="tsd-returns-title">Returns <span class="tsd-signature-symbol">{}</span></h4>
@@ -620,11 +552,7 @@
 						<li class="tsd-description">
 							<aside class="tsd-sources">
 								<ul>
-<<<<<<< HEAD
-									<li>Defined in <a href="https://github.com/nevermined-io/sdk-js/blob/7be618b/src/keeper/Keeper.ts#L255">src/keeper/Keeper.ts:255</a></li>
-=======
 									<li>Defined in <a href="https://github.com/nevermined-io/sdk-js/blob/e6aa843/src/keeper/Keeper.ts#L264">src/keeper/Keeper.ts:264</a></li>
->>>>>>> 321ebaf4
 								</ul>
 							</aside>
 							<div class="tsd-comment tsd-typography">
@@ -656,11 +584,7 @@
 						<li class="tsd-description">
 							<aside class="tsd-sources">
 								<ul>
-<<<<<<< HEAD
-									<li>Defined in <a href="https://github.com/nevermined-io/sdk-js/blob/7be618b/src/keeper/Keeper.ts#L287">src/keeper/Keeper.ts:287</a></li>
-=======
 									<li>Defined in <a href="https://github.com/nevermined-io/sdk-js/blob/e6aa843/src/keeper/Keeper.ts#L296">src/keeper/Keeper.ts:296</a></li>
->>>>>>> 321ebaf4
 								</ul>
 							</aside>
 							<div class="tsd-comment tsd-typography">
@@ -683,11 +607,7 @@
 						<li class="tsd-description">
 							<aside class="tsd-sources">
 								<ul>
-<<<<<<< HEAD
-									<li>Defined in <a href="https://github.com/nevermined-io/sdk-js/blob/7be618b/src/keeper/Keeper.ts#L295">src/keeper/Keeper.ts:295</a></li>
-=======
 									<li>Defined in <a href="https://github.com/nevermined-io/sdk-js/blob/e6aa843/src/keeper/Keeper.ts#L304">src/keeper/Keeper.ts:304</a></li>
->>>>>>> 321ebaf4
 								</ul>
 							</aside>
 							<div class="tsd-comment tsd-typography">
@@ -710,11 +630,7 @@
 						<li class="tsd-description">
 							<aside class="tsd-sources">
 								<ul>
-<<<<<<< HEAD
-									<li>Defined in <a href="https://github.com/nevermined-io/sdk-js/blob/7be618b/src/keeper/Keeper.ts#L277">src/keeper/Keeper.ts:277</a></li>
-=======
 									<li>Defined in <a href="https://github.com/nevermined-io/sdk-js/blob/e6aa843/src/keeper/Keeper.ts#L286">src/keeper/Keeper.ts:286</a></li>
->>>>>>> 321ebaf4
 								</ul>
 							</aside>
 							<div class="tsd-comment tsd-typography">
@@ -746,11 +662,7 @@
 						<li class="tsd-description">
 							<aside class="tsd-sources">
 								<ul>
-<<<<<<< HEAD
-									<li>Defined in <a href="https://github.com/nevermined-io/sdk-js/blob/7be618b/src/keeper/Keeper.ts#L266">src/keeper/Keeper.ts:266</a></li>
-=======
 									<li>Defined in <a href="https://github.com/nevermined-io/sdk-js/blob/e6aa843/src/keeper/Keeper.ts#L275">src/keeper/Keeper.ts:275</a></li>
->>>>>>> 321ebaf4
 								</ul>
 							</aside>
 							<div class="tsd-comment tsd-typography">
@@ -783,11 +695,7 @@
 							<aside class="tsd-sources">
 								<p>Inherited from <a href="instantiable_abstract.instantiable.html">Instantiable</a>.<a href="instantiable_abstract.instantiable.html#setinstanceconfig">setInstanceConfig</a></p>
 								<ul>
-<<<<<<< HEAD
-									<li>Defined in <a href="https://github.com/nevermined-io/sdk-js/blob/7be618b/src/Instantiable.abstract.ts#L92">src/Instantiable.abstract.ts:92</a></li>
-=======
 									<li>Defined in <a href="https://github.com/nevermined-io/sdk-js/blob/e6aa843/src/Instantiable.abstract.ts#L92">src/Instantiable.abstract.ts:92</a></li>
->>>>>>> 321ebaf4
 								</ul>
 							</aside>
 							<h4 class="tsd-parameters-title">Parameters</h4>
@@ -811,11 +719,7 @@
 							<aside class="tsd-sources">
 								<p>Overrides <a href="instantiable_abstract.instantiable.html">Instantiable</a>.<a href="instantiable_abstract.instantiable.html#getinstance">getInstance</a></p>
 								<ul>
-<<<<<<< HEAD
-									<li>Defined in <a href="https://github.com/nevermined-io/sdk-js/blob/7be618b/src/keeper/Keeper.ts#L55">src/keeper/Keeper.ts:55</a></li>
-=======
 									<li>Defined in <a href="https://github.com/nevermined-io/sdk-js/blob/e6aa843/src/keeper/Keeper.ts#L56">src/keeper/Keeper.ts:56</a></li>
->>>>>>> 321ebaf4
 								</ul>
 							</aside>
 							<div class="tsd-comment tsd-typography">
@@ -844,11 +748,7 @@
 							<aside class="tsd-sources">
 								<p>Inherited from <a href="instantiable_abstract.instantiable.html">Instantiable</a>.<a href="instantiable_abstract.instantiable.html#setinstanceconfig-1">setInstanceConfig</a></p>
 								<ul>
-<<<<<<< HEAD
-									<li>Defined in <a href="https://github.com/nevermined-io/sdk-js/blob/7be618b/src/Instantiable.abstract.ts#L74">src/Instantiable.abstract.ts:74</a></li>
-=======
 									<li>Defined in <a href="https://github.com/nevermined-io/sdk-js/blob/e6aa843/src/Instantiable.abstract.ts#L74">src/Instantiable.abstract.ts:74</a></li>
->>>>>>> 321ebaf4
 								</ul>
 							</aside>
 							<h4 class="tsd-type-parameters-title">Type parameters</h4>
