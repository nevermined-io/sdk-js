<!doctype html>
<html class="default no-js">
<head>
	<meta charset="utf-8">
	<meta http-equiv="X-UA-Compatible" content="IE=edge">
	<title>Instantiable | @nevermined-io/nevermined-sdk-js</title>
	<meta name="description" content="Documentation for @nevermined-io/nevermined-sdk-js">
	<meta name="viewport" content="width=device-width, initial-scale=1">
	<link rel="stylesheet" href="../assets/css/main.css">
	<script async src="../assets/js/search.js" id="search-script"></script>
</head>
<body>
<header>
	<div class="tsd-page-toolbar">
		<div class="container">
			<div class="table-wrap">
				<div class="table-cell" id="tsd-search" data-index="../assets/js/search.json" data-base="..">
					<div class="field">
						<label for="tsd-search-field" class="tsd-widget search no-caption">Search</label>
						<input id="tsd-search-field" type="text" />
					</div>
					<ul class="results">
						<li class="state loading">Preparing search index...</li>
						<li class="state failure">The search index is not available</li>
					</ul>
					<a href="../index.html" class="title">@nevermined-io/nevermined-sdk-js</a>
				</div>
				<div class="table-cell" id="tsd-widgets">
					<div id="tsd-filter">
						<a href="#" class="tsd-widget options no-caption" data-toggle="options">Options</a>
						<div class="tsd-filter-group">
							<div class="tsd-select" id="tsd-filter-visibility">
								<span class="tsd-select-label">All</span>
								<ul class="tsd-select-list">
									<li data-value="public">Public</li>
									<li data-value="protected">Public/Protected</li>
									<li data-value="private" class="selected">All</li>
								</ul>
							</div>
							<input type="checkbox" id="tsd-filter-inherited" checked />
							<label class="tsd-widget" for="tsd-filter-inherited">Inherited</label>
							<input type="checkbox" id="tsd-filter-externals" checked />
							<label class="tsd-widget" for="tsd-filter-externals">Externals</label>
						</div>
					</div>
					<a href="#" class="tsd-widget menu no-caption" data-toggle="menu">Menu</a>
				</div>
			</div>
		</div>
	</div>
	<div class="tsd-page-title">
		<div class="container">
			<ul class="tsd-breadcrumb">
				<li>
					<a href="../modules.html">@nevermined-io/nevermined-sdk-js</a>
				</li>
				<li>
					<a href="../modules/instantiable_abstract.html">Instantiable.abstract</a>
				</li>
				<li>
					<a href="instantiable_abstract.instantiable.html">Instantiable</a>
				</li>
			</ul>
			<h1>Class Instantiable</h1>
		</div>
	</div>
</header>
<div class="container container-main">
	<div class="row">
		<div class="col-8 col-content">
			<section class="tsd-panel tsd-hierarchy">
				<h3>Hierarchy</h3>
				<ul class="tsd-hierarchy">
					<li>
						<span class="target">Instantiable</span>
						<ul class="tsd-hierarchy">
							<li>
								<a href="faucet_faucet.faucet.html" class="tsd-signature-type" data-tsd-kind="Class">Faucet</a>
							</li>
							<li>
								<a href="gateway_gateway.gateway.html" class="tsd-signature-type" data-tsd-kind="Class">Gateway</a>
							</li>
							<li>
								<a href="keeper_contracthandler.default.html" class="tsd-signature-type" data-tsd-kind="Class">default</a>
							</li>
							<li>
								<a href="keeper_eventhandler.eventhandler.html" class="tsd-signature-type" data-tsd-kind="Class">EventHandler</a>
							</li>
							<li>
								<a href="keeper_keeper.keeper.html" class="tsd-signature-type" data-tsd-kind="Class">Keeper</a>
							</li>
							<li>
								<a href="keeper_contracts_contractbase.contractbase.html" class="tsd-signature-type" data-tsd-kind="Class">ContractBase</a>
							</li>
							<li>
								<a href="metadata_metadata.metadata.html" class="tsd-signature-type" data-tsd-kind="Class">Metadata</a>
							</li>
							<li>
								<a href="nevermined_account.default.html" class="tsd-signature-type" data-tsd-kind="Class">default</a>
							</li>
							<li>
								<a href="nevermined_accounts.accounts.html" class="tsd-signature-type" data-tsd-kind="Class">Accounts</a>
							</li>
							<li>
								<a href="nevermined_agreements.agreements.html" class="tsd-signature-type" data-tsd-kind="Class">Agreements</a>
							</li>
							<li>
								<a href="nevermined_agreementsconditions.agreementsconditions.html" class="tsd-signature-type" data-tsd-kind="Class">AgreementsConditions</a>
							</li>
							<li>
								<a href="nevermined_assets.assets.html" class="tsd-signature-type" data-tsd-kind="Class">Assets</a>
							</li>
							<li>
								<a href="nevermined_auth.auth.html" class="tsd-signature-type" data-tsd-kind="Class">Auth</a>
							</li>
							<li>
								<a href="nevermined_files.files.html" class="tsd-signature-type" data-tsd-kind="Class">Files</a>
							</li>
							<li>
								<a href="nevermined_nevermined.nevermined.html" class="tsd-signature-type" data-tsd-kind="Class">Nevermined</a>
							</li>
							<li>
								<a href="nevermined_neverminedsecretstore.neverminedsecretstore.html" class="tsd-signature-type" data-tsd-kind="Class">NeverminedSecretStore</a>
							</li>
							<li>
								<a href="nevermined_nft721.nft721.html" class="tsd-signature-type" data-tsd-kind="Class">Nft721</a>
							</li>
							<li>
								<a href="nevermined_nfts.nfts.html" class="tsd-signature-type" data-tsd-kind="Class">Nfts</a>
							</li>
							<li>
								<a href="nevermined_provenance.provenance.html" class="tsd-signature-type" data-tsd-kind="Class">Provenance</a>
							</li>
							<li>
								<a href="nevermined_provider.provider.html" class="tsd-signature-type" data-tsd-kind="Class">Provider</a>
							</li>
							<li>
								<a href="nevermined_token.token.html" class="tsd-signature-type" data-tsd-kind="Class">Token</a>
							</li>
							<li>
								<a href="nevermined_versions.versions.html" class="tsd-signature-type" data-tsd-kind="Class">Versions</a>
							</li>
							<li>
								<a href="nevermined_utils_jwtutils.jwtutils.html" class="tsd-signature-type" data-tsd-kind="Class">JwtUtils</a>
							</li>
							<li>
								<a href="nevermined_utils_serviceagreement.serviceagreement.html" class="tsd-signature-type" data-tsd-kind="Class">ServiceAgreement</a>
							</li>
							<li>
								<a href="nevermined_utils_signatureutils.signatureutils.html" class="tsd-signature-type" data-tsd-kind="Class">SignatureUtils</a>
							</li>
							<li>
								<a href="nevermined_utils_utils.utils.html" class="tsd-signature-type" data-tsd-kind="Class">Utils</a>
							</li>
							<li>
								<a href="nevermined_utils_webserviceconnector.webserviceconnector.html" class="tsd-signature-type" data-tsd-kind="Class">WebServiceConnector</a>
							</li>
						</ul>
					</li>
				</ul>
			</section>
			<section class="tsd-panel-group tsd-index-group">
				<h2>Index</h2>
				<section class="tsd-panel tsd-index-panel">
					<div class="tsd-index-content">
						<section class="tsd-index-section ">
							<h3>Constructors</h3>
							<ul class="tsd-index-list">
								<li class="tsd-kind-constructor tsd-parent-kind-class"><a href="instantiable_abstract.instantiable.html#constructor" class="tsd-kind-icon">constructor</a></li>
							</ul>
						</section>
						<section class="tsd-index-section tsd-is-private tsd-is-private-protected">
							<h3>Properties</h3>
							<ul class="tsd-index-list">
								<li class="tsd-kind-property tsd-parent-kind-class tsd-is-private"><a href="instantiable_abstract.instantiable.html#_config" class="tsd-kind-icon">_config</a></li>
								<li class="tsd-kind-property tsd-parent-kind-class tsd-is-private"><a href="instantiable_abstract.instantiable.html#_logger" class="tsd-kind-icon">_logger</a></li>
								<li class="tsd-kind-property tsd-parent-kind-class tsd-is-private"><a href="instantiable_abstract.instantiable.html#_nevermined" class="tsd-kind-icon">_nevermined</a></li>
								<li class="tsd-kind-property tsd-parent-kind-class tsd-is-private"><a href="instantiable_abstract.instantiable.html#_web3" class="tsd-kind-icon">_web3</a></li>
							</ul>
						</section>
						<section class="tsd-index-section tsd-is-private-protected">
							<h3>Accessors</h3>
							<ul class="tsd-index-list">
								<li class="tsd-kind-get-signature tsd-parent-kind-class tsd-is-protected"><a href="instantiable_abstract.instantiable.html#config" class="tsd-kind-icon">config</a></li>
								<li class="tsd-kind-get-signature tsd-parent-kind-class tsd-is-protected"><a href="instantiable_abstract.instantiable.html#instanceconfig" class="tsd-kind-icon">instance<wbr>Config</a></li>
								<li class="tsd-kind-get-signature tsd-parent-kind-class tsd-is-protected"><a href="instantiable_abstract.instantiable.html#logger" class="tsd-kind-icon">logger</a></li>
								<li class="tsd-kind-get-signature tsd-parent-kind-class tsd-is-protected"><a href="instantiable_abstract.instantiable.html#nevermined" class="tsd-kind-icon">nevermined</a></li>
								<li class="tsd-kind-get-signature tsd-parent-kind-class tsd-is-protected"><a href="instantiable_abstract.instantiable.html#web3" class="tsd-kind-icon">web3</a></li>
							</ul>
						</section>
						<section class="tsd-index-section ">
							<h3>Methods</h3>
							<ul class="tsd-index-list">
								<li class="tsd-kind-method tsd-parent-kind-class tsd-is-protected"><a href="instantiable_abstract.instantiable.html#setinstanceconfig" class="tsd-kind-icon">set<wbr>Instance<wbr>Config</a></li>
								<li class="tsd-kind-method tsd-parent-kind-class tsd-is-static"><a href="instantiable_abstract.instantiable.html#getinstance" class="tsd-kind-icon">get<wbr>Instance</a></li>
								<li class="tsd-kind-method tsd-parent-kind-class tsd-has-type-parameter tsd-is-protected tsd-is-static"><a href="instantiable_abstract.instantiable.html#setinstanceconfig-1" class="tsd-kind-icon">set<wbr>Instance<wbr>Config</a></li>
							</ul>
						</section>
					</div>
				</section>
			</section>
			<section class="tsd-panel-group tsd-member-group ">
				<h2>Constructors</h2>
				<section class="tsd-panel tsd-member tsd-kind-constructor tsd-parent-kind-class">
					<a name="constructor" class="tsd-anchor"></a>
					<h3>constructor</h3>
					<ul class="tsd-signatures tsd-kind-constructor tsd-parent-kind-class">
						<li class="tsd-signature tsd-kind-icon">new <wbr>Instantiable<span class="tsd-signature-symbol">(</span><span class="tsd-signature-symbol">)</span><span class="tsd-signature-symbol">: </span><a href="instantiable_abstract.instantiable.html" class="tsd-signature-type" data-tsd-kind="Class">Instantiable</a></li>
					</ul>
					<ul class="tsd-descriptions">
						<li class="tsd-description">
							<aside class="tsd-sources">
							</aside>
							<h4 class="tsd-returns-title">Returns <a href="instantiable_abstract.instantiable.html" class="tsd-signature-type" data-tsd-kind="Class">Instantiable</a></h4>
						</li>
					</ul>
				</section>
			</section>
			<section class="tsd-panel-group tsd-member-group tsd-is-private tsd-is-private-protected">
				<h2>Properties</h2>
				<section class="tsd-panel tsd-member tsd-kind-property tsd-parent-kind-class tsd-is-private">
					<a name="_config" class="tsd-anchor"></a>
					<h3><span class="tsd-flag ts-flagPrivate">Private</span> _config</h3>
					<div class="tsd-signature tsd-kind-icon">_config<span class="tsd-signature-symbol">:</span> <a href="models_config.config.html" class="tsd-signature-type" data-tsd-kind="Class">Config</a></div>
					<aside class="tsd-sources">
						<ul>
<<<<<<< HEAD
							<li>Defined in <a href="https://github.com/nevermined-io/sdk-js/blob/7be618b/src/Instantiable.abstract.ts#L88">src/Instantiable.abstract.ts:88</a></li>
=======
							<li>Defined in <a href="https://github.com/nevermined-io/sdk-js/blob/e6aa843/src/Instantiable.abstract.ts#L88">src/Instantiable.abstract.ts:88</a></li>
>>>>>>> 321ebaf4
						</ul>
					</aside>
				</section>
				<section class="tsd-panel tsd-member tsd-kind-property tsd-parent-kind-class tsd-is-private">
					<a name="_logger" class="tsd-anchor"></a>
					<h3><span class="tsd-flag ts-flagPrivate">Private</span> _logger</h3>
					<div class="tsd-signature tsd-kind-icon">_logger<span class="tsd-signature-symbol">:</span> <a href="utils_logger.logger.html" class="tsd-signature-type" data-tsd-kind="Class">Logger</a></div>
					<aside class="tsd-sources">
						<ul>
<<<<<<< HEAD
							<li>Defined in <a href="https://github.com/nevermined-io/sdk-js/blob/7be618b/src/Instantiable.abstract.ts#L90">src/Instantiable.abstract.ts:90</a></li>
=======
							<li>Defined in <a href="https://github.com/nevermined-io/sdk-js/blob/e6aa843/src/Instantiable.abstract.ts#L90">src/Instantiable.abstract.ts:90</a></li>
>>>>>>> 321ebaf4
						</ul>
					</aside>
				</section>
				<section class="tsd-panel tsd-member tsd-kind-property tsd-parent-kind-class tsd-is-private">
					<a name="_nevermined" class="tsd-anchor"></a>
					<h3><span class="tsd-flag ts-flagPrivate">Private</span> _nevermined</h3>
					<div class="tsd-signature tsd-kind-icon">_nevermined<span class="tsd-signature-symbol">:</span> <a href="nevermined_nevermined.nevermined.html" class="tsd-signature-type" data-tsd-kind="Class">Nevermined</a></div>
					<aside class="tsd-sources">
						<ul>
<<<<<<< HEAD
							<li>Defined in <a href="https://github.com/nevermined-io/sdk-js/blob/7be618b/src/Instantiable.abstract.ts#L84">src/Instantiable.abstract.ts:84</a></li>
=======
							<li>Defined in <a href="https://github.com/nevermined-io/sdk-js/blob/e6aa843/src/Instantiable.abstract.ts#L84">src/Instantiable.abstract.ts:84</a></li>
>>>>>>> 321ebaf4
						</ul>
					</aside>
				</section>
				<section class="tsd-panel tsd-member tsd-kind-property tsd-parent-kind-class tsd-is-private">
					<a name="_web3" class="tsd-anchor"></a>
					<h3><span class="tsd-flag ts-flagPrivate">Private</span> _web3</h3>
					<div class="tsd-signature tsd-kind-icon">_web3<span class="tsd-signature-symbol">:</span> <span class="tsd-signature-type">default</span></div>
					<aside class="tsd-sources">
						<ul>
<<<<<<< HEAD
							<li>Defined in <a href="https://github.com/nevermined-io/sdk-js/blob/7be618b/src/Instantiable.abstract.ts#L86">src/Instantiable.abstract.ts:86</a></li>
=======
							<li>Defined in <a href="https://github.com/nevermined-io/sdk-js/blob/e6aa843/src/Instantiable.abstract.ts#L86">src/Instantiable.abstract.ts:86</a></li>
>>>>>>> 321ebaf4
						</ul>
					</aside>
				</section>
			</section>
			<section class="tsd-panel-group tsd-member-group tsd-is-private-protected">
				<h2>Accessors</h2>
				<section class="tsd-panel tsd-member tsd-kind-get-signature tsd-parent-kind-class tsd-is-protected">
					<a name="config" class="tsd-anchor"></a>
					<h3><span class="tsd-flag ts-flagProtected">Protected</span> config</h3>
					<ul class="tsd-signatures tsd-kind-get-signature tsd-parent-kind-class tsd-is-protected">
						<li class="tsd-signature tsd-kind-icon"><span class="tsd-signature-symbol">get</span> config<span class="tsd-signature-symbol">(</span><span class="tsd-signature-symbol">)</span><span class="tsd-signature-symbol">: </span><a href="models_config.config.html" class="tsd-signature-type" data-tsd-kind="Class">Config</a></li>
					</ul>
					<ul class="tsd-descriptions">
						<li class="tsd-description">
							<aside class="tsd-sources">
								<ul>
<<<<<<< HEAD
									<li>Defined in <a href="https://github.com/nevermined-io/sdk-js/blob/7be618b/src/Instantiable.abstract.ts#L47">src/Instantiable.abstract.ts:47</a></li>
=======
									<li>Defined in <a href="https://github.com/nevermined-io/sdk-js/blob/e6aa843/src/Instantiable.abstract.ts#L47">src/Instantiable.abstract.ts:47</a></li>
>>>>>>> 321ebaf4
								</ul>
							</aside>
							<h4 class="tsd-returns-title">Returns <a href="models_config.config.html" class="tsd-signature-type" data-tsd-kind="Class">Config</a></h4>
						</li>
					</ul>
				</section>
				<section class="tsd-panel tsd-member tsd-kind-get-signature tsd-parent-kind-class tsd-is-protected">
					<a name="instanceconfig" class="tsd-anchor"></a>
					<h3><span class="tsd-flag ts-flagProtected">Protected</span> instance<wbr>Config</h3>
					<ul class="tsd-signatures tsd-kind-get-signature tsd-parent-kind-class tsd-is-protected">
						<li class="tsd-signature tsd-kind-icon"><span class="tsd-signature-symbol">get</span> instanceConfig<span class="tsd-signature-symbol">(</span><span class="tsd-signature-symbol">)</span><span class="tsd-signature-symbol">: </span><a href="../interfaces/instantiable_abstract.instantiableconfig.html" class="tsd-signature-type" data-tsd-kind="Interface">InstantiableConfig</a></li>
					</ul>
					<ul class="tsd-descriptions">
						<li class="tsd-description">
							<aside class="tsd-sources">
								<ul>
<<<<<<< HEAD
									<li>Defined in <a href="https://github.com/nevermined-io/sdk-js/blob/7be618b/src/Instantiable.abstract.ts#L63">src/Instantiable.abstract.ts:63</a></li>
=======
									<li>Defined in <a href="https://github.com/nevermined-io/sdk-js/blob/e6aa843/src/Instantiable.abstract.ts#L63">src/Instantiable.abstract.ts:63</a></li>
>>>>>>> 321ebaf4
								</ul>
							</aside>
							<h4 class="tsd-returns-title">Returns <a href="../interfaces/instantiable_abstract.instantiableconfig.html" class="tsd-signature-type" data-tsd-kind="Interface">InstantiableConfig</a></h4>
						</li>
					</ul>
				</section>
				<section class="tsd-panel tsd-member tsd-kind-get-signature tsd-parent-kind-class tsd-is-protected">
					<a name="logger" class="tsd-anchor"></a>
					<h3><span class="tsd-flag ts-flagProtected">Protected</span> logger</h3>
					<ul class="tsd-signatures tsd-kind-get-signature tsd-parent-kind-class tsd-is-protected">
						<li class="tsd-signature tsd-kind-icon"><span class="tsd-signature-symbol">get</span> logger<span class="tsd-signature-symbol">(</span><span class="tsd-signature-symbol">)</span><span class="tsd-signature-symbol">: </span><a href="utils_logger.logger.html" class="tsd-signature-type" data-tsd-kind="Class">Logger</a></li>
					</ul>
					<ul class="tsd-descriptions">
						<li class="tsd-description">
							<aside class="tsd-sources">
								<ul>
<<<<<<< HEAD
									<li>Defined in <a href="https://github.com/nevermined-io/sdk-js/blob/7be618b/src/Instantiable.abstract.ts#L54">src/Instantiable.abstract.ts:54</a></li>
=======
									<li>Defined in <a href="https://github.com/nevermined-io/sdk-js/blob/e6aa843/src/Instantiable.abstract.ts#L54">src/Instantiable.abstract.ts:54</a></li>
>>>>>>> 321ebaf4
								</ul>
							</aside>
							<h4 class="tsd-returns-title">Returns <a href="utils_logger.logger.html" class="tsd-signature-type" data-tsd-kind="Class">Logger</a></h4>
						</li>
					</ul>
				</section>
				<section class="tsd-panel tsd-member tsd-kind-get-signature tsd-parent-kind-class tsd-is-protected">
					<a name="nevermined" class="tsd-anchor"></a>
					<h3><span class="tsd-flag ts-flagProtected">Protected</span> nevermined</h3>
					<ul class="tsd-signatures tsd-kind-get-signature tsd-parent-kind-class tsd-is-protected">
						<li class="tsd-signature tsd-kind-icon"><span class="tsd-signature-symbol">get</span> nevermined<span class="tsd-signature-symbol">(</span><span class="tsd-signature-symbol">)</span><span class="tsd-signature-symbol">: </span><a href="nevermined_nevermined.nevermined.html" class="tsd-signature-type" data-tsd-kind="Class">Nevermined</a></li>
					</ul>
					<ul class="tsd-descriptions">
						<li class="tsd-description">
							<aside class="tsd-sources">
								<ul>
<<<<<<< HEAD
									<li>Defined in <a href="https://github.com/nevermined-io/sdk-js/blob/7be618b/src/Instantiable.abstract.ts#L31">src/Instantiable.abstract.ts:31</a></li>
=======
									<li>Defined in <a href="https://github.com/nevermined-io/sdk-js/blob/e6aa843/src/Instantiable.abstract.ts#L31">src/Instantiable.abstract.ts:31</a></li>
>>>>>>> 321ebaf4
								</ul>
							</aside>
							<h4 class="tsd-returns-title">Returns <a href="nevermined_nevermined.nevermined.html" class="tsd-signature-type" data-tsd-kind="Class">Nevermined</a></h4>
						</li>
					</ul>
				</section>
				<section class="tsd-panel tsd-member tsd-kind-get-signature tsd-parent-kind-class tsd-is-protected">
					<a name="web3" class="tsd-anchor"></a>
					<h3><span class="tsd-flag ts-flagProtected">Protected</span> web3</h3>
					<ul class="tsd-signatures tsd-kind-get-signature tsd-parent-kind-class tsd-is-protected">
						<li class="tsd-signature tsd-kind-icon"><span class="tsd-signature-symbol">get</span> web3<span class="tsd-signature-symbol">(</span><span class="tsd-signature-symbol">)</span><span class="tsd-signature-symbol">: </span><span class="tsd-signature-type">default</span></li>
					</ul>
					<ul class="tsd-descriptions">
						<li class="tsd-description">
							<aside class="tsd-sources">
								<ul>
<<<<<<< HEAD
									<li>Defined in <a href="https://github.com/nevermined-io/sdk-js/blob/7be618b/src/Instantiable.abstract.ts#L38">src/Instantiable.abstract.ts:38</a></li>
=======
									<li>Defined in <a href="https://github.com/nevermined-io/sdk-js/blob/e6aa843/src/Instantiable.abstract.ts#L38">src/Instantiable.abstract.ts:38</a></li>
>>>>>>> 321ebaf4
								</ul>
							</aside>
							<h4 class="tsd-returns-title">Returns <span class="tsd-signature-type">default</span></h4>
						</li>
					</ul>
				</section>
			</section>
			<section class="tsd-panel-group tsd-member-group ">
				<h2>Methods</h2>
				<section class="tsd-panel tsd-member tsd-kind-method tsd-parent-kind-class tsd-is-protected">
					<a name="setinstanceconfig" class="tsd-anchor"></a>
					<h3><span class="tsd-flag ts-flagProtected">Protected</span> set<wbr>Instance<wbr>Config</h3>
					<ul class="tsd-signatures tsd-kind-method tsd-parent-kind-class tsd-is-protected">
						<li class="tsd-signature tsd-kind-icon">set<wbr>Instance<wbr>Config<span class="tsd-signature-symbol">(</span>config<span class="tsd-signature-symbol">: </span><a href="../interfaces/instantiable_abstract.instantiableconfig.html" class="tsd-signature-type" data-tsd-kind="Interface">InstantiableConfig</a><span class="tsd-signature-symbol">)</span><span class="tsd-signature-symbol">: </span><span class="tsd-signature-type">void</span></li>
					</ul>
					<ul class="tsd-descriptions">
						<li class="tsd-description">
							<aside class="tsd-sources">
								<ul>
<<<<<<< HEAD
									<li>Defined in <a href="https://github.com/nevermined-io/sdk-js/blob/7be618b/src/Instantiable.abstract.ts#L92">src/Instantiable.abstract.ts:92</a></li>
=======
									<li>Defined in <a href="https://github.com/nevermined-io/sdk-js/blob/e6aa843/src/Instantiable.abstract.ts#L92">src/Instantiable.abstract.ts:92</a></li>
>>>>>>> 321ebaf4
								</ul>
							</aside>
							<h4 class="tsd-parameters-title">Parameters</h4>
							<ul class="tsd-parameters">
								<li>
									<h5>config: <a href="../interfaces/instantiable_abstract.instantiableconfig.html" class="tsd-signature-type" data-tsd-kind="Interface">InstantiableConfig</a></h5>
								</li>
							</ul>
							<h4 class="tsd-returns-title">Returns <span class="tsd-signature-type">void</span></h4>
						</li>
					</ul>
				</section>
				<section class="tsd-panel tsd-member tsd-kind-method tsd-parent-kind-class tsd-is-static">
					<a name="getinstance" class="tsd-anchor"></a>
					<h3><span class="tsd-flag ts-flagStatic">Static</span> get<wbr>Instance</h3>
					<ul class="tsd-signatures tsd-kind-method tsd-parent-kind-class tsd-is-static">
						<li class="tsd-signature tsd-kind-icon">get<wbr>Instance<span class="tsd-signature-symbol">(</span><span class="tsd-signature-symbol">...</span>args<span class="tsd-signature-symbol">: </span><span class="tsd-signature-type">any</span><span class="tsd-signature-symbol">[]</span><span class="tsd-signature-symbol">)</span><span class="tsd-signature-symbol">: </span><span class="tsd-signature-type">Promise</span><span class="tsd-signature-symbol">&lt;</span><span class="tsd-signature-type">any</span><span class="tsd-signature-symbol">&gt;</span></li>
					</ul>
					<ul class="tsd-descriptions">
						<li class="tsd-description">
							<aside class="tsd-sources">
								<ul>
<<<<<<< HEAD
									<li>Defined in <a href="https://github.com/nevermined-io/sdk-js/blob/7be618b/src/Instantiable.abstract.ts#L68">src/Instantiable.abstract.ts:68</a></li>
=======
									<li>Defined in <a href="https://github.com/nevermined-io/sdk-js/blob/e6aa843/src/Instantiable.abstract.ts#L68">src/Instantiable.abstract.ts:68</a></li>
>>>>>>> 321ebaf4
								</ul>
							</aside>
							<h4 class="tsd-parameters-title">Parameters</h4>
							<ul class="tsd-parameters">
								<li>
									<h5><span class="tsd-flag ts-flagRest">Rest</span> <span class="tsd-signature-symbol">...</span>args: <span class="tsd-signature-type">any</span><span class="tsd-signature-symbol">[]</span></h5>
								</li>
							</ul>
							<h4 class="tsd-returns-title">Returns <span class="tsd-signature-type">Promise</span><span class="tsd-signature-symbol">&lt;</span><span class="tsd-signature-type">any</span><span class="tsd-signature-symbol">&gt;</span></h4>
						</li>
					</ul>
				</section>
				<section class="tsd-panel tsd-member tsd-kind-method tsd-parent-kind-class tsd-has-type-parameter tsd-is-protected tsd-is-static">
					<a name="setinstanceconfig-1" class="tsd-anchor"></a>
					<h3><span class="tsd-flag ts-flagStatic">Static</span> <span class="tsd-flag ts-flagProtected">Protected</span> set<wbr>Instance<wbr>Config</h3>
					<ul class="tsd-signatures tsd-kind-method tsd-parent-kind-class tsd-has-type-parameter tsd-is-protected tsd-is-static">
						<li class="tsd-signature tsd-kind-icon">set<wbr>Instance<wbr>Config&lt;T&gt;<span class="tsd-signature-symbol">(</span>instance<span class="tsd-signature-symbol">: </span><span class="tsd-signature-type">T</span>, __namedParameters<span class="tsd-signature-symbol">: </span><a href="../interfaces/instantiable_abstract.instantiableconfig.html" class="tsd-signature-type" data-tsd-kind="Interface">InstantiableConfig</a><span class="tsd-signature-symbol">)</span><span class="tsd-signature-symbol">: </span><span class="tsd-signature-type">void</span></li>
					</ul>
					<ul class="tsd-descriptions">
						<li class="tsd-description">
							<aside class="tsd-sources">
								<ul>
<<<<<<< HEAD
									<li>Defined in <a href="https://github.com/nevermined-io/sdk-js/blob/7be618b/src/Instantiable.abstract.ts#L74">src/Instantiable.abstract.ts:74</a></li>
=======
									<li>Defined in <a href="https://github.com/nevermined-io/sdk-js/blob/e6aa843/src/Instantiable.abstract.ts#L74">src/Instantiable.abstract.ts:74</a></li>
>>>>>>> 321ebaf4
								</ul>
							</aside>
							<h4 class="tsd-type-parameters-title">Type parameters</h4>
							<ul class="tsd-type-parameters">
								<li>
									<h4>T<span class="tsd-signature-symbol">: </span><a href="instantiable_abstract.instantiable.html" class="tsd-signature-type" data-tsd-kind="Class">Instantiable</a><span class="tsd-signature-symbol">&lt;</span><span class="tsd-signature-type">T</span><span class="tsd-signature-symbol">&gt;</span></h4>
								</li>
							</ul>
							<h4 class="tsd-parameters-title">Parameters</h4>
							<ul class="tsd-parameters">
								<li>
									<h5>instance: <span class="tsd-signature-type">T</span></h5>
								</li>
								<li>
									<h5>__namedParameters: <a href="../interfaces/instantiable_abstract.instantiableconfig.html" class="tsd-signature-type" data-tsd-kind="Interface">InstantiableConfig</a></h5>
								</li>
							</ul>
							<h4 class="tsd-returns-title">Returns <span class="tsd-signature-type">void</span></h4>
						</li>
					</ul>
				</section>
			</section>
		</div>
		<div class="col-4 col-menu menu-sticky-wrap menu-highlight">
			<nav class="tsd-navigation primary">
				<ul>
					<li class=" ">
						<a href="../modules.html">Exports</a>
					</li>
					<li class="current tsd-kind-module">
						<a href="../modules/instantiable_abstract.html">Instantiable.abstract</a>
					</li>
				</ul>
			</nav>
			<nav class="tsd-navigation secondary menu-sticky">
				<ul class="before-current">
				</ul>
				<ul class="current">
					<li class="current tsd-kind-class tsd-parent-kind-module">
						<a href="instantiable_abstract.instantiable.html" class="tsd-kind-icon">Instantiable</a>
						<ul>
							<li class=" tsd-kind-constructor tsd-parent-kind-class">
								<a href="instantiable_abstract.instantiable.html#constructor" class="tsd-kind-icon">constructor</a>
							</li>
							<li class=" tsd-kind-property tsd-parent-kind-class tsd-is-private">
								<a href="instantiable_abstract.instantiable.html#_config" class="tsd-kind-icon">_config</a>
							</li>
							<li class=" tsd-kind-property tsd-parent-kind-class tsd-is-private">
								<a href="instantiable_abstract.instantiable.html#_logger" class="tsd-kind-icon">_logger</a>
							</li>
							<li class=" tsd-kind-property tsd-parent-kind-class tsd-is-private">
								<a href="instantiable_abstract.instantiable.html#_nevermined" class="tsd-kind-icon">_nevermined</a>
							</li>
							<li class=" tsd-kind-property tsd-parent-kind-class tsd-is-private">
								<a href="instantiable_abstract.instantiable.html#_web3" class="tsd-kind-icon">_web3</a>
							</li>
							<li class=" tsd-kind-get-signature tsd-parent-kind-class tsd-is-protected">
								<a href="instantiable_abstract.instantiable.html#config" class="tsd-kind-icon">config</a>
							</li>
							<li class=" tsd-kind-get-signature tsd-parent-kind-class tsd-is-protected">
								<a href="instantiable_abstract.instantiable.html#instanceconfig" class="tsd-kind-icon">instance<wbr>Config</a>
							</li>
							<li class=" tsd-kind-get-signature tsd-parent-kind-class tsd-is-protected">
								<a href="instantiable_abstract.instantiable.html#logger" class="tsd-kind-icon">logger</a>
							</li>
							<li class=" tsd-kind-get-signature tsd-parent-kind-class tsd-is-protected">
								<a href="instantiable_abstract.instantiable.html#nevermined" class="tsd-kind-icon">nevermined</a>
							</li>
							<li class=" tsd-kind-get-signature tsd-parent-kind-class tsd-is-protected">
								<a href="instantiable_abstract.instantiable.html#web3" class="tsd-kind-icon">web3</a>
							</li>
							<li class=" tsd-kind-method tsd-parent-kind-class tsd-is-protected">
								<a href="instantiable_abstract.instantiable.html#setinstanceconfig" class="tsd-kind-icon">set<wbr>Instance<wbr>Config</a>
							</li>
							<li class=" tsd-kind-method tsd-parent-kind-class tsd-is-static">
								<a href="instantiable_abstract.instantiable.html#getinstance" class="tsd-kind-icon">get<wbr>Instance</a>
							</li>
							<li class=" tsd-kind-method tsd-parent-kind-class tsd-has-type-parameter tsd-is-protected tsd-is-static">
								<a href="instantiable_abstract.instantiable.html#setinstanceconfig-1" class="tsd-kind-icon">set<wbr>Instance<wbr>Config</a>
							</li>
						</ul>
					</li>
				</ul>
				<ul class="after-current">
					<li class=" tsd-kind-interface tsd-parent-kind-module">
						<a href="../interfaces/instantiable_abstract.instantiableconfig.html" class="tsd-kind-icon">Instantiable<wbr>Config</a>
					</li>
					<li class=" tsd-kind-function tsd-parent-kind-module">
						<a href="../modules/instantiable_abstract.html#generateintantiableconfigfromconfig" class="tsd-kind-icon">generate<wbr>Intantiable<wbr>Config<wbr>From<wbr>Config</a>
					</li>
				</ul>
			</nav>
		</div>
	</div>
</div>
<footer class="with-border-bottom">
	<div class="container">
		<h2>Legend</h2>
		<div class="tsd-legend-group">
			<ul class="tsd-legend">
				<li class="tsd-kind-variable"><span class="tsd-kind-icon">Variable</span></li>
				<li class="tsd-kind-function"><span class="tsd-kind-icon">Function</span></li>
				<li class="tsd-kind-type-alias"><span class="tsd-kind-icon">Type alias</span></li>
				<li class="tsd-kind-type-alias tsd-has-type-parameter"><span class="tsd-kind-icon">Type alias with type parameter</span></li>
			</ul>
			<ul class="tsd-legend">
				<li class="tsd-kind-class"><span class="tsd-kind-icon">Class</span></li>
				<li class="tsd-kind-class tsd-has-type-parameter"><span class="tsd-kind-icon">Class with type parameter</span></li>
				<li class="tsd-kind-constructor tsd-parent-kind-class"><span class="tsd-kind-icon">Constructor</span></li>
			</ul>
			<ul class="tsd-legend">
				<li class="tsd-kind-enum"><span class="tsd-kind-icon">Enumeration</span></li>
			</ul>
			<ul class="tsd-legend">
				<li class="tsd-kind-interface"><span class="tsd-kind-icon">Interface</span></li>
			</ul>
			<ul class="tsd-legend">
				<li class="tsd-kind-method tsd-parent-kind-class tsd-is-protected"><span class="tsd-kind-icon">Protected method</span></li>
			</ul>
			<ul class="tsd-legend">
				<li class="tsd-kind-property tsd-parent-kind-class tsd-is-private"><span class="tsd-kind-icon">Private property</span></li>
			</ul>
			<ul class="tsd-legend">
				<li class="tsd-kind-method tsd-parent-kind-class tsd-is-static"><span class="tsd-kind-icon">Static method</span></li>
			</ul>
		</div>
	</div>
</footer>
<div class="container tsd-generator">
	<p>Generated using <a href="https://typedoc.org/" target="_blank">TypeDoc</a></p>
</div>
<div class="overlay"></div>
<script src="../assets/js/main.js"></script>
</body>
</html><|MERGE_RESOLUTION|>--- conflicted
+++ resolved
@@ -224,11 +224,7 @@
 					<div class="tsd-signature tsd-kind-icon">_config<span class="tsd-signature-symbol">:</span> <a href="models_config.config.html" class="tsd-signature-type" data-tsd-kind="Class">Config</a></div>
 					<aside class="tsd-sources">
 						<ul>
-<<<<<<< HEAD
-							<li>Defined in <a href="https://github.com/nevermined-io/sdk-js/blob/7be618b/src/Instantiable.abstract.ts#L88">src/Instantiable.abstract.ts:88</a></li>
-=======
 							<li>Defined in <a href="https://github.com/nevermined-io/sdk-js/blob/e6aa843/src/Instantiable.abstract.ts#L88">src/Instantiable.abstract.ts:88</a></li>
->>>>>>> 321ebaf4
 						</ul>
 					</aside>
 				</section>
@@ -238,11 +234,7 @@
 					<div class="tsd-signature tsd-kind-icon">_logger<span class="tsd-signature-symbol">:</span> <a href="utils_logger.logger.html" class="tsd-signature-type" data-tsd-kind="Class">Logger</a></div>
 					<aside class="tsd-sources">
 						<ul>
-<<<<<<< HEAD
-							<li>Defined in <a href="https://github.com/nevermined-io/sdk-js/blob/7be618b/src/Instantiable.abstract.ts#L90">src/Instantiable.abstract.ts:90</a></li>
-=======
 							<li>Defined in <a href="https://github.com/nevermined-io/sdk-js/blob/e6aa843/src/Instantiable.abstract.ts#L90">src/Instantiable.abstract.ts:90</a></li>
->>>>>>> 321ebaf4
 						</ul>
 					</aside>
 				</section>
@@ -252,11 +244,7 @@
 					<div class="tsd-signature tsd-kind-icon">_nevermined<span class="tsd-signature-symbol">:</span> <a href="nevermined_nevermined.nevermined.html" class="tsd-signature-type" data-tsd-kind="Class">Nevermined</a></div>
 					<aside class="tsd-sources">
 						<ul>
-<<<<<<< HEAD
-							<li>Defined in <a href="https://github.com/nevermined-io/sdk-js/blob/7be618b/src/Instantiable.abstract.ts#L84">src/Instantiable.abstract.ts:84</a></li>
-=======
 							<li>Defined in <a href="https://github.com/nevermined-io/sdk-js/blob/e6aa843/src/Instantiable.abstract.ts#L84">src/Instantiable.abstract.ts:84</a></li>
->>>>>>> 321ebaf4
 						</ul>
 					</aside>
 				</section>
@@ -266,11 +254,7 @@
 					<div class="tsd-signature tsd-kind-icon">_web3<span class="tsd-signature-symbol">:</span> <span class="tsd-signature-type">default</span></div>
 					<aside class="tsd-sources">
 						<ul>
-<<<<<<< HEAD
-							<li>Defined in <a href="https://github.com/nevermined-io/sdk-js/blob/7be618b/src/Instantiable.abstract.ts#L86">src/Instantiable.abstract.ts:86</a></li>
-=======
 							<li>Defined in <a href="https://github.com/nevermined-io/sdk-js/blob/e6aa843/src/Instantiable.abstract.ts#L86">src/Instantiable.abstract.ts:86</a></li>
->>>>>>> 321ebaf4
 						</ul>
 					</aside>
 				</section>
@@ -287,11 +271,7 @@
 						<li class="tsd-description">
 							<aside class="tsd-sources">
 								<ul>
-<<<<<<< HEAD
-									<li>Defined in <a href="https://github.com/nevermined-io/sdk-js/blob/7be618b/src/Instantiable.abstract.ts#L47">src/Instantiable.abstract.ts:47</a></li>
-=======
 									<li>Defined in <a href="https://github.com/nevermined-io/sdk-js/blob/e6aa843/src/Instantiable.abstract.ts#L47">src/Instantiable.abstract.ts:47</a></li>
->>>>>>> 321ebaf4
 								</ul>
 							</aside>
 							<h4 class="tsd-returns-title">Returns <a href="models_config.config.html" class="tsd-signature-type" data-tsd-kind="Class">Config</a></h4>
@@ -308,11 +288,7 @@
 						<li class="tsd-description">
 							<aside class="tsd-sources">
 								<ul>
-<<<<<<< HEAD
-									<li>Defined in <a href="https://github.com/nevermined-io/sdk-js/blob/7be618b/src/Instantiable.abstract.ts#L63">src/Instantiable.abstract.ts:63</a></li>
-=======
 									<li>Defined in <a href="https://github.com/nevermined-io/sdk-js/blob/e6aa843/src/Instantiable.abstract.ts#L63">src/Instantiable.abstract.ts:63</a></li>
->>>>>>> 321ebaf4
 								</ul>
 							</aside>
 							<h4 class="tsd-returns-title">Returns <a href="../interfaces/instantiable_abstract.instantiableconfig.html" class="tsd-signature-type" data-tsd-kind="Interface">InstantiableConfig</a></h4>
@@ -329,11 +305,7 @@
 						<li class="tsd-description">
 							<aside class="tsd-sources">
 								<ul>
-<<<<<<< HEAD
-									<li>Defined in <a href="https://github.com/nevermined-io/sdk-js/blob/7be618b/src/Instantiable.abstract.ts#L54">src/Instantiable.abstract.ts:54</a></li>
-=======
 									<li>Defined in <a href="https://github.com/nevermined-io/sdk-js/blob/e6aa843/src/Instantiable.abstract.ts#L54">src/Instantiable.abstract.ts:54</a></li>
->>>>>>> 321ebaf4
 								</ul>
 							</aside>
 							<h4 class="tsd-returns-title">Returns <a href="utils_logger.logger.html" class="tsd-signature-type" data-tsd-kind="Class">Logger</a></h4>
@@ -350,11 +322,7 @@
 						<li class="tsd-description">
 							<aside class="tsd-sources">
 								<ul>
-<<<<<<< HEAD
-									<li>Defined in <a href="https://github.com/nevermined-io/sdk-js/blob/7be618b/src/Instantiable.abstract.ts#L31">src/Instantiable.abstract.ts:31</a></li>
-=======
 									<li>Defined in <a href="https://github.com/nevermined-io/sdk-js/blob/e6aa843/src/Instantiable.abstract.ts#L31">src/Instantiable.abstract.ts:31</a></li>
->>>>>>> 321ebaf4
 								</ul>
 							</aside>
 							<h4 class="tsd-returns-title">Returns <a href="nevermined_nevermined.nevermined.html" class="tsd-signature-type" data-tsd-kind="Class">Nevermined</a></h4>
@@ -371,11 +339,7 @@
 						<li class="tsd-description">
 							<aside class="tsd-sources">
 								<ul>
-<<<<<<< HEAD
-									<li>Defined in <a href="https://github.com/nevermined-io/sdk-js/blob/7be618b/src/Instantiable.abstract.ts#L38">src/Instantiable.abstract.ts:38</a></li>
-=======
 									<li>Defined in <a href="https://github.com/nevermined-io/sdk-js/blob/e6aa843/src/Instantiable.abstract.ts#L38">src/Instantiable.abstract.ts:38</a></li>
->>>>>>> 321ebaf4
 								</ul>
 							</aside>
 							<h4 class="tsd-returns-title">Returns <span class="tsd-signature-type">default</span></h4>
@@ -395,11 +359,7 @@
 						<li class="tsd-description">
 							<aside class="tsd-sources">
 								<ul>
-<<<<<<< HEAD
-									<li>Defined in <a href="https://github.com/nevermined-io/sdk-js/blob/7be618b/src/Instantiable.abstract.ts#L92">src/Instantiable.abstract.ts:92</a></li>
-=======
 									<li>Defined in <a href="https://github.com/nevermined-io/sdk-js/blob/e6aa843/src/Instantiable.abstract.ts#L92">src/Instantiable.abstract.ts:92</a></li>
->>>>>>> 321ebaf4
 								</ul>
 							</aside>
 							<h4 class="tsd-parameters-title">Parameters</h4>
@@ -422,11 +382,7 @@
 						<li class="tsd-description">
 							<aside class="tsd-sources">
 								<ul>
-<<<<<<< HEAD
-									<li>Defined in <a href="https://github.com/nevermined-io/sdk-js/blob/7be618b/src/Instantiable.abstract.ts#L68">src/Instantiable.abstract.ts:68</a></li>
-=======
 									<li>Defined in <a href="https://github.com/nevermined-io/sdk-js/blob/e6aa843/src/Instantiable.abstract.ts#L68">src/Instantiable.abstract.ts:68</a></li>
->>>>>>> 321ebaf4
 								</ul>
 							</aside>
 							<h4 class="tsd-parameters-title">Parameters</h4>
@@ -449,11 +405,7 @@
 						<li class="tsd-description">
 							<aside class="tsd-sources">
 								<ul>
-<<<<<<< HEAD
-									<li>Defined in <a href="https://github.com/nevermined-io/sdk-js/blob/7be618b/src/Instantiable.abstract.ts#L74">src/Instantiable.abstract.ts:74</a></li>
-=======
 									<li>Defined in <a href="https://github.com/nevermined-io/sdk-js/blob/e6aa843/src/Instantiable.abstract.ts#L74">src/Instantiable.abstract.ts:74</a></li>
->>>>>>> 321ebaf4
 								</ul>
 							</aside>
 							<h4 class="tsd-type-parameters-title">Type parameters</h4>
