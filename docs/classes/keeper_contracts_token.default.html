<!doctype html>
<html class="default no-js">
<head>
	<meta charset="utf-8">
	<meta http-equiv="X-UA-Compatible" content="IE=edge">
	<title>default | @nevermined-io/nevermined-sdk-js</title>
	<meta name="description" content="Documentation for @nevermined-io/nevermined-sdk-js">
	<meta name="viewport" content="width=device-width, initial-scale=1">
	<link rel="stylesheet" href="../assets/css/main.css">
	<script async src="../assets/js/search.js" id="search-script"></script>
</head>
<body>
<header>
	<div class="tsd-page-toolbar">
		<div class="container">
			<div class="table-wrap">
				<div class="table-cell" id="tsd-search" data-index="../assets/js/search.json" data-base="..">
					<div class="field">
						<label for="tsd-search-field" class="tsd-widget search no-caption">Search</label>
						<input id="tsd-search-field" type="text" />
					</div>
					<ul class="results">
						<li class="state loading">Preparing search index...</li>
						<li class="state failure">The search index is not available</li>
					</ul>
					<a href="../index.html" class="title">@nevermined-io/nevermined-sdk-js</a>
				</div>
				<div class="table-cell" id="tsd-widgets">
					<div id="tsd-filter">
						<a href="#" class="tsd-widget options no-caption" data-toggle="options">Options</a>
						<div class="tsd-filter-group">
							<div class="tsd-select" id="tsd-filter-visibility">
								<span class="tsd-select-label">All</span>
								<ul class="tsd-select-list">
									<li data-value="public">Public</li>
									<li data-value="protected">Public/Protected</li>
									<li data-value="private" class="selected">All</li>
								</ul>
							</div>
							<input type="checkbox" id="tsd-filter-inherited" checked />
							<label class="tsd-widget" for="tsd-filter-inherited">Inherited</label>
							<input type="checkbox" id="tsd-filter-externals" checked />
							<label class="tsd-widget" for="tsd-filter-externals">Externals</label>
						</div>
					</div>
					<a href="#" class="tsd-widget menu no-caption" data-toggle="menu">Menu</a>
				</div>
			</div>
		</div>
	</div>
	<div class="tsd-page-title">
		<div class="container">
			<ul class="tsd-breadcrumb">
				<li>
					<a href="../modules.html">@nevermined-io/nevermined-sdk-js</a>
				</li>
				<li>
					<a href="../modules/keeper_contracts_token.html">keeper/contracts/Token</a>
				</li>
				<li>
					<a href="keeper_contracts_token.default.html">default</a>
				</li>
			</ul>
			<h1>Class default</h1>
		</div>
	</div>
</header>
<div class="container container-main">
	<div class="row">
		<div class="col-8 col-content">
			<section class="tsd-panel tsd-hierarchy">
				<h3>Hierarchy</h3>
				<ul class="tsd-hierarchy">
					<li>
						<a href="keeper_contracts_contractbase.contractbase.html" class="tsd-signature-type" data-tsd-kind="Class">ContractBase</a>
						<ul class="tsd-hierarchy">
							<li>
								<span class="target">default</span>
								<ul class="tsd-hierarchy">
									<li>
										<a href="keeper_contracts_customtoken.default.html" class="tsd-signature-type" data-tsd-kind="Class">default</a>
									</li>
								</ul>
							</li>
						</ul>
					</li>
				</ul>
			</section>
			<section class="tsd-panel-group tsd-index-group">
				<h2>Index</h2>
				<section class="tsd-panel tsd-index-panel">
					<div class="tsd-index-content">
						<section class="tsd-index-section tsd-is-inherited">
							<h3>Constructors</h3>
							<ul class="tsd-index-list">
								<li class="tsd-kind-constructor tsd-parent-kind-class tsd-is-inherited"><a href="keeper_contracts_token.default.html#constructor" class="tsd-kind-icon">constructor</a></li>
							</ul>
						</section>
						<section class="tsd-index-section tsd-is-inherited">
							<h3>Properties</h3>
							<ul class="tsd-index-list">
								<li class="tsd-kind-property tsd-parent-kind-class tsd-is-inherited tsd-is-protected"><a href="keeper_contracts_token.default.html#contract" class="tsd-kind-icon">contract</a></li>
								<li class="tsd-kind-property tsd-parent-kind-class tsd-is-inherited"><a href="keeper_contracts_token.default.html#contractname" class="tsd-kind-icon">contract<wbr>Name</a></li>
								<li class="tsd-kind-property tsd-parent-kind-class tsd-is-inherited tsd-is-protected tsd-is-static"><a href="keeper_contracts_token.default.html#instance" class="tsd-kind-icon">instance</a></li>
							</ul>
						</section>
						<section class="tsd-index-section ">
							<h3>Accessors</h3>
							<ul class="tsd-index-list">
								<li class="tsd-kind-get-signature tsd-parent-kind-class tsd-is-inherited"><a href="keeper_contracts_token.default.html#address" class="tsd-kind-icon">address</a></li>
								<li class="tsd-kind-get-signature tsd-parent-kind-class tsd-is-inherited tsd-is-protected"><a href="keeper_contracts_token.default.html#config" class="tsd-kind-icon">config</a></li>
								<li class="tsd-kind-get-signature tsd-parent-kind-class tsd-is-inherited tsd-is-protected"><a href="keeper_contracts_token.default.html#instanceconfig" class="tsd-kind-icon">instance<wbr>Config</a></li>
								<li class="tsd-kind-get-signature tsd-parent-kind-class tsd-is-inherited tsd-is-protected"><a href="keeper_contracts_token.default.html#logger" class="tsd-kind-icon">logger</a></li>
								<li class="tsd-kind-get-signature tsd-parent-kind-class tsd-is-inherited tsd-is-protected"><a href="keeper_contracts_token.default.html#nevermined" class="tsd-kind-icon">nevermined</a></li>
								<li class="tsd-kind-get-signature tsd-parent-kind-class tsd-is-inherited tsd-is-protected"><a href="keeper_contracts_token.default.html#web3" class="tsd-kind-icon">web3</a></li>
							</ul>
						</section>
						<section class="tsd-index-section ">
							<h3>Methods</h3>
							<ul class="tsd-index-list">
								<li class="tsd-kind-method tsd-parent-kind-class"><a href="keeper_contracts_token.default.html#approve" class="tsd-kind-icon">approve</a></li>
								<li class="tsd-kind-method tsd-parent-kind-class"><a href="keeper_contracts_token.default.html#balanceof" class="tsd-kind-icon">balance<wbr>Of</a></li>
								<li class="tsd-kind-method tsd-parent-kind-class tsd-has-type-parameter tsd-is-inherited tsd-is-protected"><a href="keeper_contracts_token.default.html#call" class="tsd-kind-icon">call</a></li>
								<li class="tsd-kind-method tsd-parent-kind-class"><a href="keeper_contracts_token.default.html#decimals" class="tsd-kind-icon">decimals</a></li>
								<li class="tsd-kind-method tsd-parent-kind-class tsd-is-inherited"><a href="keeper_contracts_token.default.html#getaddress" class="tsd-kind-icon">get<wbr>Address</a></li>
								<li class="tsd-kind-method tsd-parent-kind-class tsd-is-inherited tsd-is-protected"><a href="keeper_contracts_token.default.html#getevent" class="tsd-kind-icon">get<wbr>Event</a></li>
								<li class="tsd-kind-method tsd-parent-kind-class tsd-is-inherited"><a href="keeper_contracts_token.default.html#geteventdata" class="tsd-kind-icon">get<wbr>Event<wbr>Data</a></li>
								<li class="tsd-kind-method tsd-parent-kind-class tsd-is-inherited tsd-is-protected"><a href="keeper_contracts_token.default.html#getfromaddress" class="tsd-kind-icon">get<wbr>From<wbr>Address</a></li>
								<li class="tsd-kind-method tsd-parent-kind-class tsd-is-inherited"><a href="keeper_contracts_token.default.html#getinputsofmethod" class="tsd-kind-icon">get<wbr>Inputs<wbr>OfMethod</a></li>
								<li class="tsd-kind-method tsd-parent-kind-class tsd-is-inherited"><a href="keeper_contracts_token.default.html#getpastevents" class="tsd-kind-icon">get<wbr>Past<wbr>Events</a></li>
								<li class="tsd-kind-method tsd-parent-kind-class tsd-is-inherited"><a href="keeper_contracts_token.default.html#getsignatureofmethod" class="tsd-kind-icon">get<wbr>Signature<wbr>OfMethod</a></li>
								<li class="tsd-kind-method tsd-parent-kind-class tsd-is-inherited tsd-is-protected"><a href="keeper_contracts_token.default.html#init" class="tsd-kind-icon">init</a></li>
								<li class="tsd-kind-method tsd-parent-kind-class"><a href="keeper_contracts_token.default.html#name" class="tsd-kind-icon">name</a></li>
								<li class="tsd-kind-method tsd-parent-kind-class tsd-is-inherited tsd-is-protected"><a href="keeper_contracts_token.default.html#send" class="tsd-kind-icon">send</a></li>
								<li class="tsd-kind-method tsd-parent-kind-class tsd-is-inherited tsd-is-protected"><a href="keeper_contracts_token.default.html#sendfrom" class="tsd-kind-icon">send<wbr>From</a></li>
								<li class="tsd-kind-method tsd-parent-kind-class tsd-is-inherited tsd-is-protected"><a href="keeper_contracts_token.default.html#setinstanceconfig" class="tsd-kind-icon">set<wbr>Instance<wbr>Config</a></li>
								<li class="tsd-kind-method tsd-parent-kind-class"><a href="keeper_contracts_token.default.html#symbol" class="tsd-kind-icon">symbol</a></li>
								<li class="tsd-kind-method tsd-parent-kind-class"><a href="keeper_contracts_token.default.html#totalsupply" class="tsd-kind-icon">total<wbr>Supply</a></li>
								<li class="tsd-kind-method tsd-parent-kind-class"><a href="keeper_contracts_token.default.html#transfer" class="tsd-kind-icon">transfer</a></li>
								<li class="tsd-kind-method tsd-parent-kind-class tsd-is-overwrite tsd-is-static"><a href="keeper_contracts_token.default.html#getinstance" class="tsd-kind-icon">get<wbr>Instance</a></li>
								<li class="tsd-kind-method tsd-parent-kind-class tsd-has-type-parameter tsd-is-inherited tsd-is-protected tsd-is-static"><a href="keeper_contracts_token.default.html#setinstanceconfig-1" class="tsd-kind-icon">set<wbr>Instance<wbr>Config</a></li>
							</ul>
						</section>
					</div>
				</section>
			</section>
			<section class="tsd-panel-group tsd-member-group tsd-is-inherited">
				<h2>Constructors</h2>
				<section class="tsd-panel tsd-member tsd-kind-constructor tsd-parent-kind-class tsd-is-inherited">
					<a name="constructor" class="tsd-anchor"></a>
					<h3>constructor</h3>
					<ul class="tsd-signatures tsd-kind-constructor tsd-parent-kind-class tsd-is-inherited">
						<li class="tsd-signature tsd-kind-icon">new default<span class="tsd-signature-symbol">(</span>contractName<span class="tsd-signature-symbol">: </span><span class="tsd-signature-type">string</span>, optional<span class="tsd-signature-symbol">?: </span><span class="tsd-signature-type">boolean</span><span class="tsd-signature-symbol">)</span><span class="tsd-signature-symbol">: </span><a href="keeper_contracts_token.default.html" class="tsd-signature-type" data-tsd-kind="Class">default</a></li>
					</ul>
					<ul class="tsd-descriptions">
						<li class="tsd-description">
							<aside class="tsd-sources">
								<p>Inherited from <a href="keeper_contracts_contractbase.contractbase.html">ContractBase</a>.<a href="keeper_contracts_contractbase.contractbase.html#constructor">constructor</a></p>
								<ul>
<<<<<<< HEAD
									<li>Defined in <a href="https://github.com/nevermined-io/sdk-js/blob/7be618b/src/keeper/contracts/ContractBase.ts#L23">src/keeper/contracts/ContractBase.ts:23</a></li>
=======
									<li>Defined in <a href="https://github.com/nevermined-io/sdk-js/blob/e6aa843/src/keeper/contracts/ContractBase.ts#L23">src/keeper/contracts/ContractBase.ts:23</a></li>
>>>>>>> 321ebaf4
								</ul>
							</aside>
							<h4 class="tsd-parameters-title">Parameters</h4>
							<ul class="tsd-parameters">
								<li>
									<h5>contractName: <span class="tsd-signature-type">string</span></h5>
								</li>
								<li>
									<h5>optional: <span class="tsd-signature-type">boolean</span><span class="tsd-signature-symbol"> = false</span></h5>
								</li>
							</ul>
							<h4 class="tsd-returns-title">Returns <a href="keeper_contracts_token.default.html" class="tsd-signature-type" data-tsd-kind="Class">default</a></h4>
						</li>
					</ul>
				</section>
			</section>
			<section class="tsd-panel-group tsd-member-group tsd-is-inherited">
				<h2>Properties</h2>
				<section class="tsd-panel tsd-member tsd-kind-property tsd-parent-kind-class tsd-is-inherited tsd-is-protected">
					<a name="contract" class="tsd-anchor"></a>
					<h3><span class="tsd-flag ts-flagProtected">Protected</span> contract</h3>
					<div class="tsd-signature tsd-kind-icon">contract<span class="tsd-signature-symbol">:</span> <span class="tsd-signature-type">Contract</span><span class="tsd-signature-symbol"> = null</span></div>
					<aside class="tsd-sources">
						<p>Inherited from <a href="keeper_contracts_contractbase.contractbase.html">ContractBase</a>.<a href="keeper_contracts_contractbase.contractbase.html#contract">contract</a></p>
						<ul>
<<<<<<< HEAD
							<li>Defined in <a href="https://github.com/nevermined-io/sdk-js/blob/7be618b/src/keeper/contracts/ContractBase.ts#L19">src/keeper/contracts/ContractBase.ts:19</a></li>
=======
							<li>Defined in <a href="https://github.com/nevermined-io/sdk-js/blob/e6aa843/src/keeper/contracts/ContractBase.ts#L19">src/keeper/contracts/ContractBase.ts:19</a></li>
>>>>>>> 321ebaf4
						</ul>
					</aside>
				</section>
				<section class="tsd-panel tsd-member tsd-kind-property tsd-parent-kind-class tsd-is-inherited">
					<a name="contractname" class="tsd-anchor"></a>
					<h3>contract<wbr>Name</h3>
					<div class="tsd-signature tsd-kind-icon">contract<wbr>Name<span class="tsd-signature-symbol">:</span> <span class="tsd-signature-type">string</span></div>
					<aside class="tsd-sources">
						<p>Inherited from <a href="keeper_contracts_contractbase.contractbase.html">ContractBase</a>.<a href="keeper_contracts_contractbase.contractbase.html#contractname">contractName</a></p>
						<ul>
<<<<<<< HEAD
							<li>Defined in <a href="https://github.com/nevermined-io/sdk-js/blob/7be618b/src/keeper/contracts/ContractBase.ts#L17">src/keeper/contracts/ContractBase.ts:17</a></li>
=======
							<li>Defined in <a href="https://github.com/nevermined-io/sdk-js/blob/e6aa843/src/keeper/contracts/ContractBase.ts#L17">src/keeper/contracts/ContractBase.ts:17</a></li>
>>>>>>> 321ebaf4
						</ul>
					</aside>
				</section>
				<section class="tsd-panel tsd-member tsd-kind-property tsd-parent-kind-class tsd-is-inherited tsd-is-protected tsd-is-static">
					<a name="instance" class="tsd-anchor"></a>
					<h3><span class="tsd-flag ts-flagStatic">Static</span> <span class="tsd-flag ts-flagProtected">Protected</span> instance</h3>
					<div class="tsd-signature tsd-kind-icon">instance<span class="tsd-signature-symbol">:</span> <span class="tsd-signature-type">any</span><span class="tsd-signature-symbol"> = null</span></div>
					<aside class="tsd-sources">
						<p>Inherited from <a href="keeper_contracts_contractbase.contractbase.html">ContractBase</a>.<a href="keeper_contracts_contractbase.contractbase.html#instance">instance</a></p>
						<ul>
<<<<<<< HEAD
							<li>Defined in <a href="https://github.com/nevermined-io/sdk-js/blob/7be618b/src/keeper/contracts/ContractBase.ts#L15">src/keeper/contracts/ContractBase.ts:15</a></li>
=======
							<li>Defined in <a href="https://github.com/nevermined-io/sdk-js/blob/e6aa843/src/keeper/contracts/ContractBase.ts#L15">src/keeper/contracts/ContractBase.ts:15</a></li>
>>>>>>> 321ebaf4
						</ul>
					</aside>
				</section>
			</section>
			<section class="tsd-panel-group tsd-member-group ">
				<h2>Accessors</h2>
				<section class="tsd-panel tsd-member tsd-kind-get-signature tsd-parent-kind-class tsd-is-inherited">
					<a name="address" class="tsd-anchor"></a>
					<h3>address</h3>
					<ul class="tsd-signatures tsd-kind-get-signature tsd-parent-kind-class tsd-is-inherited">
						<li class="tsd-signature tsd-kind-icon"><span class="tsd-signature-symbol">get</span> address<span class="tsd-signature-symbol">(</span><span class="tsd-signature-symbol">)</span><span class="tsd-signature-symbol">: </span><span class="tsd-signature-type">string</span></li>
					</ul>
					<ul class="tsd-descriptions">
						<li class="tsd-description">
							<aside class="tsd-sources">
								<ul>
<<<<<<< HEAD
									<li>Defined in <a href="https://github.com/nevermined-io/sdk-js/blob/7be618b/src/keeper/contracts/ContractBase.ts#L21">src/keeper/contracts/ContractBase.ts:21</a></li>
=======
									<li>Defined in <a href="https://github.com/nevermined-io/sdk-js/blob/e6aa843/src/keeper/contracts/ContractBase.ts#L21">src/keeper/contracts/ContractBase.ts:21</a></li>
>>>>>>> 321ebaf4
								</ul>
							</aside>
							<h4 class="tsd-returns-title">Returns <span class="tsd-signature-type">string</span></h4>
						</li>
					</ul>
				</section>
				<section class="tsd-panel tsd-member tsd-kind-get-signature tsd-parent-kind-class tsd-is-inherited tsd-is-protected">
					<a name="config" class="tsd-anchor"></a>
					<h3><span class="tsd-flag ts-flagProtected">Protected</span> config</h3>
					<ul class="tsd-signatures tsd-kind-get-signature tsd-parent-kind-class tsd-is-inherited tsd-is-protected">
						<li class="tsd-signature tsd-kind-icon"><span class="tsd-signature-symbol">get</span> config<span class="tsd-signature-symbol">(</span><span class="tsd-signature-symbol">)</span><span class="tsd-signature-symbol">: </span><a href="models_config.config.html" class="tsd-signature-type" data-tsd-kind="Class">Config</a></li>
					</ul>
					<ul class="tsd-descriptions">
						<li class="tsd-description">
							<aside class="tsd-sources">
								<ul>
<<<<<<< HEAD
									<li>Defined in <a href="https://github.com/nevermined-io/sdk-js/blob/7be618b/src/Instantiable.abstract.ts#L47">src/Instantiable.abstract.ts:47</a></li>
=======
									<li>Defined in <a href="https://github.com/nevermined-io/sdk-js/blob/e6aa843/src/Instantiable.abstract.ts#L47">src/Instantiable.abstract.ts:47</a></li>
>>>>>>> 321ebaf4
								</ul>
							</aside>
							<h4 class="tsd-returns-title">Returns <a href="models_config.config.html" class="tsd-signature-type" data-tsd-kind="Class">Config</a></h4>
						</li>
					</ul>
				</section>
				<section class="tsd-panel tsd-member tsd-kind-get-signature tsd-parent-kind-class tsd-is-inherited tsd-is-protected">
					<a name="instanceconfig" class="tsd-anchor"></a>
					<h3><span class="tsd-flag ts-flagProtected">Protected</span> instance<wbr>Config</h3>
					<ul class="tsd-signatures tsd-kind-get-signature tsd-parent-kind-class tsd-is-inherited tsd-is-protected">
						<li class="tsd-signature tsd-kind-icon"><span class="tsd-signature-symbol">get</span> instanceConfig<span class="tsd-signature-symbol">(</span><span class="tsd-signature-symbol">)</span><span class="tsd-signature-symbol">: </span><a href="../interfaces/instantiable_abstract.instantiableconfig.html" class="tsd-signature-type" data-tsd-kind="Interface">InstantiableConfig</a></li>
					</ul>
					<ul class="tsd-descriptions">
						<li class="tsd-description">
							<aside class="tsd-sources">
								<ul>
<<<<<<< HEAD
									<li>Defined in <a href="https://github.com/nevermined-io/sdk-js/blob/7be618b/src/Instantiable.abstract.ts#L63">src/Instantiable.abstract.ts:63</a></li>
=======
									<li>Defined in <a href="https://github.com/nevermined-io/sdk-js/blob/e6aa843/src/Instantiable.abstract.ts#L63">src/Instantiable.abstract.ts:63</a></li>
>>>>>>> 321ebaf4
								</ul>
							</aside>
							<h4 class="tsd-returns-title">Returns <a href="../interfaces/instantiable_abstract.instantiableconfig.html" class="tsd-signature-type" data-tsd-kind="Interface">InstantiableConfig</a></h4>
						</li>
					</ul>
				</section>
				<section class="tsd-panel tsd-member tsd-kind-get-signature tsd-parent-kind-class tsd-is-inherited tsd-is-protected">
					<a name="logger" class="tsd-anchor"></a>
					<h3><span class="tsd-flag ts-flagProtected">Protected</span> logger</h3>
					<ul class="tsd-signatures tsd-kind-get-signature tsd-parent-kind-class tsd-is-inherited tsd-is-protected">
						<li class="tsd-signature tsd-kind-icon"><span class="tsd-signature-symbol">get</span> logger<span class="tsd-signature-symbol">(</span><span class="tsd-signature-symbol">)</span><span class="tsd-signature-symbol">: </span><a href="utils_logger.logger.html" class="tsd-signature-type" data-tsd-kind="Class">Logger</a></li>
					</ul>
					<ul class="tsd-descriptions">
						<li class="tsd-description">
							<aside class="tsd-sources">
								<ul>
<<<<<<< HEAD
									<li>Defined in <a href="https://github.com/nevermined-io/sdk-js/blob/7be618b/src/Instantiable.abstract.ts#L54">src/Instantiable.abstract.ts:54</a></li>
=======
									<li>Defined in <a href="https://github.com/nevermined-io/sdk-js/blob/e6aa843/src/Instantiable.abstract.ts#L54">src/Instantiable.abstract.ts:54</a></li>
>>>>>>> 321ebaf4
								</ul>
							</aside>
							<h4 class="tsd-returns-title">Returns <a href="utils_logger.logger.html" class="tsd-signature-type" data-tsd-kind="Class">Logger</a></h4>
						</li>
					</ul>
				</section>
				<section class="tsd-panel tsd-member tsd-kind-get-signature tsd-parent-kind-class tsd-is-inherited tsd-is-protected">
					<a name="nevermined" class="tsd-anchor"></a>
					<h3><span class="tsd-flag ts-flagProtected">Protected</span> nevermined</h3>
					<ul class="tsd-signatures tsd-kind-get-signature tsd-parent-kind-class tsd-is-inherited tsd-is-protected">
						<li class="tsd-signature tsd-kind-icon"><span class="tsd-signature-symbol">get</span> nevermined<span class="tsd-signature-symbol">(</span><span class="tsd-signature-symbol">)</span><span class="tsd-signature-symbol">: </span><a href="nevermined_nevermined.nevermined.html" class="tsd-signature-type" data-tsd-kind="Class">Nevermined</a></li>
					</ul>
					<ul class="tsd-descriptions">
						<li class="tsd-description">
							<aside class="tsd-sources">
								<ul>
<<<<<<< HEAD
									<li>Defined in <a href="https://github.com/nevermined-io/sdk-js/blob/7be618b/src/Instantiable.abstract.ts#L31">src/Instantiable.abstract.ts:31</a></li>
=======
									<li>Defined in <a href="https://github.com/nevermined-io/sdk-js/blob/e6aa843/src/Instantiable.abstract.ts#L31">src/Instantiable.abstract.ts:31</a></li>
>>>>>>> 321ebaf4
								</ul>
							</aside>
							<h4 class="tsd-returns-title">Returns <a href="nevermined_nevermined.nevermined.html" class="tsd-signature-type" data-tsd-kind="Class">Nevermined</a></h4>
						</li>
					</ul>
				</section>
				<section class="tsd-panel tsd-member tsd-kind-get-signature tsd-parent-kind-class tsd-is-inherited tsd-is-protected">
					<a name="web3" class="tsd-anchor"></a>
					<h3><span class="tsd-flag ts-flagProtected">Protected</span> web3</h3>
					<ul class="tsd-signatures tsd-kind-get-signature tsd-parent-kind-class tsd-is-inherited tsd-is-protected">
						<li class="tsd-signature tsd-kind-icon"><span class="tsd-signature-symbol">get</span> web3<span class="tsd-signature-symbol">(</span><span class="tsd-signature-symbol">)</span><span class="tsd-signature-symbol">: </span><span class="tsd-signature-type">default</span></li>
					</ul>
					<ul class="tsd-descriptions">
						<li class="tsd-description">
							<aside class="tsd-sources">
								<ul>
<<<<<<< HEAD
									<li>Defined in <a href="https://github.com/nevermined-io/sdk-js/blob/7be618b/src/Instantiable.abstract.ts#L38">src/Instantiable.abstract.ts:38</a></li>
=======
									<li>Defined in <a href="https://github.com/nevermined-io/sdk-js/blob/e6aa843/src/Instantiable.abstract.ts#L38">src/Instantiable.abstract.ts:38</a></li>
>>>>>>> 321ebaf4
								</ul>
							</aside>
							<h4 class="tsd-returns-title">Returns <span class="tsd-signature-type">default</span></h4>
						</li>
					</ul>
				</section>
			</section>
			<section class="tsd-panel-group tsd-member-group ">
				<h2>Methods</h2>
				<section class="tsd-panel tsd-member tsd-kind-method tsd-parent-kind-class">
					<a name="approve" class="tsd-anchor"></a>
					<h3>approve</h3>
					<ul class="tsd-signatures tsd-kind-method tsd-parent-kind-class">
						<li class="tsd-signature tsd-kind-icon">approve<span class="tsd-signature-symbol">(</span>to<span class="tsd-signature-symbol">: </span><span class="tsd-signature-type">string</span>, price<span class="tsd-signature-symbol">: </span><span class="tsd-signature-type">string</span><span class="tsd-signature-symbol"> | </span><span class="tsd-signature-type">number</span>, from<span class="tsd-signature-symbol">?: </span><a href="nevermined_account.default.html" class="tsd-signature-type" data-tsd-kind="Class">default</a>, params<span class="tsd-signature-symbol">?: </span><a href="../interfaces/keeper_contracts_contractbase.txparameters.html" class="tsd-signature-type" data-tsd-kind="Interface">TxParameters</a><span class="tsd-signature-symbol">)</span><span class="tsd-signature-symbol">: </span><span class="tsd-signature-type">Promise</span><span class="tsd-signature-symbol">&lt;</span><span class="tsd-signature-type">TransactionReceipt</span><span class="tsd-signature-symbol">&gt;</span></li>
					</ul>
					<ul class="tsd-descriptions">
						<li class="tsd-description">
							<aside class="tsd-sources">
								<ul>
<<<<<<< HEAD
									<li>Defined in <a href="https://github.com/nevermined-io/sdk-js/blob/7be618b/src/keeper/contracts/Token.ts#L16">src/keeper/contracts/Token.ts:16</a></li>
=======
									<li>Defined in <a href="https://github.com/nevermined-io/sdk-js/blob/e6aa843/src/keeper/contracts/Token.ts#L16">src/keeper/contracts/Token.ts:16</a></li>
>>>>>>> 321ebaf4
								</ul>
							</aside>
							<h4 class="tsd-parameters-title">Parameters</h4>
							<ul class="tsd-parameters">
								<li>
									<h5>to: <span class="tsd-signature-type">string</span></h5>
								</li>
								<li>
									<h5>price: <span class="tsd-signature-type">string</span><span class="tsd-signature-symbol"> | </span><span class="tsd-signature-type">number</span></h5>
								</li>
								<li>
									<h5><span class="tsd-flag ts-flagOptional">Optional</span> from: <a href="nevermined_account.default.html" class="tsd-signature-type" data-tsd-kind="Class">default</a></h5>
								</li>
								<li>
									<h5><span class="tsd-flag ts-flagOptional">Optional</span> params: <a href="../interfaces/keeper_contracts_contractbase.txparameters.html" class="tsd-signature-type" data-tsd-kind="Interface">TxParameters</a></h5>
								</li>
							</ul>
							<h4 class="tsd-returns-title">Returns <span class="tsd-signature-type">Promise</span><span class="tsd-signature-symbol">&lt;</span><span class="tsd-signature-type">TransactionReceipt</span><span class="tsd-signature-symbol">&gt;</span></h4>
						</li>
					</ul>
				</section>
				<section class="tsd-panel tsd-member tsd-kind-method tsd-parent-kind-class">
					<a name="balanceof" class="tsd-anchor"></a>
					<h3>balance<wbr>Of</h3>
					<ul class="tsd-signatures tsd-kind-method tsd-parent-kind-class">
						<li class="tsd-signature tsd-kind-icon">balance<wbr>Of<span class="tsd-signature-symbol">(</span>address<span class="tsd-signature-symbol">: </span><span class="tsd-signature-type">string</span><span class="tsd-signature-symbol">)</span><span class="tsd-signature-symbol">: </span><span class="tsd-signature-type">Promise</span><span class="tsd-signature-symbol">&lt;</span><span class="tsd-signature-type">number</span><span class="tsd-signature-symbol">&gt;</span></li>
					</ul>
					<ul class="tsd-descriptions">
						<li class="tsd-description">
							<aside class="tsd-sources">
								<ul>
<<<<<<< HEAD
									<li>Defined in <a href="https://github.com/nevermined-io/sdk-js/blob/7be618b/src/keeper/contracts/Token.ts#L29">src/keeper/contracts/Token.ts:29</a></li>
=======
									<li>Defined in <a href="https://github.com/nevermined-io/sdk-js/blob/e6aa843/src/keeper/contracts/Token.ts#L24">src/keeper/contracts/Token.ts:24</a></li>
>>>>>>> 321ebaf4
								</ul>
							</aside>
							<h4 class="tsd-parameters-title">Parameters</h4>
							<ul class="tsd-parameters">
								<li>
									<h5>address: <span class="tsd-signature-type">string</span></h5>
								</li>
							</ul>
							<h4 class="tsd-returns-title">Returns <span class="tsd-signature-type">Promise</span><span class="tsd-signature-symbol">&lt;</span><span class="tsd-signature-type">number</span><span class="tsd-signature-symbol">&gt;</span></h4>
						</li>
					</ul>
				</section>
				<section class="tsd-panel tsd-member tsd-kind-method tsd-parent-kind-class tsd-has-type-parameter tsd-is-inherited tsd-is-protected">
					<a name="call" class="tsd-anchor"></a>
					<h3><span class="tsd-flag ts-flagProtected">Protected</span> call</h3>
					<ul class="tsd-signatures tsd-kind-method tsd-parent-kind-class tsd-has-type-parameter tsd-is-inherited tsd-is-protected">
						<li class="tsd-signature tsd-kind-icon">call&lt;T&gt;<span class="tsd-signature-symbol">(</span>name<span class="tsd-signature-symbol">: </span><span class="tsd-signature-type">string</span>, args<span class="tsd-signature-symbol">: </span><span class="tsd-signature-type">any</span><span class="tsd-signature-symbol">[]</span>, from<span class="tsd-signature-symbol">?: </span><span class="tsd-signature-type">string</span><span class="tsd-signature-symbol">)</span><span class="tsd-signature-symbol">: </span><span class="tsd-signature-type">Promise</span><span class="tsd-signature-symbol">&lt;</span><span class="tsd-signature-type">T</span><span class="tsd-signature-symbol">&gt;</span></li>
					</ul>
					<ul class="tsd-descriptions">
						<li class="tsd-description">
							<aside class="tsd-sources">
								<p>Inherited from <a href="keeper_contracts_contractbase.contractbase.html">ContractBase</a>.<a href="keeper_contracts_contractbase.contractbase.html#call">call</a></p>
								<ul>
<<<<<<< HEAD
									<li>Defined in <a href="https://github.com/nevermined-io/sdk-js/blob/7be618b/src/keeper/contracts/ContractBase.ts#L166">src/keeper/contracts/ContractBase.ts:166</a></li>
=======
									<li>Defined in <a href="https://github.com/nevermined-io/sdk-js/blob/e6aa843/src/keeper/contracts/ContractBase.ts#L167">src/keeper/contracts/ContractBase.ts:167</a></li>
>>>>>>> 321ebaf4
								</ul>
							</aside>
							<h4 class="tsd-type-parameters-title">Type parameters</h4>
							<ul class="tsd-type-parameters">
								<li>
									<h4>T<span class="tsd-signature-symbol">: </span><span class="tsd-signature-type">unknown</span></h4>
								</li>
							</ul>
							<h4 class="tsd-parameters-title">Parameters</h4>
							<ul class="tsd-parameters">
								<li>
									<h5>name: <span class="tsd-signature-type">string</span></h5>
								</li>
								<li>
									<h5>args: <span class="tsd-signature-type">any</span><span class="tsd-signature-symbol">[]</span></h5>
								</li>
								<li>
									<h5><span class="tsd-flag ts-flagOptional">Optional</span> from: <span class="tsd-signature-type">string</span></h5>
								</li>
							</ul>
							<h4 class="tsd-returns-title">Returns <span class="tsd-signature-type">Promise</span><span class="tsd-signature-symbol">&lt;</span><span class="tsd-signature-type">T</span><span class="tsd-signature-symbol">&gt;</span></h4>
						</li>
					</ul>
				</section>
				<section class="tsd-panel tsd-member tsd-kind-method tsd-parent-kind-class">
					<a name="decimals" class="tsd-anchor"></a>
					<h3>decimals</h3>
					<ul class="tsd-signatures tsd-kind-method tsd-parent-kind-class">
						<li class="tsd-signature tsd-kind-icon">decimals<span class="tsd-signature-symbol">(</span><span class="tsd-signature-symbol">)</span><span class="tsd-signature-symbol">: </span><span class="tsd-signature-type">Promise</span><span class="tsd-signature-symbol">&lt;</span><span class="tsd-signature-type">number</span><span class="tsd-signature-symbol">&gt;</span></li>
					</ul>
					<ul class="tsd-descriptions">
						<li class="tsd-description">
							<aside class="tsd-sources">
								<ul>
<<<<<<< HEAD
									<li>Defined in <a href="https://github.com/nevermined-io/sdk-js/blob/7be618b/src/keeper/contracts/Token.ts#L25">src/keeper/contracts/Token.ts:25</a></li>
=======
									<li>Defined in <a href="https://github.com/nevermined-io/sdk-js/blob/e6aa843/src/keeper/contracts/Token.ts#L20">src/keeper/contracts/Token.ts:20</a></li>
>>>>>>> 321ebaf4
								</ul>
							</aside>
							<h4 class="tsd-returns-title">Returns <span class="tsd-signature-type">Promise</span><span class="tsd-signature-symbol">&lt;</span><span class="tsd-signature-type">number</span><span class="tsd-signature-symbol">&gt;</span></h4>
						</li>
					</ul>
				</section>
				<section class="tsd-panel tsd-member tsd-kind-method tsd-parent-kind-class tsd-is-inherited">
					<a name="getaddress" class="tsd-anchor"></a>
					<h3>get<wbr>Address</h3>
					<ul class="tsd-signatures tsd-kind-method tsd-parent-kind-class tsd-is-inherited">
						<li class="tsd-signature tsd-kind-icon">get<wbr>Address<span class="tsd-signature-symbol">(</span><span class="tsd-signature-symbol">)</span><span class="tsd-signature-symbol">: </span><span class="tsd-signature-type">string</span></li>
					</ul>
					<ul class="tsd-descriptions">
						<li class="tsd-description">
							<aside class="tsd-sources">
								<p>Inherited from <a href="keeper_contracts_contractbase.contractbase.html">ContractBase</a>.<a href="keeper_contracts_contractbase.contractbase.html#getaddress">getAddress</a></p>
								<ul>
<<<<<<< HEAD
									<li>Defined in <a href="https://github.com/nevermined-io/sdk-js/blob/7be618b/src/keeper/contracts/ContractBase.ts#L59">src/keeper/contracts/ContractBase.ts:59</a></li>
=======
									<li>Defined in <a href="https://github.com/nevermined-io/sdk-js/blob/e6aa843/src/keeper/contracts/ContractBase.ts#L59">src/keeper/contracts/ContractBase.ts:59</a></li>
>>>>>>> 321ebaf4
								</ul>
							</aside>
							<h4 class="tsd-returns-title">Returns <span class="tsd-signature-type">string</span></h4>
						</li>
					</ul>
				</section>
				<section class="tsd-panel tsd-member tsd-kind-method tsd-parent-kind-class tsd-is-inherited tsd-is-protected">
					<a name="getevent" class="tsd-anchor"></a>
					<h3><span class="tsd-flag ts-flagProtected">Protected</span> get<wbr>Event</h3>
					<ul class="tsd-signatures tsd-kind-method tsd-parent-kind-class tsd-is-inherited tsd-is-protected">
						<li class="tsd-signature tsd-kind-icon">get<wbr>Event<span class="tsd-signature-symbol">(</span>eventName<span class="tsd-signature-symbol">: </span><span class="tsd-signature-type">string</span>, filter<span class="tsd-signature-symbol">: </span><span class="tsd-signature-symbol">{}</span><span class="tsd-signature-symbol">)</span><span class="tsd-signature-symbol">: </span><a href="keeper_contractevent.contractevent.html" class="tsd-signature-type" data-tsd-kind="Class">ContractEvent</a></li>
					</ul>
					<ul class="tsd-descriptions">
						<li class="tsd-description">
							<aside class="tsd-sources">
								<p>Inherited from <a href="keeper_contracts_contractbase.contractbase.html">ContractBase</a>.<a href="keeper_contracts_contractbase.contractbase.html#getevent">getEvent</a></p>
								<ul>
<<<<<<< HEAD
									<li>Defined in <a href="https://github.com/nevermined-io/sdk-js/blob/7be618b/src/keeper/contracts/ContractBase.ts#L187">src/keeper/contracts/ContractBase.ts:187</a></li>
=======
									<li>Defined in <a href="https://github.com/nevermined-io/sdk-js/blob/e6aa843/src/keeper/contracts/ContractBase.ts#L188">src/keeper/contracts/ContractBase.ts:188</a></li>
>>>>>>> 321ebaf4
								</ul>
							</aside>
							<h4 class="tsd-parameters-title">Parameters</h4>
							<ul class="tsd-parameters">
								<li>
									<h5>eventName: <span class="tsd-signature-type">string</span></h5>
								</li>
								<li>
									<h5>filter: <span class="tsd-signature-symbol">{}</span></h5>
									<ul class="tsd-parameters">
										<li class="tsd-parameter-index-signature">
											<h5><span class="tsd-signature-symbol">[</span>key: <span class="tsd-signature-type">string</span><span class="tsd-signature-symbol">]: </span><span class="tsd-signature-type">any</span></h5>
										</li>
									</ul>
								</li>
							</ul>
							<h4 class="tsd-returns-title">Returns <a href="keeper_contractevent.contractevent.html" class="tsd-signature-type" data-tsd-kind="Class">ContractEvent</a></h4>
						</li>
					</ul>
				</section>
				<section class="tsd-panel tsd-member tsd-kind-method tsd-parent-kind-class tsd-is-inherited">
					<a name="geteventdata" class="tsd-anchor"></a>
					<h3>get<wbr>Event<wbr>Data</h3>
					<ul class="tsd-signatures tsd-kind-method tsd-parent-kind-class tsd-is-inherited">
						<li class="tsd-signature tsd-kind-icon">get<wbr>Event<wbr>Data<span class="tsd-signature-symbol">(</span>eventName<span class="tsd-signature-symbol">: </span><span class="tsd-signature-type">string</span>, options<span class="tsd-signature-symbol">: </span><span class="tsd-signature-type">any</span><span class="tsd-signature-symbol">)</span><span class="tsd-signature-symbol">: </span><span class="tsd-signature-type">Promise</span><span class="tsd-signature-symbol">&lt;</span><span class="tsd-signature-type">EventData</span><span class="tsd-signature-symbol">[]</span><span class="tsd-signature-symbol">&gt;</span></li>
					</ul>
					<ul class="tsd-descriptions">
						<li class="tsd-description">
							<aside class="tsd-sources">
								<p>Inherited from <a href="keeper_contracts_contractbase.contractbase.html">ContractBase</a>.<a href="keeper_contracts_contractbase.contractbase.html#geteventdata">getEventData</a></p>
								<ul>
<<<<<<< HEAD
									<li>Defined in <a href="https://github.com/nevermined-io/sdk-js/blob/7be618b/src/keeper/contracts/ContractBase.ts#L30">src/keeper/contracts/ContractBase.ts:30</a></li>
=======
									<li>Defined in <a href="https://github.com/nevermined-io/sdk-js/blob/e6aa843/src/keeper/contracts/ContractBase.ts#L30">src/keeper/contracts/ContractBase.ts:30</a></li>
>>>>>>> 321ebaf4
								</ul>
							</aside>
							<h4 class="tsd-parameters-title">Parameters</h4>
							<ul class="tsd-parameters">
								<li>
									<h5>eventName: <span class="tsd-signature-type">string</span></h5>
								</li>
								<li>
									<h5>options: <span class="tsd-signature-type">any</span></h5>
								</li>
							</ul>
							<h4 class="tsd-returns-title">Returns <span class="tsd-signature-type">Promise</span><span class="tsd-signature-symbol">&lt;</span><span class="tsd-signature-type">EventData</span><span class="tsd-signature-symbol">[]</span><span class="tsd-signature-symbol">&gt;</span></h4>
						</li>
					</ul>
				</section>
				<section class="tsd-panel tsd-member tsd-kind-method tsd-parent-kind-class tsd-is-inherited tsd-is-protected">
					<a name="getfromaddress" class="tsd-anchor"></a>
					<h3><span class="tsd-flag ts-flagProtected">Protected</span> get<wbr>From<wbr>Address</h3>
					<ul class="tsd-signatures tsd-kind-method tsd-parent-kind-class tsd-is-inherited tsd-is-protected">
						<li class="tsd-signature tsd-kind-icon">get<wbr>From<wbr>Address<span class="tsd-signature-symbol">(</span>from<span class="tsd-signature-symbol">?: </span><span class="tsd-signature-type">string</span><span class="tsd-signature-symbol">)</span><span class="tsd-signature-symbol">: </span><span class="tsd-signature-type">Promise</span><span class="tsd-signature-symbol">&lt;</span><span class="tsd-signature-type">string</span><span class="tsd-signature-symbol">&gt;</span></li>
					</ul>
					<ul class="tsd-descriptions">
						<li class="tsd-description">
							<aside class="tsd-sources">
								<p>Inherited from <a href="keeper_contracts_contractbase.contractbase.html">ContractBase</a>.<a href="keeper_contracts_contractbase.contractbase.html#getfromaddress">getFromAddress</a></p>
								<ul>
<<<<<<< HEAD
									<li>Defined in <a href="https://github.com/nevermined-io/sdk-js/blob/7be618b/src/keeper/contracts/ContractBase.ts#L79">src/keeper/contracts/ContractBase.ts:79</a></li>
=======
									<li>Defined in <a href="https://github.com/nevermined-io/sdk-js/blob/e6aa843/src/keeper/contracts/ContractBase.ts#L79">src/keeper/contracts/ContractBase.ts:79</a></li>
>>>>>>> 321ebaf4
								</ul>
							</aside>
							<h4 class="tsd-parameters-title">Parameters</h4>
							<ul class="tsd-parameters">
								<li>
									<h5><span class="tsd-flag ts-flagOptional">Optional</span> from: <span class="tsd-signature-type">string</span></h5>
								</li>
							</ul>
							<h4 class="tsd-returns-title">Returns <span class="tsd-signature-type">Promise</span><span class="tsd-signature-symbol">&lt;</span><span class="tsd-signature-type">string</span><span class="tsd-signature-symbol">&gt;</span></h4>
						</li>
					</ul>
				</section>
				<section class="tsd-panel tsd-member tsd-kind-method tsd-parent-kind-class tsd-is-inherited">
					<a name="getinputsofmethod" class="tsd-anchor"></a>
					<h3>get<wbr>Inputs<wbr>OfMethod</h3>
					<ul class="tsd-signatures tsd-kind-method tsd-parent-kind-class tsd-is-inherited">
						<li class="tsd-signature tsd-kind-icon">get<wbr>Inputs<wbr>OfMethod<span class="tsd-signature-symbol">(</span>methodName<span class="tsd-signature-symbol">: </span><span class="tsd-signature-type">string</span><span class="tsd-signature-symbol">)</span><span class="tsd-signature-symbol">: </span><span class="tsd-signature-type">any</span><span class="tsd-signature-symbol">[]</span></li>
					</ul>
					<ul class="tsd-descriptions">
						<li class="tsd-description">
							<aside class="tsd-sources">
								<p>Inherited from <a href="keeper_contracts_contractbase.contractbase.html">ContractBase</a>.<a href="keeper_contracts_contractbase.contractbase.html#getinputsofmethod">getInputsOfMethod</a></p>
								<ul>
<<<<<<< HEAD
									<li>Defined in <a href="https://github.com/nevermined-io/sdk-js/blob/7be618b/src/keeper/contracts/ContractBase.ts#L68">src/keeper/contracts/ContractBase.ts:68</a></li>
=======
									<li>Defined in <a href="https://github.com/nevermined-io/sdk-js/blob/e6aa843/src/keeper/contracts/ContractBase.ts#L68">src/keeper/contracts/ContractBase.ts:68</a></li>
>>>>>>> 321ebaf4
								</ul>
							</aside>
							<h4 class="tsd-parameters-title">Parameters</h4>
							<ul class="tsd-parameters">
								<li>
									<h5>methodName: <span class="tsd-signature-type">string</span></h5>
								</li>
							</ul>
							<h4 class="tsd-returns-title">Returns <span class="tsd-signature-type">any</span><span class="tsd-signature-symbol">[]</span></h4>
						</li>
					</ul>
				</section>
				<section class="tsd-panel tsd-member tsd-kind-method tsd-parent-kind-class tsd-is-inherited">
					<a name="getpastevents" class="tsd-anchor"></a>
					<h3>get<wbr>Past<wbr>Events</h3>
					<ul class="tsd-signatures tsd-kind-method tsd-parent-kind-class tsd-is-inherited">
						<li class="tsd-signature tsd-kind-icon">get<wbr>Past<wbr>Events<span class="tsd-signature-symbol">(</span>eventName<span class="tsd-signature-symbol">: </span><span class="tsd-signature-type">string</span>, filter<span class="tsd-signature-symbol">: </span><span class="tsd-signature-symbol">{}</span><span class="tsd-signature-symbol">)</span><span class="tsd-signature-symbol">: </span><span class="tsd-signature-type">Promise</span><span class="tsd-signature-symbol">&lt;</span><span class="tsd-signature-type">EventData</span><span class="tsd-signature-symbol">[]</span><span class="tsd-signature-symbol">&gt;</span></li>
					</ul>
					<ul class="tsd-descriptions">
						<li class="tsd-description">
							<aside class="tsd-sources">
								<p>Inherited from <a href="keeper_contracts_contractbase.contractbase.html">ContractBase</a>.<a href="keeper_contracts_contractbase.contractbase.html#getpastevents">getPastEvents</a></p>
								<ul>
<<<<<<< HEAD
									<li>Defined in <a href="https://github.com/nevermined-io/sdk-js/blob/7be618b/src/keeper/contracts/ContractBase.ts#L39">src/keeper/contracts/ContractBase.ts:39</a></li>
=======
									<li>Defined in <a href="https://github.com/nevermined-io/sdk-js/blob/e6aa843/src/keeper/contracts/ContractBase.ts#L39">src/keeper/contracts/ContractBase.ts:39</a></li>
>>>>>>> 321ebaf4
								</ul>
							</aside>
							<h4 class="tsd-parameters-title">Parameters</h4>
							<ul class="tsd-parameters">
								<li>
									<h5>eventName: <span class="tsd-signature-type">string</span></h5>
								</li>
								<li>
									<h5>filter: <span class="tsd-signature-symbol">{}</span></h5>
									<ul class="tsd-parameters">
										<li class="tsd-parameter-index-signature">
											<h5><span class="tsd-signature-symbol">[</span>key: <span class="tsd-signature-type">string</span><span class="tsd-signature-symbol">]: </span><span class="tsd-signature-type">any</span></h5>
										</li>
									</ul>
								</li>
							</ul>
							<h4 class="tsd-returns-title">Returns <span class="tsd-signature-type">Promise</span><span class="tsd-signature-symbol">&lt;</span><span class="tsd-signature-type">EventData</span><span class="tsd-signature-symbol">[]</span><span class="tsd-signature-symbol">&gt;</span></h4>
						</li>
					</ul>
				</section>
				<section class="tsd-panel tsd-member tsd-kind-method tsd-parent-kind-class tsd-is-inherited">
					<a name="getsignatureofmethod" class="tsd-anchor"></a>
					<h3>get<wbr>Signature<wbr>OfMethod</h3>
					<ul class="tsd-signatures tsd-kind-method tsd-parent-kind-class tsd-is-inherited">
						<li class="tsd-signature tsd-kind-icon">get<wbr>Signature<wbr>OfMethod<span class="tsd-signature-symbol">(</span>methodName<span class="tsd-signature-symbol">: </span><span class="tsd-signature-type">string</span><span class="tsd-signature-symbol">)</span><span class="tsd-signature-symbol">: </span><span class="tsd-signature-type">string</span></li>
					</ul>
					<ul class="tsd-descriptions">
						<li class="tsd-description">
							<aside class="tsd-sources">
								<p>Inherited from <a href="keeper_contracts_contractbase.contractbase.html">ContractBase</a>.<a href="keeper_contracts_contractbase.contractbase.html#getsignatureofmethod">getSignatureOfMethod</a></p>
								<ul>
<<<<<<< HEAD
									<li>Defined in <a href="https://github.com/nevermined-io/sdk-js/blob/7be618b/src/keeper/contracts/ContractBase.ts#L63">src/keeper/contracts/ContractBase.ts:63</a></li>
=======
									<li>Defined in <a href="https://github.com/nevermined-io/sdk-js/blob/e6aa843/src/keeper/contracts/ContractBase.ts#L63">src/keeper/contracts/ContractBase.ts:63</a></li>
>>>>>>> 321ebaf4
								</ul>
							</aside>
							<h4 class="tsd-parameters-title">Parameters</h4>
							<ul class="tsd-parameters">
								<li>
									<h5>methodName: <span class="tsd-signature-type">string</span></h5>
								</li>
							</ul>
							<h4 class="tsd-returns-title">Returns <span class="tsd-signature-type">string</span></h4>
						</li>
					</ul>
				</section>
				<section class="tsd-panel tsd-member tsd-kind-method tsd-parent-kind-class tsd-is-inherited tsd-is-protected">
					<a name="init" class="tsd-anchor"></a>
					<h3><span class="tsd-flag ts-flagProtected">Protected</span> init</h3>
					<ul class="tsd-signatures tsd-kind-method tsd-parent-kind-class tsd-is-inherited tsd-is-protected">
						<li class="tsd-signature tsd-kind-icon">init<span class="tsd-signature-symbol">(</span>config<span class="tsd-signature-symbol">: </span><a href="../interfaces/instantiable_abstract.instantiableconfig.html" class="tsd-signature-type" data-tsd-kind="Interface">InstantiableConfig</a>, optional<span class="tsd-signature-symbol">?: </span><span class="tsd-signature-type">boolean</span><span class="tsd-signature-symbol">)</span><span class="tsd-signature-symbol">: </span><span class="tsd-signature-type">Promise</span><span class="tsd-signature-symbol">&lt;</span><span class="tsd-signature-type">void</span><span class="tsd-signature-symbol">&gt;</span></li>
					</ul>
					<ul class="tsd-descriptions">
						<li class="tsd-description">
							<aside class="tsd-sources">
								<p>Inherited from <a href="keeper_contracts_contractbase.contractbase.html">ContractBase</a>.<a href="keeper_contracts_contractbase.contractbase.html#init">init</a></p>
								<ul>
<<<<<<< HEAD
									<li>Defined in <a href="https://github.com/nevermined-io/sdk-js/blob/7be618b/src/keeper/contracts/ContractBase.ts#L73">src/keeper/contracts/ContractBase.ts:73</a></li>
=======
									<li>Defined in <a href="https://github.com/nevermined-io/sdk-js/blob/e6aa843/src/keeper/contracts/ContractBase.ts#L73">src/keeper/contracts/ContractBase.ts:73</a></li>
>>>>>>> 321ebaf4
								</ul>
							</aside>
							<h4 class="tsd-parameters-title">Parameters</h4>
							<ul class="tsd-parameters">
								<li>
									<h5>config: <a href="../interfaces/instantiable_abstract.instantiableconfig.html" class="tsd-signature-type" data-tsd-kind="Interface">InstantiableConfig</a></h5>
								</li>
								<li>
									<h5>optional: <span class="tsd-signature-type">boolean</span><span class="tsd-signature-symbol"> = false</span></h5>
								</li>
							</ul>
							<h4 class="tsd-returns-title">Returns <span class="tsd-signature-type">Promise</span><span class="tsd-signature-symbol">&lt;</span><span class="tsd-signature-type">void</span><span class="tsd-signature-symbol">&gt;</span></h4>
						</li>
					</ul>
				</section>
				<section class="tsd-panel tsd-member tsd-kind-method tsd-parent-kind-class">
					<a name="name" class="tsd-anchor"></a>
					<h3>name</h3>
					<ul class="tsd-signatures tsd-kind-method tsd-parent-kind-class">
						<li class="tsd-signature tsd-kind-icon">name<span class="tsd-signature-symbol">(</span><span class="tsd-signature-symbol">)</span><span class="tsd-signature-symbol">: </span><span class="tsd-signature-type">Promise</span><span class="tsd-signature-symbol">&lt;</span><span class="tsd-signature-type">string</span><span class="tsd-signature-symbol">&gt;</span></li>
					</ul>
					<ul class="tsd-descriptions">
						<li class="tsd-description">
							<aside class="tsd-sources">
								<ul>
<<<<<<< HEAD
									<li>Defined in <a href="https://github.com/nevermined-io/sdk-js/blob/7be618b/src/keeper/contracts/Token.ts#L39">src/keeper/contracts/Token.ts:39</a></li>
=======
									<li>Defined in <a href="https://github.com/nevermined-io/sdk-js/blob/e6aa843/src/keeper/contracts/Token.ts#L34">src/keeper/contracts/Token.ts:34</a></li>
>>>>>>> 321ebaf4
								</ul>
							</aside>
							<h4 class="tsd-returns-title">Returns <span class="tsd-signature-type">Promise</span><span class="tsd-signature-symbol">&lt;</span><span class="tsd-signature-type">string</span><span class="tsd-signature-symbol">&gt;</span></h4>
						</li>
					</ul>
				</section>
				<section class="tsd-panel tsd-member tsd-kind-method tsd-parent-kind-class tsd-is-inherited tsd-is-protected">
					<a name="send" class="tsd-anchor"></a>
					<h3><span class="tsd-flag ts-flagProtected">Protected</span> send</h3>
					<ul class="tsd-signatures tsd-kind-method tsd-parent-kind-class tsd-is-inherited tsd-is-protected">
						<li class="tsd-signature tsd-kind-icon">send<span class="tsd-signature-symbol">(</span>name<span class="tsd-signature-symbol">: </span><span class="tsd-signature-type">string</span>, from<span class="tsd-signature-symbol">: </span><span class="tsd-signature-type">string</span>, args<span class="tsd-signature-symbol">: </span><span class="tsd-signature-type">any</span><span class="tsd-signature-symbol">[]</span>, params<span class="tsd-signature-symbol">?: </span><a href="../interfaces/keeper_contracts_contractbase.txparameters.html" class="tsd-signature-type" data-tsd-kind="Interface">TxParameters</a><span class="tsd-signature-symbol">)</span><span class="tsd-signature-symbol">: </span><span class="tsd-signature-type">Promise</span><span class="tsd-signature-symbol">&lt;</span><span class="tsd-signature-type">TransactionReceipt</span><span class="tsd-signature-symbol">&gt;</span></li>
					</ul>
					<ul class="tsd-descriptions">
						<li class="tsd-description">
							<aside class="tsd-sources">
								<p>Inherited from <a href="keeper_contracts_contractbase.contractbase.html">ContractBase</a>.<a href="keeper_contracts_contractbase.contractbase.html#send">send</a></p>
								<ul>
<<<<<<< HEAD
									<li>Defined in <a href="https://github.com/nevermined-io/sdk-js/blob/7be618b/src/keeper/contracts/ContractBase.ts#L106">src/keeper/contracts/ContractBase.ts:106</a></li>
=======
									<li>Defined in <a href="https://github.com/nevermined-io/sdk-js/blob/e6aa843/src/keeper/contracts/ContractBase.ts#L106">src/keeper/contracts/ContractBase.ts:106</a></li>
>>>>>>> 321ebaf4
								</ul>
							</aside>
							<h4 class="tsd-parameters-title">Parameters</h4>
							<ul class="tsd-parameters">
								<li>
									<h5>name: <span class="tsd-signature-type">string</span></h5>
								</li>
								<li>
									<h5>from: <span class="tsd-signature-type">string</span></h5>
								</li>
								<li>
									<h5>args: <span class="tsd-signature-type">any</span><span class="tsd-signature-symbol">[]</span></h5>
								</li>
								<li>
									<h5>params: <a href="../interfaces/keeper_contracts_contractbase.txparameters.html" class="tsd-signature-type" data-tsd-kind="Interface">TxParameters</a><span class="tsd-signature-symbol"> = {}</span></h5>
								</li>
							</ul>
							<h4 class="tsd-returns-title">Returns <span class="tsd-signature-type">Promise</span><span class="tsd-signature-symbol">&lt;</span><span class="tsd-signature-type">TransactionReceipt</span><span class="tsd-signature-symbol">&gt;</span></h4>
						</li>
					</ul>
				</section>
				<section class="tsd-panel tsd-member tsd-kind-method tsd-parent-kind-class tsd-is-inherited tsd-is-protected">
					<a name="sendfrom" class="tsd-anchor"></a>
					<h3><span class="tsd-flag ts-flagProtected">Protected</span> send<wbr>From</h3>
					<ul class="tsd-signatures tsd-kind-method tsd-parent-kind-class tsd-is-inherited tsd-is-protected">
						<li class="tsd-signature tsd-kind-icon">send<wbr>From<span class="tsd-signature-symbol">(</span>name<span class="tsd-signature-symbol">: </span><span class="tsd-signature-type">string</span>, args<span class="tsd-signature-symbol">: </span><span class="tsd-signature-type">any</span><span class="tsd-signature-symbol">[]</span>, from<span class="tsd-signature-symbol">?: </span><a href="nevermined_account.default.html" class="tsd-signature-type" data-tsd-kind="Class">default</a>, value<span class="tsd-signature-symbol">?: </span><a href="../interfaces/keeper_contracts_contractbase.txparameters.html" class="tsd-signature-type" data-tsd-kind="Interface">TxParameters</a><span class="tsd-signature-symbol">)</span><span class="tsd-signature-symbol">: </span><span class="tsd-signature-type">Promise</span><span class="tsd-signature-symbol">&lt;</span><span class="tsd-signature-type">TransactionReceipt</span><span class="tsd-signature-symbol">&gt;</span></li>
					</ul>
					<ul class="tsd-descriptions">
						<li class="tsd-description">
							<aside class="tsd-sources">
								<p>Inherited from <a href="keeper_contracts_contractbase.contractbase.html">ContractBase</a>.<a href="keeper_contracts_contractbase.contractbase.html#sendfrom">sendFrom</a></p>
								<ul>
<<<<<<< HEAD
									<li>Defined in <a href="https://github.com/nevermined-io/sdk-js/blob/7be618b/src/keeper/contracts/ContractBase.ts#L86">src/keeper/contracts/ContractBase.ts:86</a></li>
=======
									<li>Defined in <a href="https://github.com/nevermined-io/sdk-js/blob/e6aa843/src/keeper/contracts/ContractBase.ts#L86">src/keeper/contracts/ContractBase.ts:86</a></li>
>>>>>>> 321ebaf4
								</ul>
							</aside>
							<h4 class="tsd-parameters-title">Parameters</h4>
							<ul class="tsd-parameters">
								<li>
									<h5>name: <span class="tsd-signature-type">string</span></h5>
								</li>
								<li>
									<h5>args: <span class="tsd-signature-type">any</span><span class="tsd-signature-symbol">[]</span></h5>
								</li>
								<li>
									<h5><span class="tsd-flag ts-flagOptional">Optional</span> from: <a href="nevermined_account.default.html" class="tsd-signature-type" data-tsd-kind="Class">default</a></h5>
								</li>
								<li>
									<h5><span class="tsd-flag ts-flagOptional">Optional</span> value: <a href="../interfaces/keeper_contracts_contractbase.txparameters.html" class="tsd-signature-type" data-tsd-kind="Interface">TxParameters</a></h5>
								</li>
							</ul>
							<h4 class="tsd-returns-title">Returns <span class="tsd-signature-type">Promise</span><span class="tsd-signature-symbol">&lt;</span><span class="tsd-signature-type">TransactionReceipt</span><span class="tsd-signature-symbol">&gt;</span></h4>
						</li>
					</ul>
				</section>
				<section class="tsd-panel tsd-member tsd-kind-method tsd-parent-kind-class tsd-is-inherited tsd-is-protected">
					<a name="setinstanceconfig" class="tsd-anchor"></a>
					<h3><span class="tsd-flag ts-flagProtected">Protected</span> set<wbr>Instance<wbr>Config</h3>
					<ul class="tsd-signatures tsd-kind-method tsd-parent-kind-class tsd-is-inherited tsd-is-protected">
						<li class="tsd-signature tsd-kind-icon">set<wbr>Instance<wbr>Config<span class="tsd-signature-symbol">(</span>config<span class="tsd-signature-symbol">: </span><a href="../interfaces/instantiable_abstract.instantiableconfig.html" class="tsd-signature-type" data-tsd-kind="Interface">InstantiableConfig</a><span class="tsd-signature-symbol">)</span><span class="tsd-signature-symbol">: </span><span class="tsd-signature-type">void</span></li>
					</ul>
					<ul class="tsd-descriptions">
						<li class="tsd-description">
							<aside class="tsd-sources">
								<p>Inherited from <a href="keeper_contracts_contractbase.contractbase.html">ContractBase</a>.<a href="keeper_contracts_contractbase.contractbase.html#setinstanceconfig">setInstanceConfig</a></p>
								<ul>
<<<<<<< HEAD
									<li>Defined in <a href="https://github.com/nevermined-io/sdk-js/blob/7be618b/src/Instantiable.abstract.ts#L92">src/Instantiable.abstract.ts:92</a></li>
=======
									<li>Defined in <a href="https://github.com/nevermined-io/sdk-js/blob/e6aa843/src/Instantiable.abstract.ts#L92">src/Instantiable.abstract.ts:92</a></li>
>>>>>>> 321ebaf4
								</ul>
							</aside>
							<h4 class="tsd-parameters-title">Parameters</h4>
							<ul class="tsd-parameters">
								<li>
									<h5>config: <a href="../interfaces/instantiable_abstract.instantiableconfig.html" class="tsd-signature-type" data-tsd-kind="Interface">InstantiableConfig</a></h5>
								</li>
							</ul>
							<h4 class="tsd-returns-title">Returns <span class="tsd-signature-type">void</span></h4>
						</li>
					</ul>
				</section>
				<section class="tsd-panel tsd-member tsd-kind-method tsd-parent-kind-class">
					<a name="symbol" class="tsd-anchor"></a>
					<h3>symbol</h3>
					<ul class="tsd-signatures tsd-kind-method tsd-parent-kind-class">
						<li class="tsd-signature tsd-kind-icon">symbol<span class="tsd-signature-symbol">(</span><span class="tsd-signature-symbol">)</span><span class="tsd-signature-symbol">: </span><span class="tsd-signature-type">Promise</span><span class="tsd-signature-symbol">&lt;</span><span class="tsd-signature-type">string</span><span class="tsd-signature-symbol">&gt;</span></li>
					</ul>
					<ul class="tsd-descriptions">
						<li class="tsd-description">
							<aside class="tsd-sources">
								<ul>
<<<<<<< HEAD
									<li>Defined in <a href="https://github.com/nevermined-io/sdk-js/blob/7be618b/src/keeper/contracts/Token.ts#L35">src/keeper/contracts/Token.ts:35</a></li>
=======
									<li>Defined in <a href="https://github.com/nevermined-io/sdk-js/blob/e6aa843/src/keeper/contracts/Token.ts#L30">src/keeper/contracts/Token.ts:30</a></li>
>>>>>>> 321ebaf4
								</ul>
							</aside>
							<h4 class="tsd-returns-title">Returns <span class="tsd-signature-type">Promise</span><span class="tsd-signature-symbol">&lt;</span><span class="tsd-signature-type">string</span><span class="tsd-signature-symbol">&gt;</span></h4>
						</li>
					</ul>
				</section>
				<section class="tsd-panel tsd-member tsd-kind-method tsd-parent-kind-class">
					<a name="totalsupply" class="tsd-anchor"></a>
					<h3>total<wbr>Supply</h3>
					<ul class="tsd-signatures tsd-kind-method tsd-parent-kind-class">
						<li class="tsd-signature tsd-kind-icon">total<wbr>Supply<span class="tsd-signature-symbol">(</span><span class="tsd-signature-symbol">)</span><span class="tsd-signature-symbol">: </span><span class="tsd-signature-type">Promise</span><span class="tsd-signature-symbol">&lt;</span><span class="tsd-signature-type">number</span><span class="tsd-signature-symbol">&gt;</span></li>
					</ul>
					<ul class="tsd-descriptions">
						<li class="tsd-description">
							<aside class="tsd-sources">
								<ul>
<<<<<<< HEAD
									<li>Defined in <a href="https://github.com/nevermined-io/sdk-js/blob/7be618b/src/keeper/contracts/Token.ts#L43">src/keeper/contracts/Token.ts:43</a></li>
=======
									<li>Defined in <a href="https://github.com/nevermined-io/sdk-js/blob/e6aa843/src/keeper/contracts/Token.ts#L38">src/keeper/contracts/Token.ts:38</a></li>
>>>>>>> 321ebaf4
								</ul>
							</aside>
							<h4 class="tsd-returns-title">Returns <span class="tsd-signature-type">Promise</span><span class="tsd-signature-symbol">&lt;</span><span class="tsd-signature-type">number</span><span class="tsd-signature-symbol">&gt;</span></h4>
						</li>
					</ul>
				</section>
				<section class="tsd-panel tsd-member tsd-kind-method tsd-parent-kind-class">
					<a name="transfer" class="tsd-anchor"></a>
					<h3>transfer</h3>
					<ul class="tsd-signatures tsd-kind-method tsd-parent-kind-class">
						<li class="tsd-signature tsd-kind-icon">transfer<span class="tsd-signature-symbol">(</span>to<span class="tsd-signature-symbol">: </span><span class="tsd-signature-type">string</span>, amount<span class="tsd-signature-symbol">: </span><span class="tsd-signature-type">number</span>, from<span class="tsd-signature-symbol">: </span><span class="tsd-signature-type">string</span>, params<span class="tsd-signature-symbol">?: </span><a href="../interfaces/keeper_contracts_contractbase.txparameters.html" class="tsd-signature-type" data-tsd-kind="Interface">TxParameters</a><span class="tsd-signature-symbol">)</span><span class="tsd-signature-symbol">: </span><span class="tsd-signature-type">Promise</span><span class="tsd-signature-symbol">&lt;</span><span class="tsd-signature-type">TransactionReceipt</span><span class="tsd-signature-symbol">&gt;</span></li>
					</ul>
					<ul class="tsd-descriptions">
						<li class="tsd-description">
							<aside class="tsd-sources">
								<ul>
<<<<<<< HEAD
									<li>Defined in <a href="https://github.com/nevermined-io/sdk-js/blob/7be618b/src/keeper/contracts/Token.ts#L47">src/keeper/contracts/Token.ts:47</a></li>
=======
									<li>Defined in <a href="https://github.com/nevermined-io/sdk-js/blob/e6aa843/src/keeper/contracts/Token.ts#L42">src/keeper/contracts/Token.ts:42</a></li>
>>>>>>> 321ebaf4
								</ul>
							</aside>
							<h4 class="tsd-parameters-title">Parameters</h4>
							<ul class="tsd-parameters">
								<li>
									<h5>to: <span class="tsd-signature-type">string</span></h5>
								</li>
								<li>
									<h5>amount: <span class="tsd-signature-type">number</span></h5>
								</li>
								<li>
									<h5>from: <span class="tsd-signature-type">string</span></h5>
								</li>
								<li>
									<h5><span class="tsd-flag ts-flagOptional">Optional</span> params: <a href="../interfaces/keeper_contracts_contractbase.txparameters.html" class="tsd-signature-type" data-tsd-kind="Interface">TxParameters</a></h5>
								</li>
							</ul>
							<h4 class="tsd-returns-title">Returns <span class="tsd-signature-type">Promise</span><span class="tsd-signature-symbol">&lt;</span><span class="tsd-signature-type">TransactionReceipt</span><span class="tsd-signature-symbol">&gt;</span></h4>
						</li>
					</ul>
				</section>
				<section class="tsd-panel tsd-member tsd-kind-method tsd-parent-kind-class tsd-is-overwrite tsd-is-static">
					<a name="getinstance" class="tsd-anchor"></a>
					<h3><span class="tsd-flag ts-flagStatic">Static</span> get<wbr>Instance</h3>
					<ul class="tsd-signatures tsd-kind-method tsd-parent-kind-class tsd-is-overwrite tsd-is-static">
						<li class="tsd-signature tsd-kind-icon">get<wbr>Instance<span class="tsd-signature-symbol">(</span>config<span class="tsd-signature-symbol">: </span><a href="../interfaces/instantiable_abstract.instantiableconfig.html" class="tsd-signature-type" data-tsd-kind="Interface">InstantiableConfig</a><span class="tsd-signature-symbol">)</span><span class="tsd-signature-symbol">: </span><span class="tsd-signature-type">Promise</span><span class="tsd-signature-symbol">&lt;</span><a href="keeper_contracts_token.default.html" class="tsd-signature-type" data-tsd-kind="Class">default</a><span class="tsd-signature-symbol">&gt;</span></li>
					</ul>
					<ul class="tsd-descriptions">
						<li class="tsd-description">
							<aside class="tsd-sources">
								<p>Overrides <a href="keeper_contracts_contractbase.contractbase.html">ContractBase</a>.<a href="keeper_contracts_contractbase.contractbase.html#getinstance">getInstance</a></p>
								<ul>
<<<<<<< HEAD
									<li>Defined in <a href="https://github.com/nevermined-io/sdk-js/blob/7be618b/src/keeper/contracts/Token.ts#L7">src/keeper/contracts/Token.ts:7</a></li>
=======
									<li>Defined in <a href="https://github.com/nevermined-io/sdk-js/blob/e6aa843/src/keeper/contracts/Token.ts#L7">src/keeper/contracts/Token.ts:7</a></li>
>>>>>>> 321ebaf4
								</ul>
							</aside>
							<h4 class="tsd-parameters-title">Parameters</h4>
							<ul class="tsd-parameters">
								<li>
									<h5>config: <a href="../interfaces/instantiable_abstract.instantiableconfig.html" class="tsd-signature-type" data-tsd-kind="Interface">InstantiableConfig</a></h5>
								</li>
							</ul>
							<h4 class="tsd-returns-title">Returns <span class="tsd-signature-type">Promise</span><span class="tsd-signature-symbol">&lt;</span><a href="keeper_contracts_token.default.html" class="tsd-signature-type" data-tsd-kind="Class">default</a><span class="tsd-signature-symbol">&gt;</span></h4>
						</li>
					</ul>
				</section>
				<section class="tsd-panel tsd-member tsd-kind-method tsd-parent-kind-class tsd-has-type-parameter tsd-is-inherited tsd-is-protected tsd-is-static">
					<a name="setinstanceconfig-1" class="tsd-anchor"></a>
					<h3><span class="tsd-flag ts-flagStatic">Static</span> <span class="tsd-flag ts-flagProtected">Protected</span> set<wbr>Instance<wbr>Config</h3>
					<ul class="tsd-signatures tsd-kind-method tsd-parent-kind-class tsd-has-type-parameter tsd-is-inherited tsd-is-protected tsd-is-static">
						<li class="tsd-signature tsd-kind-icon">set<wbr>Instance<wbr>Config&lt;T&gt;<span class="tsd-signature-symbol">(</span>instance<span class="tsd-signature-symbol">: </span><span class="tsd-signature-type">T</span>, __namedParameters<span class="tsd-signature-symbol">: </span><a href="../interfaces/instantiable_abstract.instantiableconfig.html" class="tsd-signature-type" data-tsd-kind="Interface">InstantiableConfig</a><span class="tsd-signature-symbol">)</span><span class="tsd-signature-symbol">: </span><span class="tsd-signature-type">void</span></li>
					</ul>
					<ul class="tsd-descriptions">
						<li class="tsd-description">
							<aside class="tsd-sources">
								<p>Inherited from <a href="keeper_contracts_contractbase.contractbase.html">ContractBase</a>.<a href="keeper_contracts_contractbase.contractbase.html#setinstanceconfig-1">setInstanceConfig</a></p>
								<ul>
<<<<<<< HEAD
									<li>Defined in <a href="https://github.com/nevermined-io/sdk-js/blob/7be618b/src/Instantiable.abstract.ts#L74">src/Instantiable.abstract.ts:74</a></li>
=======
									<li>Defined in <a href="https://github.com/nevermined-io/sdk-js/blob/e6aa843/src/Instantiable.abstract.ts#L74">src/Instantiable.abstract.ts:74</a></li>
>>>>>>> 321ebaf4
								</ul>
							</aside>
							<h4 class="tsd-type-parameters-title">Type parameters</h4>
							<ul class="tsd-type-parameters">
								<li>
									<h4>T<span class="tsd-signature-symbol">: </span><a href="instantiable_abstract.instantiable.html" class="tsd-signature-type" data-tsd-kind="Class">Instantiable</a><span class="tsd-signature-symbol">&lt;</span><span class="tsd-signature-type">T</span><span class="tsd-signature-symbol">&gt;</span></h4>
								</li>
							</ul>
							<h4 class="tsd-parameters-title">Parameters</h4>
							<ul class="tsd-parameters">
								<li>
									<h5>instance: <span class="tsd-signature-type">T</span></h5>
								</li>
								<li>
									<h5>__namedParameters: <a href="../interfaces/instantiable_abstract.instantiableconfig.html" class="tsd-signature-type" data-tsd-kind="Interface">InstantiableConfig</a></h5>
								</li>
							</ul>
							<h4 class="tsd-returns-title">Returns <span class="tsd-signature-type">void</span></h4>
						</li>
					</ul>
				</section>
			</section>
		</div>
		<div class="col-4 col-menu menu-sticky-wrap menu-highlight">
			<nav class="tsd-navigation primary">
				<ul>
					<li class=" ">
						<a href="../modules.html">Exports</a>
					</li>
					<li class="current tsd-kind-module">
						<a href="../modules/keeper_contracts_token.html">keeper/contracts/<wbr>Token</a>
					</li>
				</ul>
			</nav>
			<nav class="tsd-navigation secondary menu-sticky">
				<ul class="before-current">
				</ul>
				<ul class="current">
					<li class="current tsd-kind-class tsd-parent-kind-module">
						<a href="keeper_contracts_token.default.html" class="tsd-kind-icon">default</a>
						<ul>
							<li class=" tsd-kind-constructor tsd-parent-kind-class tsd-is-inherited">
								<a href="keeper_contracts_token.default.html#constructor" class="tsd-kind-icon">constructor</a>
							</li>
							<li class=" tsd-kind-property tsd-parent-kind-class tsd-is-inherited tsd-is-protected">
								<a href="keeper_contracts_token.default.html#contract" class="tsd-kind-icon">contract</a>
							</li>
							<li class=" tsd-kind-property tsd-parent-kind-class tsd-is-inherited">
								<a href="keeper_contracts_token.default.html#contractname" class="tsd-kind-icon">contract<wbr>Name</a>
							</li>
							<li class=" tsd-kind-property tsd-parent-kind-class tsd-is-inherited tsd-is-protected tsd-is-static">
								<a href="keeper_contracts_token.default.html#instance" class="tsd-kind-icon">instance</a>
							</li>
							<li class=" tsd-kind-get-signature tsd-parent-kind-class tsd-is-inherited">
								<a href="keeper_contracts_token.default.html#address" class="tsd-kind-icon">address</a>
							</li>
							<li class=" tsd-kind-get-signature tsd-parent-kind-class tsd-is-inherited tsd-is-protected">
								<a href="keeper_contracts_token.default.html#config" class="tsd-kind-icon">config</a>
							</li>
							<li class=" tsd-kind-get-signature tsd-parent-kind-class tsd-is-inherited tsd-is-protected">
								<a href="keeper_contracts_token.default.html#instanceconfig" class="tsd-kind-icon">instance<wbr>Config</a>
							</li>
							<li class=" tsd-kind-get-signature tsd-parent-kind-class tsd-is-inherited tsd-is-protected">
								<a href="keeper_contracts_token.default.html#logger" class="tsd-kind-icon">logger</a>
							</li>
							<li class=" tsd-kind-get-signature tsd-parent-kind-class tsd-is-inherited tsd-is-protected">
								<a href="keeper_contracts_token.default.html#nevermined" class="tsd-kind-icon">nevermined</a>
							</li>
							<li class=" tsd-kind-get-signature tsd-parent-kind-class tsd-is-inherited tsd-is-protected">
								<a href="keeper_contracts_token.default.html#web3" class="tsd-kind-icon">web3</a>
							</li>
							<li class=" tsd-kind-method tsd-parent-kind-class">
								<a href="keeper_contracts_token.default.html#approve" class="tsd-kind-icon">approve</a>
							</li>
							<li class=" tsd-kind-method tsd-parent-kind-class">
								<a href="keeper_contracts_token.default.html#balanceof" class="tsd-kind-icon">balance<wbr>Of</a>
							</li>
							<li class=" tsd-kind-method tsd-parent-kind-class tsd-has-type-parameter tsd-is-inherited tsd-is-protected">
								<a href="keeper_contracts_token.default.html#call" class="tsd-kind-icon">call</a>
							</li>
							<li class=" tsd-kind-method tsd-parent-kind-class">
								<a href="keeper_contracts_token.default.html#decimals" class="tsd-kind-icon">decimals</a>
							</li>
							<li class=" tsd-kind-method tsd-parent-kind-class tsd-is-inherited">
								<a href="keeper_contracts_token.default.html#getaddress" class="tsd-kind-icon">get<wbr>Address</a>
							</li>
							<li class=" tsd-kind-method tsd-parent-kind-class tsd-is-inherited tsd-is-protected">
								<a href="keeper_contracts_token.default.html#getevent" class="tsd-kind-icon">get<wbr>Event</a>
							</li>
							<li class=" tsd-kind-method tsd-parent-kind-class tsd-is-inherited">
								<a href="keeper_contracts_token.default.html#geteventdata" class="tsd-kind-icon">get<wbr>Event<wbr>Data</a>
							</li>
							<li class=" tsd-kind-method tsd-parent-kind-class tsd-is-inherited tsd-is-protected">
								<a href="keeper_contracts_token.default.html#getfromaddress" class="tsd-kind-icon">get<wbr>From<wbr>Address</a>
							</li>
							<li class=" tsd-kind-method tsd-parent-kind-class tsd-is-inherited">
								<a href="keeper_contracts_token.default.html#getinputsofmethod" class="tsd-kind-icon">get<wbr>Inputs<wbr>OfMethod</a>
							</li>
							<li class=" tsd-kind-method tsd-parent-kind-class tsd-is-inherited">
								<a href="keeper_contracts_token.default.html#getpastevents" class="tsd-kind-icon">get<wbr>Past<wbr>Events</a>
							</li>
							<li class=" tsd-kind-method tsd-parent-kind-class tsd-is-inherited">
								<a href="keeper_contracts_token.default.html#getsignatureofmethod" class="tsd-kind-icon">get<wbr>Signature<wbr>OfMethod</a>
							</li>
							<li class=" tsd-kind-method tsd-parent-kind-class tsd-is-inherited tsd-is-protected">
								<a href="keeper_contracts_token.default.html#init" class="tsd-kind-icon">init</a>
							</li>
							<li class=" tsd-kind-method tsd-parent-kind-class">
								<a href="keeper_contracts_token.default.html#name" class="tsd-kind-icon">name</a>
							</li>
							<li class=" tsd-kind-method tsd-parent-kind-class tsd-is-inherited tsd-is-protected">
								<a href="keeper_contracts_token.default.html#send" class="tsd-kind-icon">send</a>
							</li>
							<li class=" tsd-kind-method tsd-parent-kind-class tsd-is-inherited tsd-is-protected">
								<a href="keeper_contracts_token.default.html#sendfrom" class="tsd-kind-icon">send<wbr>From</a>
							</li>
							<li class=" tsd-kind-method tsd-parent-kind-class tsd-is-inherited tsd-is-protected">
								<a href="keeper_contracts_token.default.html#setinstanceconfig" class="tsd-kind-icon">set<wbr>Instance<wbr>Config</a>
							</li>
							<li class=" tsd-kind-method tsd-parent-kind-class">
								<a href="keeper_contracts_token.default.html#symbol" class="tsd-kind-icon">symbol</a>
							</li>
							<li class=" tsd-kind-method tsd-parent-kind-class">
								<a href="keeper_contracts_token.default.html#totalsupply" class="tsd-kind-icon">total<wbr>Supply</a>
							</li>
							<li class=" tsd-kind-method tsd-parent-kind-class">
								<a href="keeper_contracts_token.default.html#transfer" class="tsd-kind-icon">transfer</a>
							</li>
							<li class=" tsd-kind-method tsd-parent-kind-class tsd-is-overwrite tsd-is-static">
								<a href="keeper_contracts_token.default.html#getinstance" class="tsd-kind-icon">get<wbr>Instance</a>
							</li>
							<li class=" tsd-kind-method tsd-parent-kind-class tsd-has-type-parameter tsd-is-inherited tsd-is-protected tsd-is-static">
								<a href="keeper_contracts_token.default.html#setinstanceconfig-1" class="tsd-kind-icon">set<wbr>Instance<wbr>Config</a>
							</li>
						</ul>
					</li>
				</ul>
				<ul class="after-current">
				</ul>
			</nav>
		</div>
	</div>
</div>
<footer class="with-border-bottom">
	<div class="container">
		<h2>Legend</h2>
		<div class="tsd-legend-group">
			<ul class="tsd-legend">
				<li class="tsd-kind-variable"><span class="tsd-kind-icon">Variable</span></li>
				<li class="tsd-kind-function"><span class="tsd-kind-icon">Function</span></li>
				<li class="tsd-kind-type-alias"><span class="tsd-kind-icon">Type alias</span></li>
				<li class="tsd-kind-type-alias tsd-has-type-parameter"><span class="tsd-kind-icon">Type alias with type parameter</span></li>
			</ul>
			<ul class="tsd-legend">
				<li class="tsd-kind-class"><span class="tsd-kind-icon">Class</span></li>
				<li class="tsd-kind-class tsd-has-type-parameter"><span class="tsd-kind-icon">Class with type parameter</span></li>
				<li class="tsd-kind-method tsd-parent-kind-class"><span class="tsd-kind-icon">Method</span></li>
			</ul>
			<ul class="tsd-legend">
				<li class="tsd-kind-constructor tsd-parent-kind-class tsd-is-inherited"><span class="tsd-kind-icon">Inherited constructor</span></li>
				<li class="tsd-kind-property tsd-parent-kind-class tsd-is-inherited"><span class="tsd-kind-icon">Inherited property</span></li>
				<li class="tsd-kind-method tsd-parent-kind-class tsd-is-inherited"><span class="tsd-kind-icon">Inherited method</span></li>
			</ul>
			<ul class="tsd-legend">
				<li class="tsd-kind-enum"><span class="tsd-kind-icon">Enumeration</span></li>
			</ul>
			<ul class="tsd-legend">
				<li class="tsd-kind-interface"><span class="tsd-kind-icon">Interface</span></li>
			</ul>
			<ul class="tsd-legend">
				<li class="tsd-kind-method tsd-parent-kind-class tsd-is-static"><span class="tsd-kind-icon">Static method</span></li>
			</ul>
		</div>
	</div>
</footer>
<div class="container tsd-generator">
	<p>Generated using <a href="https://typedoc.org/" target="_blank">TypeDoc</a></p>
</div>
<div class="overlay"></div>
<script src="../assets/js/main.js"></script>
</body>
</html><|MERGE_RESOLUTION|>--- conflicted
+++ resolved
@@ -157,11 +157,7 @@
 							<aside class="tsd-sources">
 								<p>Inherited from <a href="keeper_contracts_contractbase.contractbase.html">ContractBase</a>.<a href="keeper_contracts_contractbase.contractbase.html#constructor">constructor</a></p>
 								<ul>
-<<<<<<< HEAD
-									<li>Defined in <a href="https://github.com/nevermined-io/sdk-js/blob/7be618b/src/keeper/contracts/ContractBase.ts#L23">src/keeper/contracts/ContractBase.ts:23</a></li>
-=======
 									<li>Defined in <a href="https://github.com/nevermined-io/sdk-js/blob/e6aa843/src/keeper/contracts/ContractBase.ts#L23">src/keeper/contracts/ContractBase.ts:23</a></li>
->>>>>>> 321ebaf4
 								</ul>
 							</aside>
 							<h4 class="tsd-parameters-title">Parameters</h4>
@@ -187,11 +183,7 @@
 					<aside class="tsd-sources">
 						<p>Inherited from <a href="keeper_contracts_contractbase.contractbase.html">ContractBase</a>.<a href="keeper_contracts_contractbase.contractbase.html#contract">contract</a></p>
 						<ul>
-<<<<<<< HEAD
-							<li>Defined in <a href="https://github.com/nevermined-io/sdk-js/blob/7be618b/src/keeper/contracts/ContractBase.ts#L19">src/keeper/contracts/ContractBase.ts:19</a></li>
-=======
 							<li>Defined in <a href="https://github.com/nevermined-io/sdk-js/blob/e6aa843/src/keeper/contracts/ContractBase.ts#L19">src/keeper/contracts/ContractBase.ts:19</a></li>
->>>>>>> 321ebaf4
 						</ul>
 					</aside>
 				</section>
@@ -202,11 +194,7 @@
 					<aside class="tsd-sources">
 						<p>Inherited from <a href="keeper_contracts_contractbase.contractbase.html">ContractBase</a>.<a href="keeper_contracts_contractbase.contractbase.html#contractname">contractName</a></p>
 						<ul>
-<<<<<<< HEAD
-							<li>Defined in <a href="https://github.com/nevermined-io/sdk-js/blob/7be618b/src/keeper/contracts/ContractBase.ts#L17">src/keeper/contracts/ContractBase.ts:17</a></li>
-=======
 							<li>Defined in <a href="https://github.com/nevermined-io/sdk-js/blob/e6aa843/src/keeper/contracts/ContractBase.ts#L17">src/keeper/contracts/ContractBase.ts:17</a></li>
->>>>>>> 321ebaf4
 						</ul>
 					</aside>
 				</section>
@@ -217,11 +205,7 @@
 					<aside class="tsd-sources">
 						<p>Inherited from <a href="keeper_contracts_contractbase.contractbase.html">ContractBase</a>.<a href="keeper_contracts_contractbase.contractbase.html#instance">instance</a></p>
 						<ul>
-<<<<<<< HEAD
-							<li>Defined in <a href="https://github.com/nevermined-io/sdk-js/blob/7be618b/src/keeper/contracts/ContractBase.ts#L15">src/keeper/contracts/ContractBase.ts:15</a></li>
-=======
 							<li>Defined in <a href="https://github.com/nevermined-io/sdk-js/blob/e6aa843/src/keeper/contracts/ContractBase.ts#L15">src/keeper/contracts/ContractBase.ts:15</a></li>
->>>>>>> 321ebaf4
 						</ul>
 					</aside>
 				</section>
@@ -238,11 +222,7 @@
 						<li class="tsd-description">
 							<aside class="tsd-sources">
 								<ul>
-<<<<<<< HEAD
-									<li>Defined in <a href="https://github.com/nevermined-io/sdk-js/blob/7be618b/src/keeper/contracts/ContractBase.ts#L21">src/keeper/contracts/ContractBase.ts:21</a></li>
-=======
 									<li>Defined in <a href="https://github.com/nevermined-io/sdk-js/blob/e6aa843/src/keeper/contracts/ContractBase.ts#L21">src/keeper/contracts/ContractBase.ts:21</a></li>
->>>>>>> 321ebaf4
 								</ul>
 							</aside>
 							<h4 class="tsd-returns-title">Returns <span class="tsd-signature-type">string</span></h4>
@@ -259,11 +239,7 @@
 						<li class="tsd-description">
 							<aside class="tsd-sources">
 								<ul>
-<<<<<<< HEAD
-									<li>Defined in <a href="https://github.com/nevermined-io/sdk-js/blob/7be618b/src/Instantiable.abstract.ts#L47">src/Instantiable.abstract.ts:47</a></li>
-=======
 									<li>Defined in <a href="https://github.com/nevermined-io/sdk-js/blob/e6aa843/src/Instantiable.abstract.ts#L47">src/Instantiable.abstract.ts:47</a></li>
->>>>>>> 321ebaf4
 								</ul>
 							</aside>
 							<h4 class="tsd-returns-title">Returns <a href="models_config.config.html" class="tsd-signature-type" data-tsd-kind="Class">Config</a></h4>
@@ -280,11 +256,7 @@
 						<li class="tsd-description">
 							<aside class="tsd-sources">
 								<ul>
-<<<<<<< HEAD
-									<li>Defined in <a href="https://github.com/nevermined-io/sdk-js/blob/7be618b/src/Instantiable.abstract.ts#L63">src/Instantiable.abstract.ts:63</a></li>
-=======
 									<li>Defined in <a href="https://github.com/nevermined-io/sdk-js/blob/e6aa843/src/Instantiable.abstract.ts#L63">src/Instantiable.abstract.ts:63</a></li>
->>>>>>> 321ebaf4
 								</ul>
 							</aside>
 							<h4 class="tsd-returns-title">Returns <a href="../interfaces/instantiable_abstract.instantiableconfig.html" class="tsd-signature-type" data-tsd-kind="Interface">InstantiableConfig</a></h4>
@@ -301,11 +273,7 @@
 						<li class="tsd-description">
 							<aside class="tsd-sources">
 								<ul>
-<<<<<<< HEAD
-									<li>Defined in <a href="https://github.com/nevermined-io/sdk-js/blob/7be618b/src/Instantiable.abstract.ts#L54">src/Instantiable.abstract.ts:54</a></li>
-=======
 									<li>Defined in <a href="https://github.com/nevermined-io/sdk-js/blob/e6aa843/src/Instantiable.abstract.ts#L54">src/Instantiable.abstract.ts:54</a></li>
->>>>>>> 321ebaf4
 								</ul>
 							</aside>
 							<h4 class="tsd-returns-title">Returns <a href="utils_logger.logger.html" class="tsd-signature-type" data-tsd-kind="Class">Logger</a></h4>
@@ -322,11 +290,7 @@
 						<li class="tsd-description">
 							<aside class="tsd-sources">
 								<ul>
-<<<<<<< HEAD
-									<li>Defined in <a href="https://github.com/nevermined-io/sdk-js/blob/7be618b/src/Instantiable.abstract.ts#L31">src/Instantiable.abstract.ts:31</a></li>
-=======
 									<li>Defined in <a href="https://github.com/nevermined-io/sdk-js/blob/e6aa843/src/Instantiable.abstract.ts#L31">src/Instantiable.abstract.ts:31</a></li>
->>>>>>> 321ebaf4
 								</ul>
 							</aside>
 							<h4 class="tsd-returns-title">Returns <a href="nevermined_nevermined.nevermined.html" class="tsd-signature-type" data-tsd-kind="Class">Nevermined</a></h4>
@@ -343,11 +307,7 @@
 						<li class="tsd-description">
 							<aside class="tsd-sources">
 								<ul>
-<<<<<<< HEAD
-									<li>Defined in <a href="https://github.com/nevermined-io/sdk-js/blob/7be618b/src/Instantiable.abstract.ts#L38">src/Instantiable.abstract.ts:38</a></li>
-=======
 									<li>Defined in <a href="https://github.com/nevermined-io/sdk-js/blob/e6aa843/src/Instantiable.abstract.ts#L38">src/Instantiable.abstract.ts:38</a></li>
->>>>>>> 321ebaf4
 								</ul>
 							</aside>
 							<h4 class="tsd-returns-title">Returns <span class="tsd-signature-type">default</span></h4>
@@ -367,11 +327,7 @@
 						<li class="tsd-description">
 							<aside class="tsd-sources">
 								<ul>
-<<<<<<< HEAD
-									<li>Defined in <a href="https://github.com/nevermined-io/sdk-js/blob/7be618b/src/keeper/contracts/Token.ts#L16">src/keeper/contracts/Token.ts:16</a></li>
-=======
 									<li>Defined in <a href="https://github.com/nevermined-io/sdk-js/blob/e6aa843/src/keeper/contracts/Token.ts#L16">src/keeper/contracts/Token.ts:16</a></li>
->>>>>>> 321ebaf4
 								</ul>
 							</aside>
 							<h4 class="tsd-parameters-title">Parameters</h4>
@@ -403,11 +359,7 @@
 						<li class="tsd-description">
 							<aside class="tsd-sources">
 								<ul>
-<<<<<<< HEAD
-									<li>Defined in <a href="https://github.com/nevermined-io/sdk-js/blob/7be618b/src/keeper/contracts/Token.ts#L29">src/keeper/contracts/Token.ts:29</a></li>
-=======
 									<li>Defined in <a href="https://github.com/nevermined-io/sdk-js/blob/e6aa843/src/keeper/contracts/Token.ts#L24">src/keeper/contracts/Token.ts:24</a></li>
->>>>>>> 321ebaf4
 								</ul>
 							</aside>
 							<h4 class="tsd-parameters-title">Parameters</h4>
@@ -431,11 +383,7 @@
 							<aside class="tsd-sources">
 								<p>Inherited from <a href="keeper_contracts_contractbase.contractbase.html">ContractBase</a>.<a href="keeper_contracts_contractbase.contractbase.html#call">call</a></p>
 								<ul>
-<<<<<<< HEAD
-									<li>Defined in <a href="https://github.com/nevermined-io/sdk-js/blob/7be618b/src/keeper/contracts/ContractBase.ts#L166">src/keeper/contracts/ContractBase.ts:166</a></li>
-=======
 									<li>Defined in <a href="https://github.com/nevermined-io/sdk-js/blob/e6aa843/src/keeper/contracts/ContractBase.ts#L167">src/keeper/contracts/ContractBase.ts:167</a></li>
->>>>>>> 321ebaf4
 								</ul>
 							</aside>
 							<h4 class="tsd-type-parameters-title">Type parameters</h4>
@@ -470,11 +418,7 @@
 						<li class="tsd-description">
 							<aside class="tsd-sources">
 								<ul>
-<<<<<<< HEAD
-									<li>Defined in <a href="https://github.com/nevermined-io/sdk-js/blob/7be618b/src/keeper/contracts/Token.ts#L25">src/keeper/contracts/Token.ts:25</a></li>
-=======
 									<li>Defined in <a href="https://github.com/nevermined-io/sdk-js/blob/e6aa843/src/keeper/contracts/Token.ts#L20">src/keeper/contracts/Token.ts:20</a></li>
->>>>>>> 321ebaf4
 								</ul>
 							</aside>
 							<h4 class="tsd-returns-title">Returns <span class="tsd-signature-type">Promise</span><span class="tsd-signature-symbol">&lt;</span><span class="tsd-signature-type">number</span><span class="tsd-signature-symbol">&gt;</span></h4>
@@ -492,11 +436,7 @@
 							<aside class="tsd-sources">
 								<p>Inherited from <a href="keeper_contracts_contractbase.contractbase.html">ContractBase</a>.<a href="keeper_contracts_contractbase.contractbase.html#getaddress">getAddress</a></p>
 								<ul>
-<<<<<<< HEAD
-									<li>Defined in <a href="https://github.com/nevermined-io/sdk-js/blob/7be618b/src/keeper/contracts/ContractBase.ts#L59">src/keeper/contracts/ContractBase.ts:59</a></li>
-=======
 									<li>Defined in <a href="https://github.com/nevermined-io/sdk-js/blob/e6aa843/src/keeper/contracts/ContractBase.ts#L59">src/keeper/contracts/ContractBase.ts:59</a></li>
->>>>>>> 321ebaf4
 								</ul>
 							</aside>
 							<h4 class="tsd-returns-title">Returns <span class="tsd-signature-type">string</span></h4>
@@ -514,11 +454,7 @@
 							<aside class="tsd-sources">
 								<p>Inherited from <a href="keeper_contracts_contractbase.contractbase.html">ContractBase</a>.<a href="keeper_contracts_contractbase.contractbase.html#getevent">getEvent</a></p>
 								<ul>
-<<<<<<< HEAD
-									<li>Defined in <a href="https://github.com/nevermined-io/sdk-js/blob/7be618b/src/keeper/contracts/ContractBase.ts#L187">src/keeper/contracts/ContractBase.ts:187</a></li>
-=======
 									<li>Defined in <a href="https://github.com/nevermined-io/sdk-js/blob/e6aa843/src/keeper/contracts/ContractBase.ts#L188">src/keeper/contracts/ContractBase.ts:188</a></li>
->>>>>>> 321ebaf4
 								</ul>
 							</aside>
 							<h4 class="tsd-parameters-title">Parameters</h4>
@@ -550,11 +486,7 @@
 							<aside class="tsd-sources">
 								<p>Inherited from <a href="keeper_contracts_contractbase.contractbase.html">ContractBase</a>.<a href="keeper_contracts_contractbase.contractbase.html#geteventdata">getEventData</a></p>
 								<ul>
-<<<<<<< HEAD
-									<li>Defined in <a href="https://github.com/nevermined-io/sdk-js/blob/7be618b/src/keeper/contracts/ContractBase.ts#L30">src/keeper/contracts/ContractBase.ts:30</a></li>
-=======
 									<li>Defined in <a href="https://github.com/nevermined-io/sdk-js/blob/e6aa843/src/keeper/contracts/ContractBase.ts#L30">src/keeper/contracts/ContractBase.ts:30</a></li>
->>>>>>> 321ebaf4
 								</ul>
 							</aside>
 							<h4 class="tsd-parameters-title">Parameters</h4>
@@ -581,11 +513,7 @@
 							<aside class="tsd-sources">
 								<p>Inherited from <a href="keeper_contracts_contractbase.contractbase.html">ContractBase</a>.<a href="keeper_contracts_contractbase.contractbase.html#getfromaddress">getFromAddress</a></p>
 								<ul>
-<<<<<<< HEAD
-									<li>Defined in <a href="https://github.com/nevermined-io/sdk-js/blob/7be618b/src/keeper/contracts/ContractBase.ts#L79">src/keeper/contracts/ContractBase.ts:79</a></li>
-=======
 									<li>Defined in <a href="https://github.com/nevermined-io/sdk-js/blob/e6aa843/src/keeper/contracts/ContractBase.ts#L79">src/keeper/contracts/ContractBase.ts:79</a></li>
->>>>>>> 321ebaf4
 								</ul>
 							</aside>
 							<h4 class="tsd-parameters-title">Parameters</h4>
@@ -609,11 +537,7 @@
 							<aside class="tsd-sources">
 								<p>Inherited from <a href="keeper_contracts_contractbase.contractbase.html">ContractBase</a>.<a href="keeper_contracts_contractbase.contractbase.html#getinputsofmethod">getInputsOfMethod</a></p>
 								<ul>
-<<<<<<< HEAD
-									<li>Defined in <a href="https://github.com/nevermined-io/sdk-js/blob/7be618b/src/keeper/contracts/ContractBase.ts#L68">src/keeper/contracts/ContractBase.ts:68</a></li>
-=======
 									<li>Defined in <a href="https://github.com/nevermined-io/sdk-js/blob/e6aa843/src/keeper/contracts/ContractBase.ts#L68">src/keeper/contracts/ContractBase.ts:68</a></li>
->>>>>>> 321ebaf4
 								</ul>
 							</aside>
 							<h4 class="tsd-parameters-title">Parameters</h4>
@@ -637,11 +561,7 @@
 							<aside class="tsd-sources">
 								<p>Inherited from <a href="keeper_contracts_contractbase.contractbase.html">ContractBase</a>.<a href="keeper_contracts_contractbase.contractbase.html#getpastevents">getPastEvents</a></p>
 								<ul>
-<<<<<<< HEAD
-									<li>Defined in <a href="https://github.com/nevermined-io/sdk-js/blob/7be618b/src/keeper/contracts/ContractBase.ts#L39">src/keeper/contracts/ContractBase.ts:39</a></li>
-=======
 									<li>Defined in <a href="https://github.com/nevermined-io/sdk-js/blob/e6aa843/src/keeper/contracts/ContractBase.ts#L39">src/keeper/contracts/ContractBase.ts:39</a></li>
->>>>>>> 321ebaf4
 								</ul>
 							</aside>
 							<h4 class="tsd-parameters-title">Parameters</h4>
@@ -673,11 +593,7 @@
 							<aside class="tsd-sources">
 								<p>Inherited from <a href="keeper_contracts_contractbase.contractbase.html">ContractBase</a>.<a href="keeper_contracts_contractbase.contractbase.html#getsignatureofmethod">getSignatureOfMethod</a></p>
 								<ul>
-<<<<<<< HEAD
-									<li>Defined in <a href="https://github.com/nevermined-io/sdk-js/blob/7be618b/src/keeper/contracts/ContractBase.ts#L63">src/keeper/contracts/ContractBase.ts:63</a></li>
-=======
 									<li>Defined in <a href="https://github.com/nevermined-io/sdk-js/blob/e6aa843/src/keeper/contracts/ContractBase.ts#L63">src/keeper/contracts/ContractBase.ts:63</a></li>
->>>>>>> 321ebaf4
 								</ul>
 							</aside>
 							<h4 class="tsd-parameters-title">Parameters</h4>
@@ -701,11 +617,7 @@
 							<aside class="tsd-sources">
 								<p>Inherited from <a href="keeper_contracts_contractbase.contractbase.html">ContractBase</a>.<a href="keeper_contracts_contractbase.contractbase.html#init">init</a></p>
 								<ul>
-<<<<<<< HEAD
-									<li>Defined in <a href="https://github.com/nevermined-io/sdk-js/blob/7be618b/src/keeper/contracts/ContractBase.ts#L73">src/keeper/contracts/ContractBase.ts:73</a></li>
-=======
 									<li>Defined in <a href="https://github.com/nevermined-io/sdk-js/blob/e6aa843/src/keeper/contracts/ContractBase.ts#L73">src/keeper/contracts/ContractBase.ts:73</a></li>
->>>>>>> 321ebaf4
 								</ul>
 							</aside>
 							<h4 class="tsd-parameters-title">Parameters</h4>
@@ -731,11 +643,7 @@
 						<li class="tsd-description">
 							<aside class="tsd-sources">
 								<ul>
-<<<<<<< HEAD
-									<li>Defined in <a href="https://github.com/nevermined-io/sdk-js/blob/7be618b/src/keeper/contracts/Token.ts#L39">src/keeper/contracts/Token.ts:39</a></li>
-=======
 									<li>Defined in <a href="https://github.com/nevermined-io/sdk-js/blob/e6aa843/src/keeper/contracts/Token.ts#L34">src/keeper/contracts/Token.ts:34</a></li>
->>>>>>> 321ebaf4
 								</ul>
 							</aside>
 							<h4 class="tsd-returns-title">Returns <span class="tsd-signature-type">Promise</span><span class="tsd-signature-symbol">&lt;</span><span class="tsd-signature-type">string</span><span class="tsd-signature-symbol">&gt;</span></h4>
@@ -753,11 +661,7 @@
 							<aside class="tsd-sources">
 								<p>Inherited from <a href="keeper_contracts_contractbase.contractbase.html">ContractBase</a>.<a href="keeper_contracts_contractbase.contractbase.html#send">send</a></p>
 								<ul>
-<<<<<<< HEAD
-									<li>Defined in <a href="https://github.com/nevermined-io/sdk-js/blob/7be618b/src/keeper/contracts/ContractBase.ts#L106">src/keeper/contracts/ContractBase.ts:106</a></li>
-=======
 									<li>Defined in <a href="https://github.com/nevermined-io/sdk-js/blob/e6aa843/src/keeper/contracts/ContractBase.ts#L106">src/keeper/contracts/ContractBase.ts:106</a></li>
->>>>>>> 321ebaf4
 								</ul>
 							</aside>
 							<h4 class="tsd-parameters-title">Parameters</h4>
@@ -790,11 +694,7 @@
 							<aside class="tsd-sources">
 								<p>Inherited from <a href="keeper_contracts_contractbase.contractbase.html">ContractBase</a>.<a href="keeper_contracts_contractbase.contractbase.html#sendfrom">sendFrom</a></p>
 								<ul>
-<<<<<<< HEAD
-									<li>Defined in <a href="https://github.com/nevermined-io/sdk-js/blob/7be618b/src/keeper/contracts/ContractBase.ts#L86">src/keeper/contracts/ContractBase.ts:86</a></li>
-=======
 									<li>Defined in <a href="https://github.com/nevermined-io/sdk-js/blob/e6aa843/src/keeper/contracts/ContractBase.ts#L86">src/keeper/contracts/ContractBase.ts:86</a></li>
->>>>>>> 321ebaf4
 								</ul>
 							</aside>
 							<h4 class="tsd-parameters-title">Parameters</h4>
@@ -827,11 +727,7 @@
 							<aside class="tsd-sources">
 								<p>Inherited from <a href="keeper_contracts_contractbase.contractbase.html">ContractBase</a>.<a href="keeper_contracts_contractbase.contractbase.html#setinstanceconfig">setInstanceConfig</a></p>
 								<ul>
-<<<<<<< HEAD
-									<li>Defined in <a href="https://github.com/nevermined-io/sdk-js/blob/7be618b/src/Instantiable.abstract.ts#L92">src/Instantiable.abstract.ts:92</a></li>
-=======
 									<li>Defined in <a href="https://github.com/nevermined-io/sdk-js/blob/e6aa843/src/Instantiable.abstract.ts#L92">src/Instantiable.abstract.ts:92</a></li>
->>>>>>> 321ebaf4
 								</ul>
 							</aside>
 							<h4 class="tsd-parameters-title">Parameters</h4>
@@ -854,11 +750,7 @@
 						<li class="tsd-description">
 							<aside class="tsd-sources">
 								<ul>
-<<<<<<< HEAD
-									<li>Defined in <a href="https://github.com/nevermined-io/sdk-js/blob/7be618b/src/keeper/contracts/Token.ts#L35">src/keeper/contracts/Token.ts:35</a></li>
-=======
 									<li>Defined in <a href="https://github.com/nevermined-io/sdk-js/blob/e6aa843/src/keeper/contracts/Token.ts#L30">src/keeper/contracts/Token.ts:30</a></li>
->>>>>>> 321ebaf4
 								</ul>
 							</aside>
 							<h4 class="tsd-returns-title">Returns <span class="tsd-signature-type">Promise</span><span class="tsd-signature-symbol">&lt;</span><span class="tsd-signature-type">string</span><span class="tsd-signature-symbol">&gt;</span></h4>
@@ -875,11 +767,7 @@
 						<li class="tsd-description">
 							<aside class="tsd-sources">
 								<ul>
-<<<<<<< HEAD
-									<li>Defined in <a href="https://github.com/nevermined-io/sdk-js/blob/7be618b/src/keeper/contracts/Token.ts#L43">src/keeper/contracts/Token.ts:43</a></li>
-=======
 									<li>Defined in <a href="https://github.com/nevermined-io/sdk-js/blob/e6aa843/src/keeper/contracts/Token.ts#L38">src/keeper/contracts/Token.ts:38</a></li>
->>>>>>> 321ebaf4
 								</ul>
 							</aside>
 							<h4 class="tsd-returns-title">Returns <span class="tsd-signature-type">Promise</span><span class="tsd-signature-symbol">&lt;</span><span class="tsd-signature-type">number</span><span class="tsd-signature-symbol">&gt;</span></h4>
@@ -896,11 +784,7 @@
 						<li class="tsd-description">
 							<aside class="tsd-sources">
 								<ul>
-<<<<<<< HEAD
-									<li>Defined in <a href="https://github.com/nevermined-io/sdk-js/blob/7be618b/src/keeper/contracts/Token.ts#L47">src/keeper/contracts/Token.ts:47</a></li>
-=======
 									<li>Defined in <a href="https://github.com/nevermined-io/sdk-js/blob/e6aa843/src/keeper/contracts/Token.ts#L42">src/keeper/contracts/Token.ts:42</a></li>
->>>>>>> 321ebaf4
 								</ul>
 							</aside>
 							<h4 class="tsd-parameters-title">Parameters</h4>
@@ -933,11 +817,7 @@
 							<aside class="tsd-sources">
 								<p>Overrides <a href="keeper_contracts_contractbase.contractbase.html">ContractBase</a>.<a href="keeper_contracts_contractbase.contractbase.html#getinstance">getInstance</a></p>
 								<ul>
-<<<<<<< HEAD
-									<li>Defined in <a href="https://github.com/nevermined-io/sdk-js/blob/7be618b/src/keeper/contracts/Token.ts#L7">src/keeper/contracts/Token.ts:7</a></li>
-=======
 									<li>Defined in <a href="https://github.com/nevermined-io/sdk-js/blob/e6aa843/src/keeper/contracts/Token.ts#L7">src/keeper/contracts/Token.ts:7</a></li>
->>>>>>> 321ebaf4
 								</ul>
 							</aside>
 							<h4 class="tsd-parameters-title">Parameters</h4>
@@ -961,11 +841,7 @@
 							<aside class="tsd-sources">
 								<p>Inherited from <a href="keeper_contracts_contractbase.contractbase.html">ContractBase</a>.<a href="keeper_contracts_contractbase.contractbase.html#setinstanceconfig-1">setInstanceConfig</a></p>
 								<ul>
-<<<<<<< HEAD
-									<li>Defined in <a href="https://github.com/nevermined-io/sdk-js/blob/7be618b/src/Instantiable.abstract.ts#L74">src/Instantiable.abstract.ts:74</a></li>
-=======
 									<li>Defined in <a href="https://github.com/nevermined-io/sdk-js/blob/e6aa843/src/Instantiable.abstract.ts#L74">src/Instantiable.abstract.ts:74</a></li>
->>>>>>> 321ebaf4
 								</ul>
 							</aside>
 							<h4 class="tsd-type-parameters-title">Type parameters</h4>
