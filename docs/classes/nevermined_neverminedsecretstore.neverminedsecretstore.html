<!doctype html>
<html class="default no-js">
<head>
	<meta charset="utf-8">
	<meta http-equiv="X-UA-Compatible" content="IE=edge">
	<title>NeverminedSecretStore | @nevermined-io/nevermined-sdk-js</title>
	<meta name="description" content="Documentation for @nevermined-io/nevermined-sdk-js">
	<meta name="viewport" content="width=device-width, initial-scale=1">
	<link rel="stylesheet" href="../assets/css/main.css">
	<script async src="../assets/js/search.js" id="search-script"></script>
</head>
<body>
<header>
	<div class="tsd-page-toolbar">
		<div class="container">
			<div class="table-wrap">
				<div class="table-cell" id="tsd-search" data-index="../assets/js/search.json" data-base="..">
					<div class="field">
						<label for="tsd-search-field" class="tsd-widget search no-caption">Search</label>
						<input id="tsd-search-field" type="text" />
					</div>
					<ul class="results">
						<li class="state loading">Preparing search index...</li>
						<li class="state failure">The search index is not available</li>
					</ul>
					<a href="../index.html" class="title">@nevermined-io/nevermined-sdk-js</a>
				</div>
				<div class="table-cell" id="tsd-widgets">
					<div id="tsd-filter">
						<a href="#" class="tsd-widget options no-caption" data-toggle="options">Options</a>
						<div class="tsd-filter-group">
							<div class="tsd-select" id="tsd-filter-visibility">
								<span class="tsd-select-label">All</span>
								<ul class="tsd-select-list">
									<li data-value="public">Public</li>
									<li data-value="protected">Public/Protected</li>
									<li data-value="private" class="selected">All</li>
								</ul>
							</div>
							<input type="checkbox" id="tsd-filter-inherited" checked />
							<label class="tsd-widget" for="tsd-filter-inherited">Inherited</label>
							<input type="checkbox" id="tsd-filter-externals" checked />
							<label class="tsd-widget" for="tsd-filter-externals">Externals</label>
						</div>
					</div>
					<a href="#" class="tsd-widget menu no-caption" data-toggle="menu">Menu</a>
				</div>
			</div>
		</div>
	</div>
	<div class="tsd-page-title">
		<div class="container">
			<ul class="tsd-breadcrumb">
				<li>
					<a href="../modules.html">@nevermined-io/nevermined-sdk-js</a>
				</li>
				<li>
					<a href="../modules/nevermined_neverminedsecretstore.html">nevermined/NeverminedSecretStore</a>
				</li>
				<li>
					<a href="nevermined_neverminedsecretstore.neverminedsecretstore.html">NeverminedSecretStore</a>
				</li>
			</ul>
			<h1>Class NeverminedSecretStore</h1>
		</div>
	</div>
</header>
<div class="container container-main">
	<div class="row">
		<div class="col-8 col-content">
			<section class="tsd-panel tsd-comment">
				<div class="tsd-comment tsd-typography">
					<div class="lead">
						<p>SecretStore submodule of Nevermined.</p>
					</div>
				</div>
			</section>
			<section class="tsd-panel tsd-hierarchy">
				<h3>Hierarchy</h3>
				<ul class="tsd-hierarchy">
					<li>
						<a href="instantiable_abstract.instantiable.html" class="tsd-signature-type" data-tsd-kind="Class">Instantiable</a>
						<ul class="tsd-hierarchy">
							<li>
								<span class="target">NeverminedSecretStore</span>
							</li>
						</ul>
					</li>
				</ul>
			</section>
			<section class="tsd-panel-group tsd-index-group">
				<h2>Index</h2>
				<section class="tsd-panel tsd-index-panel">
					<div class="tsd-index-content">
						<section class="tsd-index-section tsd-is-inherited">
							<h3>Constructors</h3>
							<ul class="tsd-index-list">
								<li class="tsd-kind-constructor tsd-parent-kind-class tsd-is-inherited"><a href="nevermined_neverminedsecretstore.neverminedsecretstore.html#constructor" class="tsd-kind-icon">constructor</a></li>
							</ul>
						</section>
						<section class="tsd-index-section tsd-is-private-protected">
							<h3>Accessors</h3>
							<ul class="tsd-index-list">
								<li class="tsd-kind-get-signature tsd-parent-kind-class tsd-is-inherited tsd-is-protected"><a href="nevermined_neverminedsecretstore.neverminedsecretstore.html#config" class="tsd-kind-icon">config</a></li>
								<li class="tsd-kind-get-signature tsd-parent-kind-class tsd-is-inherited tsd-is-protected"><a href="nevermined_neverminedsecretstore.neverminedsecretstore.html#instanceconfig" class="tsd-kind-icon">instance<wbr>Config</a></li>
								<li class="tsd-kind-get-signature tsd-parent-kind-class tsd-is-inherited tsd-is-protected"><a href="nevermined_neverminedsecretstore.neverminedsecretstore.html#logger" class="tsd-kind-icon">logger</a></li>
								<li class="tsd-kind-get-signature tsd-parent-kind-class tsd-is-inherited tsd-is-protected"><a href="nevermined_neverminedsecretstore.neverminedsecretstore.html#nevermined" class="tsd-kind-icon">nevermined</a></li>
								<li class="tsd-kind-get-signature tsd-parent-kind-class tsd-is-inherited tsd-is-protected"><a href="nevermined_neverminedsecretstore.neverminedsecretstore.html#web3" class="tsd-kind-icon">web3</a></li>
							</ul>
						</section>
						<section class="tsd-index-section ">
							<h3>Methods</h3>
							<ul class="tsd-index-list">
								<li class="tsd-kind-method tsd-parent-kind-class"><a href="nevermined_neverminedsecretstore.neverminedsecretstore.html#decrypt" class="tsd-kind-icon">decrypt</a></li>
								<li class="tsd-kind-method tsd-parent-kind-class"><a href="nevermined_neverminedsecretstore.neverminedsecretstore.html#encrypt" class="tsd-kind-icon">encrypt</a></li>
								<li class="tsd-kind-method tsd-parent-kind-class tsd-is-private"><a href="nevermined_neverminedsecretstore.neverminedsecretstore.html#getsecretstore" class="tsd-kind-icon">get<wbr>Secret<wbr>Store</a></li>
								<li class="tsd-kind-method tsd-parent-kind-class tsd-is-private"><a href="nevermined_neverminedsecretstore.neverminedsecretstore.html#getsecretstorebyaccount" class="tsd-kind-icon">get<wbr>Secret<wbr>Store<wbr>ByAccount</a></li>
								<li class="tsd-kind-method tsd-parent-kind-class tsd-is-inherited tsd-is-protected"><a href="nevermined_neverminedsecretstore.neverminedsecretstore.html#setinstanceconfig" class="tsd-kind-icon">set<wbr>Instance<wbr>Config</a></li>
								<li class="tsd-kind-method tsd-parent-kind-class tsd-is-overwrite tsd-is-static"><a href="nevermined_neverminedsecretstore.neverminedsecretstore.html#getinstance" class="tsd-kind-icon">get<wbr>Instance</a></li>
								<li class="tsd-kind-method tsd-parent-kind-class tsd-has-type-parameter tsd-is-inherited tsd-is-protected tsd-is-static"><a href="nevermined_neverminedsecretstore.neverminedsecretstore.html#setinstanceconfig-1" class="tsd-kind-icon">set<wbr>Instance<wbr>Config</a></li>
							</ul>
						</section>
					</div>
				</section>
			</section>
			<section class="tsd-panel-group tsd-member-group tsd-is-inherited">
				<h2>Constructors</h2>
				<section class="tsd-panel tsd-member tsd-kind-constructor tsd-parent-kind-class tsd-is-inherited">
					<a name="constructor" class="tsd-anchor"></a>
					<h3>constructor</h3>
					<ul class="tsd-signatures tsd-kind-constructor tsd-parent-kind-class tsd-is-inherited">
						<li class="tsd-signature tsd-kind-icon">new <wbr>Nevermined<wbr>Secret<wbr>Store<span class="tsd-signature-symbol">(</span><span class="tsd-signature-symbol">)</span><span class="tsd-signature-symbol">: </span><a href="nevermined_neverminedsecretstore.neverminedsecretstore.html" class="tsd-signature-type" data-tsd-kind="Class">NeverminedSecretStore</a></li>
					</ul>
					<ul class="tsd-descriptions">
						<li class="tsd-description">
							<aside class="tsd-sources">
								<p>Inherited from <a href="instantiable_abstract.instantiable.html">Instantiable</a>.<a href="instantiable_abstract.instantiable.html#constructor">constructor</a></p>
							</aside>
							<h4 class="tsd-returns-title">Returns <a href="nevermined_neverminedsecretstore.neverminedsecretstore.html" class="tsd-signature-type" data-tsd-kind="Class">NeverminedSecretStore</a></h4>
						</li>
					</ul>
				</section>
			</section>
			<section class="tsd-panel-group tsd-member-group tsd-is-private-protected">
				<h2>Accessors</h2>
				<section class="tsd-panel tsd-member tsd-kind-get-signature tsd-parent-kind-class tsd-is-inherited tsd-is-protected">
					<a name="config" class="tsd-anchor"></a>
					<h3><span class="tsd-flag ts-flagProtected">Protected</span> config</h3>
					<ul class="tsd-signatures tsd-kind-get-signature tsd-parent-kind-class tsd-is-inherited tsd-is-protected">
						<li class="tsd-signature tsd-kind-icon"><span class="tsd-signature-symbol">get</span> config<span class="tsd-signature-symbol">(</span><span class="tsd-signature-symbol">)</span><span class="tsd-signature-symbol">: </span><a href="models_config.config.html" class="tsd-signature-type" data-tsd-kind="Class">Config</a></li>
					</ul>
					<ul class="tsd-descriptions">
						<li class="tsd-description">
							<aside class="tsd-sources">
								<ul>
<<<<<<< HEAD
									<li>Defined in <a href="https://github.com/nevermined-io/sdk-js/blob/7be618b/src/Instantiable.abstract.ts#L47">src/Instantiable.abstract.ts:47</a></li>
=======
									<li>Defined in <a href="https://github.com/nevermined-io/sdk-js/blob/e6aa843/src/Instantiable.abstract.ts#L47">src/Instantiable.abstract.ts:47</a></li>
>>>>>>> 321ebaf4
								</ul>
							</aside>
							<h4 class="tsd-returns-title">Returns <a href="models_config.config.html" class="tsd-signature-type" data-tsd-kind="Class">Config</a></h4>
						</li>
					</ul>
				</section>
				<section class="tsd-panel tsd-member tsd-kind-get-signature tsd-parent-kind-class tsd-is-inherited tsd-is-protected">
					<a name="instanceconfig" class="tsd-anchor"></a>
					<h3><span class="tsd-flag ts-flagProtected">Protected</span> instance<wbr>Config</h3>
					<ul class="tsd-signatures tsd-kind-get-signature tsd-parent-kind-class tsd-is-inherited tsd-is-protected">
						<li class="tsd-signature tsd-kind-icon"><span class="tsd-signature-symbol">get</span> instanceConfig<span class="tsd-signature-symbol">(</span><span class="tsd-signature-symbol">)</span><span class="tsd-signature-symbol">: </span><a href="../interfaces/instantiable_abstract.instantiableconfig.html" class="tsd-signature-type" data-tsd-kind="Interface">InstantiableConfig</a></li>
					</ul>
					<ul class="tsd-descriptions">
						<li class="tsd-description">
							<aside class="tsd-sources">
								<ul>
<<<<<<< HEAD
									<li>Defined in <a href="https://github.com/nevermined-io/sdk-js/blob/7be618b/src/Instantiable.abstract.ts#L63">src/Instantiable.abstract.ts:63</a></li>
=======
									<li>Defined in <a href="https://github.com/nevermined-io/sdk-js/blob/e6aa843/src/Instantiable.abstract.ts#L63">src/Instantiable.abstract.ts:63</a></li>
>>>>>>> 321ebaf4
								</ul>
							</aside>
							<h4 class="tsd-returns-title">Returns <a href="../interfaces/instantiable_abstract.instantiableconfig.html" class="tsd-signature-type" data-tsd-kind="Interface">InstantiableConfig</a></h4>
						</li>
					</ul>
				</section>
				<section class="tsd-panel tsd-member tsd-kind-get-signature tsd-parent-kind-class tsd-is-inherited tsd-is-protected">
					<a name="logger" class="tsd-anchor"></a>
					<h3><span class="tsd-flag ts-flagProtected">Protected</span> logger</h3>
					<ul class="tsd-signatures tsd-kind-get-signature tsd-parent-kind-class tsd-is-inherited tsd-is-protected">
						<li class="tsd-signature tsd-kind-icon"><span class="tsd-signature-symbol">get</span> logger<span class="tsd-signature-symbol">(</span><span class="tsd-signature-symbol">)</span><span class="tsd-signature-symbol">: </span><a href="utils_logger.logger.html" class="tsd-signature-type" data-tsd-kind="Class">Logger</a></li>
					</ul>
					<ul class="tsd-descriptions">
						<li class="tsd-description">
							<aside class="tsd-sources">
								<ul>
<<<<<<< HEAD
									<li>Defined in <a href="https://github.com/nevermined-io/sdk-js/blob/7be618b/src/Instantiable.abstract.ts#L54">src/Instantiable.abstract.ts:54</a></li>
=======
									<li>Defined in <a href="https://github.com/nevermined-io/sdk-js/blob/e6aa843/src/Instantiable.abstract.ts#L54">src/Instantiable.abstract.ts:54</a></li>
>>>>>>> 321ebaf4
								</ul>
							</aside>
							<h4 class="tsd-returns-title">Returns <a href="utils_logger.logger.html" class="tsd-signature-type" data-tsd-kind="Class">Logger</a></h4>
						</li>
					</ul>
				</section>
				<section class="tsd-panel tsd-member tsd-kind-get-signature tsd-parent-kind-class tsd-is-inherited tsd-is-protected">
					<a name="nevermined" class="tsd-anchor"></a>
					<h3><span class="tsd-flag ts-flagProtected">Protected</span> nevermined</h3>
					<ul class="tsd-signatures tsd-kind-get-signature tsd-parent-kind-class tsd-is-inherited tsd-is-protected">
						<li class="tsd-signature tsd-kind-icon"><span class="tsd-signature-symbol">get</span> nevermined<span class="tsd-signature-symbol">(</span><span class="tsd-signature-symbol">)</span><span class="tsd-signature-symbol">: </span><a href="nevermined_nevermined.nevermined.html" class="tsd-signature-type" data-tsd-kind="Class">Nevermined</a></li>
					</ul>
					<ul class="tsd-descriptions">
						<li class="tsd-description">
							<aside class="tsd-sources">
								<ul>
<<<<<<< HEAD
									<li>Defined in <a href="https://github.com/nevermined-io/sdk-js/blob/7be618b/src/Instantiable.abstract.ts#L31">src/Instantiable.abstract.ts:31</a></li>
=======
									<li>Defined in <a href="https://github.com/nevermined-io/sdk-js/blob/e6aa843/src/Instantiable.abstract.ts#L31">src/Instantiable.abstract.ts:31</a></li>
>>>>>>> 321ebaf4
								</ul>
							</aside>
							<h4 class="tsd-returns-title">Returns <a href="nevermined_nevermined.nevermined.html" class="tsd-signature-type" data-tsd-kind="Class">Nevermined</a></h4>
						</li>
					</ul>
				</section>
				<section class="tsd-panel tsd-member tsd-kind-get-signature tsd-parent-kind-class tsd-is-inherited tsd-is-protected">
					<a name="web3" class="tsd-anchor"></a>
					<h3><span class="tsd-flag ts-flagProtected">Protected</span> web3</h3>
					<ul class="tsd-signatures tsd-kind-get-signature tsd-parent-kind-class tsd-is-inherited tsd-is-protected">
						<li class="tsd-signature tsd-kind-icon"><span class="tsd-signature-symbol">get</span> web3<span class="tsd-signature-symbol">(</span><span class="tsd-signature-symbol">)</span><span class="tsd-signature-symbol">: </span><span class="tsd-signature-type">default</span></li>
					</ul>
					<ul class="tsd-descriptions">
						<li class="tsd-description">
							<aside class="tsd-sources">
								<ul>
<<<<<<< HEAD
									<li>Defined in <a href="https://github.com/nevermined-io/sdk-js/blob/7be618b/src/Instantiable.abstract.ts#L38">src/Instantiable.abstract.ts:38</a></li>
=======
									<li>Defined in <a href="https://github.com/nevermined-io/sdk-js/blob/e6aa843/src/Instantiable.abstract.ts#L38">src/Instantiable.abstract.ts:38</a></li>
>>>>>>> 321ebaf4
								</ul>
							</aside>
							<h4 class="tsd-returns-title">Returns <span class="tsd-signature-type">default</span></h4>
						</li>
					</ul>
				</section>
			</section>
			<section class="tsd-panel-group tsd-member-group ">
				<h2>Methods</h2>
				<section class="tsd-panel tsd-member tsd-kind-method tsd-parent-kind-class">
					<a name="decrypt" class="tsd-anchor"></a>
					<h3>decrypt</h3>
					<ul class="tsd-signatures tsd-kind-method tsd-parent-kind-class">
						<li class="tsd-signature tsd-kind-icon">decrypt<span class="tsd-signature-symbol">(</span>did<span class="tsd-signature-symbol">: </span><span class="tsd-signature-type">string</span>, content<span class="tsd-signature-symbol">: </span><span class="tsd-signature-type">string</span>, consumer<span class="tsd-signature-symbol">?: </span><a href="nevermined_account.default.html" class="tsd-signature-type" data-tsd-kind="Class">default</a>, secretStoreUrl<span class="tsd-signature-symbol">?: </span><span class="tsd-signature-type">string</span><span class="tsd-signature-symbol">)</span><span class="tsd-signature-symbol">: </span><span class="tsd-signature-type">Promise</span><span class="tsd-signature-symbol">&lt;</span><span class="tsd-signature-type">any</span><span class="tsd-signature-symbol">&gt;</span></li>
					</ul>
					<ul class="tsd-descriptions">
						<li class="tsd-description">
							<aside class="tsd-sources">
								<ul>
<<<<<<< HEAD
									<li>Defined in <a href="https://github.com/nevermined-io/sdk-js/blob/7be618b/src/nevermined/NeverminedSecretStore.ts#L62">src/nevermined/NeverminedSecretStore.ts:62</a></li>
=======
									<li>Defined in <a href="https://github.com/nevermined-io/sdk-js/blob/e6aa843/src/nevermined/NeverminedSecretStore.ts#L62">src/nevermined/NeverminedSecretStore.ts:62</a></li>
>>>>>>> 321ebaf4
								</ul>
							</aside>
							<div class="tsd-comment tsd-typography">
								<div class="lead">
									<p>Decrypt an encrypted text using the stored encryption keys associated with the <code>did</code>.
									Decryption requires that the account owner has access permissions for this <code>did</code></p>
								</div>
							</div>
							<h4 class="tsd-parameters-title">Parameters</h4>
							<ul class="tsd-parameters">
								<li>
									<h5>did: <span class="tsd-signature-type">string</span></h5>
									<div class="tsd-comment tsd-typography">
										<p>Decentralized ID.</p>
									</div>
								</li>
								<li>
									<h5>content: <span class="tsd-signature-type">string</span></h5>
									<div class="tsd-comment tsd-typography">
										<p>Content to be encrypted.</p>
									</div>
								</li>
								<li>
									<h5><span class="tsd-flag ts-flagOptional">Optional</span> consumer: <a href="nevermined_account.default.html" class="tsd-signature-type" data-tsd-kind="Class">default</a></h5>
									<div class="tsd-comment tsd-typography">
										<p>cONSUMER account.</p>
									</div>
								</li>
								<li>
									<h5><span class="tsd-flag ts-flagOptional">Optional</span> secretStoreUrl: <span class="tsd-signature-type">string</span></h5>
								</li>
							</ul>
							<h4 class="tsd-returns-title">Returns <span class="tsd-signature-type">Promise</span><span class="tsd-signature-symbol">&lt;</span><span class="tsd-signature-type">any</span><span class="tsd-signature-symbol">&gt;</span></h4>
							<p>Encrypted text.</p>
						</li>
					</ul>
				</section>
				<section class="tsd-panel tsd-member tsd-kind-method tsd-parent-kind-class">
					<a name="encrypt" class="tsd-anchor"></a>
					<h3>encrypt</h3>
					<ul class="tsd-signatures tsd-kind-method tsd-parent-kind-class">
						<li class="tsd-signature tsd-kind-icon">encrypt<span class="tsd-signature-symbol">(</span>did<span class="tsd-signature-symbol">: </span><span class="tsd-signature-type">string</span>, document<span class="tsd-signature-symbol">: </span><span class="tsd-signature-type">any</span>, publisher<span class="tsd-signature-symbol">: </span><a href="nevermined_account.default.html" class="tsd-signature-type" data-tsd-kind="Class">default</a><span class="tsd-signature-symbol">)</span><span class="tsd-signature-symbol">: </span><span class="tsd-signature-type">Promise</span><span class="tsd-signature-symbol">&lt;</span><span class="tsd-signature-type">string</span><span class="tsd-signature-symbol">&gt;</span></li>
					</ul>
					<ul class="tsd-descriptions">
						<li class="tsd-description">
							<aside class="tsd-sources">
								<ul>
<<<<<<< HEAD
									<li>Defined in <a href="https://github.com/nevermined-io/sdk-js/blob/7be618b/src/nevermined/NeverminedSecretStore.ts#L33">src/nevermined/NeverminedSecretStore.ts:33</a></li>
=======
									<li>Defined in <a href="https://github.com/nevermined-io/sdk-js/blob/e6aa843/src/nevermined/NeverminedSecretStore.ts#L33">src/nevermined/NeverminedSecretStore.ts:33</a></li>
>>>>>>> 321ebaf4
								</ul>
							</aside>
							<div class="tsd-comment tsd-typography">
								<div class="lead">
									<p>Encrypt the given text and store the encryption keys using the <code>did</code>.
									The encrypted text can be decrypted using the same keys identified by the <code>did</code>.</p>
								</div>
							</div>
							<h4 class="tsd-parameters-title">Parameters</h4>
							<ul class="tsd-parameters">
								<li>
									<h5>did: <span class="tsd-signature-type">string</span></h5>
									<div class="tsd-comment tsd-typography">
										<p>Decentralized ID.</p>
									</div>
								</li>
								<li>
									<h5>document: <span class="tsd-signature-type">any</span></h5>
								</li>
								<li>
									<h5>publisher: <a href="nevermined_account.default.html" class="tsd-signature-type" data-tsd-kind="Class">default</a></h5>
									<div class="tsd-comment tsd-typography">
										<p>Publisher account.</p>
									</div>
								</li>
							</ul>
							<h4 class="tsd-returns-title">Returns <span class="tsd-signature-type">Promise</span><span class="tsd-signature-symbol">&lt;</span><span class="tsd-signature-type">string</span><span class="tsd-signature-symbol">&gt;</span></h4>
							<p>Encrypted text.</p>
						</li>
					</ul>
				</section>
				<section class="tsd-panel tsd-member tsd-kind-method tsd-parent-kind-class tsd-is-private">
					<a name="getsecretstore" class="tsd-anchor"></a>
					<h3><span class="tsd-flag ts-flagPrivate">Private</span> get<wbr>Secret<wbr>Store</h3>
					<ul class="tsd-signatures tsd-kind-method tsd-parent-kind-class tsd-is-private">
						<li class="tsd-signature tsd-kind-icon">get<wbr>Secret<wbr>Store<span class="tsd-signature-symbol">(</span>config<span class="tsd-signature-symbol">: </span><span class="tsd-signature-type">default</span><span class="tsd-signature-symbol">)</span><span class="tsd-signature-symbol">: </span><span class="tsd-signature-type">default</span></li>
					</ul>
					<ul class="tsd-descriptions">
						<li class="tsd-description">
							<aside class="tsd-sources">
								<ul>
<<<<<<< HEAD
									<li>Defined in <a href="https://github.com/nevermined-io/sdk-js/blob/7be618b/src/nevermined/NeverminedSecretStore.ts#L88">src/nevermined/NeverminedSecretStore.ts:88</a></li>
=======
									<li>Defined in <a href="https://github.com/nevermined-io/sdk-js/blob/e6aa843/src/nevermined/NeverminedSecretStore.ts#L88">src/nevermined/NeverminedSecretStore.ts:88</a></li>
>>>>>>> 321ebaf4
								</ul>
							</aside>
							<h4 class="tsd-parameters-title">Parameters</h4>
							<ul class="tsd-parameters">
								<li>
									<h5>config: <span class="tsd-signature-type">default</span></h5>
								</li>
							</ul>
							<h4 class="tsd-returns-title">Returns <span class="tsd-signature-type">default</span></h4>
						</li>
					</ul>
				</section>
				<section class="tsd-panel tsd-member tsd-kind-method tsd-parent-kind-class tsd-is-private">
					<a name="getsecretstorebyaccount" class="tsd-anchor"></a>
					<h3><span class="tsd-flag ts-flagPrivate">Private</span> get<wbr>Secret<wbr>Store<wbr>ByAccount</h3>
					<ul class="tsd-signatures tsd-kind-method tsd-parent-kind-class tsd-is-private">
						<li class="tsd-signature tsd-kind-icon">get<wbr>Secret<wbr>Store<wbr>ByAccount<span class="tsd-signature-symbol">(</span>account<span class="tsd-signature-symbol">: </span><a href="nevermined_account.default.html" class="tsd-signature-type" data-tsd-kind="Class">default</a>, secretStoreUrl<span class="tsd-signature-symbol">?: </span><span class="tsd-signature-type">string</span><span class="tsd-signature-symbol">)</span><span class="tsd-signature-symbol">: </span><span class="tsd-signature-type">default</span></li>
					</ul>
					<ul class="tsd-descriptions">
						<li class="tsd-description">
							<aside class="tsd-sources">
								<ul>
<<<<<<< HEAD
									<li>Defined in <a href="https://github.com/nevermined-io/sdk-js/blob/7be618b/src/nevermined/NeverminedSecretStore.ts#L74">src/nevermined/NeverminedSecretStore.ts:74</a></li>
=======
									<li>Defined in <a href="https://github.com/nevermined-io/sdk-js/blob/e6aa843/src/nevermined/NeverminedSecretStore.ts#L74">src/nevermined/NeverminedSecretStore.ts:74</a></li>
>>>>>>> 321ebaf4
								</ul>
							</aside>
							<h4 class="tsd-parameters-title">Parameters</h4>
							<ul class="tsd-parameters">
								<li>
									<h5>account: <a href="nevermined_account.default.html" class="tsd-signature-type" data-tsd-kind="Class">default</a></h5>
								</li>
								<li>
									<h5><span class="tsd-flag ts-flagOptional">Optional</span> secretStoreUrl: <span class="tsd-signature-type">string</span></h5>
								</li>
							</ul>
							<h4 class="tsd-returns-title">Returns <span class="tsd-signature-type">default</span></h4>
						</li>
					</ul>
				</section>
				<section class="tsd-panel tsd-member tsd-kind-method tsd-parent-kind-class tsd-is-inherited tsd-is-protected">
					<a name="setinstanceconfig" class="tsd-anchor"></a>
					<h3><span class="tsd-flag ts-flagProtected">Protected</span> set<wbr>Instance<wbr>Config</h3>
					<ul class="tsd-signatures tsd-kind-method tsd-parent-kind-class tsd-is-inherited tsd-is-protected">
						<li class="tsd-signature tsd-kind-icon">set<wbr>Instance<wbr>Config<span class="tsd-signature-symbol">(</span>config<span class="tsd-signature-symbol">: </span><a href="../interfaces/instantiable_abstract.instantiableconfig.html" class="tsd-signature-type" data-tsd-kind="Interface">InstantiableConfig</a><span class="tsd-signature-symbol">)</span><span class="tsd-signature-symbol">: </span><span class="tsd-signature-type">void</span></li>
					</ul>
					<ul class="tsd-descriptions">
						<li class="tsd-description">
							<aside class="tsd-sources">
								<p>Inherited from <a href="instantiable_abstract.instantiable.html">Instantiable</a>.<a href="instantiable_abstract.instantiable.html#setinstanceconfig">setInstanceConfig</a></p>
								<ul>
<<<<<<< HEAD
									<li>Defined in <a href="https://github.com/nevermined-io/sdk-js/blob/7be618b/src/Instantiable.abstract.ts#L92">src/Instantiable.abstract.ts:92</a></li>
=======
									<li>Defined in <a href="https://github.com/nevermined-io/sdk-js/blob/e6aa843/src/Instantiable.abstract.ts#L92">src/Instantiable.abstract.ts:92</a></li>
>>>>>>> 321ebaf4
								</ul>
							</aside>
							<h4 class="tsd-parameters-title">Parameters</h4>
							<ul class="tsd-parameters">
								<li>
									<h5>config: <a href="../interfaces/instantiable_abstract.instantiableconfig.html" class="tsd-signature-type" data-tsd-kind="Interface">InstantiableConfig</a></h5>
								</li>
							</ul>
							<h4 class="tsd-returns-title">Returns <span class="tsd-signature-type">void</span></h4>
						</li>
					</ul>
				</section>
				<section class="tsd-panel tsd-member tsd-kind-method tsd-parent-kind-class tsd-is-overwrite tsd-is-static">
					<a name="getinstance" class="tsd-anchor"></a>
					<h3><span class="tsd-flag ts-flagStatic">Static</span> get<wbr>Instance</h3>
					<ul class="tsd-signatures tsd-kind-method tsd-parent-kind-class tsd-is-overwrite tsd-is-static">
						<li class="tsd-signature tsd-kind-icon">get<wbr>Instance<span class="tsd-signature-symbol">(</span>config<span class="tsd-signature-symbol">: </span><a href="../interfaces/instantiable_abstract.instantiableconfig.html" class="tsd-signature-type" data-tsd-kind="Interface">InstantiableConfig</a><span class="tsd-signature-symbol">)</span><span class="tsd-signature-symbol">: </span><span class="tsd-signature-type">Promise</span><span class="tsd-signature-symbol">&lt;</span><a href="nevermined_neverminedsecretstore.neverminedsecretstore.html" class="tsd-signature-type" data-tsd-kind="Class">NeverminedSecretStore</a><span class="tsd-signature-symbol">&gt;</span></li>
					</ul>
					<ul class="tsd-descriptions">
						<li class="tsd-description">
							<aside class="tsd-sources">
								<p>Overrides <a href="instantiable_abstract.instantiable.html">Instantiable</a>.<a href="instantiable_abstract.instantiable.html#getinstance">getInstance</a></p>
								<ul>
<<<<<<< HEAD
									<li>Defined in <a href="https://github.com/nevermined-io/sdk-js/blob/7be618b/src/nevermined/NeverminedSecretStore.ts#L16">src/nevermined/NeverminedSecretStore.ts:16</a></li>
=======
									<li>Defined in <a href="https://github.com/nevermined-io/sdk-js/blob/e6aa843/src/nevermined/NeverminedSecretStore.ts#L16">src/nevermined/NeverminedSecretStore.ts:16</a></li>
>>>>>>> 321ebaf4
								</ul>
							</aside>
							<div class="tsd-comment tsd-typography">
								<div class="lead">
									<p>Returns the instance of SecretStore.</p>
								</div>
							</div>
							<h4 class="tsd-parameters-title">Parameters</h4>
							<ul class="tsd-parameters">
								<li>
									<h5>config: <a href="../interfaces/instantiable_abstract.instantiableconfig.html" class="tsd-signature-type" data-tsd-kind="Interface">InstantiableConfig</a></h5>
								</li>
							</ul>
							<h4 class="tsd-returns-title">Returns <span class="tsd-signature-type">Promise</span><span class="tsd-signature-symbol">&lt;</span><a href="nevermined_neverminedsecretstore.neverminedsecretstore.html" class="tsd-signature-type" data-tsd-kind="Class">NeverminedSecretStore</a><span class="tsd-signature-symbol">&gt;</span></h4>
						</li>
					</ul>
				</section>
				<section class="tsd-panel tsd-member tsd-kind-method tsd-parent-kind-class tsd-has-type-parameter tsd-is-inherited tsd-is-protected tsd-is-static">
					<a name="setinstanceconfig-1" class="tsd-anchor"></a>
					<h3><span class="tsd-flag ts-flagStatic">Static</span> <span class="tsd-flag ts-flagProtected">Protected</span> set<wbr>Instance<wbr>Config</h3>
					<ul class="tsd-signatures tsd-kind-method tsd-parent-kind-class tsd-has-type-parameter tsd-is-inherited tsd-is-protected tsd-is-static">
						<li class="tsd-signature tsd-kind-icon">set<wbr>Instance<wbr>Config&lt;T&gt;<span class="tsd-signature-symbol">(</span>instance<span class="tsd-signature-symbol">: </span><span class="tsd-signature-type">T</span>, __namedParameters<span class="tsd-signature-symbol">: </span><a href="../interfaces/instantiable_abstract.instantiableconfig.html" class="tsd-signature-type" data-tsd-kind="Interface">InstantiableConfig</a><span class="tsd-signature-symbol">)</span><span class="tsd-signature-symbol">: </span><span class="tsd-signature-type">void</span></li>
					</ul>
					<ul class="tsd-descriptions">
						<li class="tsd-description">
							<aside class="tsd-sources">
								<p>Inherited from <a href="instantiable_abstract.instantiable.html">Instantiable</a>.<a href="instantiable_abstract.instantiable.html#setinstanceconfig-1">setInstanceConfig</a></p>
								<ul>
<<<<<<< HEAD
									<li>Defined in <a href="https://github.com/nevermined-io/sdk-js/blob/7be618b/src/Instantiable.abstract.ts#L74">src/Instantiable.abstract.ts:74</a></li>
=======
									<li>Defined in <a href="https://github.com/nevermined-io/sdk-js/blob/e6aa843/src/Instantiable.abstract.ts#L74">src/Instantiable.abstract.ts:74</a></li>
>>>>>>> 321ebaf4
								</ul>
							</aside>
							<h4 class="tsd-type-parameters-title">Type parameters</h4>
							<ul class="tsd-type-parameters">
								<li>
									<h4>T<span class="tsd-signature-symbol">: </span><a href="instantiable_abstract.instantiable.html" class="tsd-signature-type" data-tsd-kind="Class">Instantiable</a><span class="tsd-signature-symbol">&lt;</span><span class="tsd-signature-type">T</span><span class="tsd-signature-symbol">&gt;</span></h4>
								</li>
							</ul>
							<h4 class="tsd-parameters-title">Parameters</h4>
							<ul class="tsd-parameters">
								<li>
									<h5>instance: <span class="tsd-signature-type">T</span></h5>
								</li>
								<li>
									<h5>__namedParameters: <a href="../interfaces/instantiable_abstract.instantiableconfig.html" class="tsd-signature-type" data-tsd-kind="Interface">InstantiableConfig</a></h5>
								</li>
							</ul>
							<h4 class="tsd-returns-title">Returns <span class="tsd-signature-type">void</span></h4>
						</li>
					</ul>
				</section>
			</section>
		</div>
		<div class="col-4 col-menu menu-sticky-wrap menu-highlight">
			<nav class="tsd-navigation primary">
				<ul>
					<li class=" ">
						<a href="../modules.html">Exports</a>
					</li>
					<li class="current tsd-kind-module">
						<a href="../modules/nevermined_neverminedsecretstore.html">nevermined/<wbr>Nevermined<wbr>Secret<wbr>Store</a>
					</li>
				</ul>
			</nav>
			<nav class="tsd-navigation secondary menu-sticky">
				<ul class="before-current">
				</ul>
				<ul class="current">
					<li class="current tsd-kind-class tsd-parent-kind-module">
						<a href="nevermined_neverminedsecretstore.neverminedsecretstore.html" class="tsd-kind-icon">Nevermined<wbr>Secret<wbr>Store</a>
						<ul>
							<li class=" tsd-kind-constructor tsd-parent-kind-class tsd-is-inherited">
								<a href="nevermined_neverminedsecretstore.neverminedsecretstore.html#constructor" class="tsd-kind-icon">constructor</a>
							</li>
							<li class=" tsd-kind-get-signature tsd-parent-kind-class tsd-is-inherited tsd-is-protected">
								<a href="nevermined_neverminedsecretstore.neverminedsecretstore.html#config" class="tsd-kind-icon">config</a>
							</li>
							<li class=" tsd-kind-get-signature tsd-parent-kind-class tsd-is-inherited tsd-is-protected">
								<a href="nevermined_neverminedsecretstore.neverminedsecretstore.html#instanceconfig" class="tsd-kind-icon">instance<wbr>Config</a>
							</li>
							<li class=" tsd-kind-get-signature tsd-parent-kind-class tsd-is-inherited tsd-is-protected">
								<a href="nevermined_neverminedsecretstore.neverminedsecretstore.html#logger" class="tsd-kind-icon">logger</a>
							</li>
							<li class=" tsd-kind-get-signature tsd-parent-kind-class tsd-is-inherited tsd-is-protected">
								<a href="nevermined_neverminedsecretstore.neverminedsecretstore.html#nevermined" class="tsd-kind-icon">nevermined</a>
							</li>
							<li class=" tsd-kind-get-signature tsd-parent-kind-class tsd-is-inherited tsd-is-protected">
								<a href="nevermined_neverminedsecretstore.neverminedsecretstore.html#web3" class="tsd-kind-icon">web3</a>
							</li>
							<li class=" tsd-kind-method tsd-parent-kind-class">
								<a href="nevermined_neverminedsecretstore.neverminedsecretstore.html#decrypt" class="tsd-kind-icon">decrypt</a>
							</li>
							<li class=" tsd-kind-method tsd-parent-kind-class">
								<a href="nevermined_neverminedsecretstore.neverminedsecretstore.html#encrypt" class="tsd-kind-icon">encrypt</a>
							</li>
							<li class=" tsd-kind-method tsd-parent-kind-class tsd-is-private">
								<a href="nevermined_neverminedsecretstore.neverminedsecretstore.html#getsecretstore" class="tsd-kind-icon">get<wbr>Secret<wbr>Store</a>
							</li>
							<li class=" tsd-kind-method tsd-parent-kind-class tsd-is-private">
								<a href="nevermined_neverminedsecretstore.neverminedsecretstore.html#getsecretstorebyaccount" class="tsd-kind-icon">get<wbr>Secret<wbr>Store<wbr>ByAccount</a>
							</li>
							<li class=" tsd-kind-method tsd-parent-kind-class tsd-is-inherited tsd-is-protected">
								<a href="nevermined_neverminedsecretstore.neverminedsecretstore.html#setinstanceconfig" class="tsd-kind-icon">set<wbr>Instance<wbr>Config</a>
							</li>
							<li class=" tsd-kind-method tsd-parent-kind-class tsd-is-overwrite tsd-is-static">
								<a href="nevermined_neverminedsecretstore.neverminedsecretstore.html#getinstance" class="tsd-kind-icon">get<wbr>Instance</a>
							</li>
							<li class=" tsd-kind-method tsd-parent-kind-class tsd-has-type-parameter tsd-is-inherited tsd-is-protected tsd-is-static">
								<a href="nevermined_neverminedsecretstore.neverminedsecretstore.html#setinstanceconfig-1" class="tsd-kind-icon">set<wbr>Instance<wbr>Config</a>
							</li>
						</ul>
					</li>
				</ul>
				<ul class="after-current">
				</ul>
			</nav>
		</div>
	</div>
</div>
<footer class="with-border-bottom">
	<div class="container">
		<h2>Legend</h2>
		<div class="tsd-legend-group">
			<ul class="tsd-legend">
				<li class="tsd-kind-variable"><span class="tsd-kind-icon">Variable</span></li>
				<li class="tsd-kind-function"><span class="tsd-kind-icon">Function</span></li>
				<li class="tsd-kind-type-alias"><span class="tsd-kind-icon">Type alias</span></li>
				<li class="tsd-kind-type-alias tsd-has-type-parameter"><span class="tsd-kind-icon">Type alias with type parameter</span></li>
			</ul>
			<ul class="tsd-legend">
				<li class="tsd-kind-class"><span class="tsd-kind-icon">Class</span></li>
				<li class="tsd-kind-class tsd-has-type-parameter"><span class="tsd-kind-icon">Class with type parameter</span></li>
				<li class="tsd-kind-method tsd-parent-kind-class"><span class="tsd-kind-icon">Method</span></li>
			</ul>
			<ul class="tsd-legend">
				<li class="tsd-kind-enum"><span class="tsd-kind-icon">Enumeration</span></li>
			</ul>
			<ul class="tsd-legend">
				<li class="tsd-kind-interface"><span class="tsd-kind-icon">Interface</span></li>
			</ul>
			<ul class="tsd-legend">
				<li class="tsd-kind-constructor tsd-parent-kind-class tsd-is-inherited"><span class="tsd-kind-icon">Inherited constructor</span></li>
			</ul>
			<ul class="tsd-legend">
				<li class="tsd-kind-method tsd-parent-kind-class tsd-is-private"><span class="tsd-kind-icon">Private method</span></li>
			</ul>
			<ul class="tsd-legend">
				<li class="tsd-kind-method tsd-parent-kind-class tsd-is-static"><span class="tsd-kind-icon">Static method</span></li>
			</ul>
		</div>
	</div>
</footer>
<div class="container tsd-generator">
	<p>Generated using <a href="https://typedoc.org/" target="_blank">TypeDoc</a></p>
</div>
<div class="overlay"></div>
<script src="../assets/js/main.js"></script>
</body>
</html><|MERGE_RESOLUTION|>--- conflicted
+++ resolved
@@ -153,11 +153,7 @@
 						<li class="tsd-description">
 							<aside class="tsd-sources">
 								<ul>
-<<<<<<< HEAD
-									<li>Defined in <a href="https://github.com/nevermined-io/sdk-js/blob/7be618b/src/Instantiable.abstract.ts#L47">src/Instantiable.abstract.ts:47</a></li>
-=======
 									<li>Defined in <a href="https://github.com/nevermined-io/sdk-js/blob/e6aa843/src/Instantiable.abstract.ts#L47">src/Instantiable.abstract.ts:47</a></li>
->>>>>>> 321ebaf4
 								</ul>
 							</aside>
 							<h4 class="tsd-returns-title">Returns <a href="models_config.config.html" class="tsd-signature-type" data-tsd-kind="Class">Config</a></h4>
@@ -174,11 +170,7 @@
 						<li class="tsd-description">
 							<aside class="tsd-sources">
 								<ul>
-<<<<<<< HEAD
-									<li>Defined in <a href="https://github.com/nevermined-io/sdk-js/blob/7be618b/src/Instantiable.abstract.ts#L63">src/Instantiable.abstract.ts:63</a></li>
-=======
 									<li>Defined in <a href="https://github.com/nevermined-io/sdk-js/blob/e6aa843/src/Instantiable.abstract.ts#L63">src/Instantiable.abstract.ts:63</a></li>
->>>>>>> 321ebaf4
 								</ul>
 							</aside>
 							<h4 class="tsd-returns-title">Returns <a href="../interfaces/instantiable_abstract.instantiableconfig.html" class="tsd-signature-type" data-tsd-kind="Interface">InstantiableConfig</a></h4>
@@ -195,11 +187,7 @@
 						<li class="tsd-description">
 							<aside class="tsd-sources">
 								<ul>
-<<<<<<< HEAD
-									<li>Defined in <a href="https://github.com/nevermined-io/sdk-js/blob/7be618b/src/Instantiable.abstract.ts#L54">src/Instantiable.abstract.ts:54</a></li>
-=======
 									<li>Defined in <a href="https://github.com/nevermined-io/sdk-js/blob/e6aa843/src/Instantiable.abstract.ts#L54">src/Instantiable.abstract.ts:54</a></li>
->>>>>>> 321ebaf4
 								</ul>
 							</aside>
 							<h4 class="tsd-returns-title">Returns <a href="utils_logger.logger.html" class="tsd-signature-type" data-tsd-kind="Class">Logger</a></h4>
@@ -216,11 +204,7 @@
 						<li class="tsd-description">
 							<aside class="tsd-sources">
 								<ul>
-<<<<<<< HEAD
-									<li>Defined in <a href="https://github.com/nevermined-io/sdk-js/blob/7be618b/src/Instantiable.abstract.ts#L31">src/Instantiable.abstract.ts:31</a></li>
-=======
 									<li>Defined in <a href="https://github.com/nevermined-io/sdk-js/blob/e6aa843/src/Instantiable.abstract.ts#L31">src/Instantiable.abstract.ts:31</a></li>
->>>>>>> 321ebaf4
 								</ul>
 							</aside>
 							<h4 class="tsd-returns-title">Returns <a href="nevermined_nevermined.nevermined.html" class="tsd-signature-type" data-tsd-kind="Class">Nevermined</a></h4>
@@ -237,11 +221,7 @@
 						<li class="tsd-description">
 							<aside class="tsd-sources">
 								<ul>
-<<<<<<< HEAD
-									<li>Defined in <a href="https://github.com/nevermined-io/sdk-js/blob/7be618b/src/Instantiable.abstract.ts#L38">src/Instantiable.abstract.ts:38</a></li>
-=======
 									<li>Defined in <a href="https://github.com/nevermined-io/sdk-js/blob/e6aa843/src/Instantiable.abstract.ts#L38">src/Instantiable.abstract.ts:38</a></li>
->>>>>>> 321ebaf4
 								</ul>
 							</aside>
 							<h4 class="tsd-returns-title">Returns <span class="tsd-signature-type">default</span></h4>
@@ -261,11 +241,7 @@
 						<li class="tsd-description">
 							<aside class="tsd-sources">
 								<ul>
-<<<<<<< HEAD
-									<li>Defined in <a href="https://github.com/nevermined-io/sdk-js/blob/7be618b/src/nevermined/NeverminedSecretStore.ts#L62">src/nevermined/NeverminedSecretStore.ts:62</a></li>
-=======
 									<li>Defined in <a href="https://github.com/nevermined-io/sdk-js/blob/e6aa843/src/nevermined/NeverminedSecretStore.ts#L62">src/nevermined/NeverminedSecretStore.ts:62</a></li>
->>>>>>> 321ebaf4
 								</ul>
 							</aside>
 							<div class="tsd-comment tsd-typography">
@@ -313,11 +289,7 @@
 						<li class="tsd-description">
 							<aside class="tsd-sources">
 								<ul>
-<<<<<<< HEAD
-									<li>Defined in <a href="https://github.com/nevermined-io/sdk-js/blob/7be618b/src/nevermined/NeverminedSecretStore.ts#L33">src/nevermined/NeverminedSecretStore.ts:33</a></li>
-=======
 									<li>Defined in <a href="https://github.com/nevermined-io/sdk-js/blob/e6aa843/src/nevermined/NeverminedSecretStore.ts#L33">src/nevermined/NeverminedSecretStore.ts:33</a></li>
->>>>>>> 321ebaf4
 								</ul>
 							</aside>
 							<div class="tsd-comment tsd-typography">
@@ -359,11 +331,7 @@
 						<li class="tsd-description">
 							<aside class="tsd-sources">
 								<ul>
-<<<<<<< HEAD
-									<li>Defined in <a href="https://github.com/nevermined-io/sdk-js/blob/7be618b/src/nevermined/NeverminedSecretStore.ts#L88">src/nevermined/NeverminedSecretStore.ts:88</a></li>
-=======
 									<li>Defined in <a href="https://github.com/nevermined-io/sdk-js/blob/e6aa843/src/nevermined/NeverminedSecretStore.ts#L88">src/nevermined/NeverminedSecretStore.ts:88</a></li>
->>>>>>> 321ebaf4
 								</ul>
 							</aside>
 							<h4 class="tsd-parameters-title">Parameters</h4>
@@ -386,11 +354,7 @@
 						<li class="tsd-description">
 							<aside class="tsd-sources">
 								<ul>
-<<<<<<< HEAD
-									<li>Defined in <a href="https://github.com/nevermined-io/sdk-js/blob/7be618b/src/nevermined/NeverminedSecretStore.ts#L74">src/nevermined/NeverminedSecretStore.ts:74</a></li>
-=======
 									<li>Defined in <a href="https://github.com/nevermined-io/sdk-js/blob/e6aa843/src/nevermined/NeverminedSecretStore.ts#L74">src/nevermined/NeverminedSecretStore.ts:74</a></li>
->>>>>>> 321ebaf4
 								</ul>
 							</aside>
 							<h4 class="tsd-parameters-title">Parameters</h4>
@@ -417,11 +381,7 @@
 							<aside class="tsd-sources">
 								<p>Inherited from <a href="instantiable_abstract.instantiable.html">Instantiable</a>.<a href="instantiable_abstract.instantiable.html#setinstanceconfig">setInstanceConfig</a></p>
 								<ul>
-<<<<<<< HEAD
-									<li>Defined in <a href="https://github.com/nevermined-io/sdk-js/blob/7be618b/src/Instantiable.abstract.ts#L92">src/Instantiable.abstract.ts:92</a></li>
-=======
 									<li>Defined in <a href="https://github.com/nevermined-io/sdk-js/blob/e6aa843/src/Instantiable.abstract.ts#L92">src/Instantiable.abstract.ts:92</a></li>
->>>>>>> 321ebaf4
 								</ul>
 							</aside>
 							<h4 class="tsd-parameters-title">Parameters</h4>
@@ -445,11 +405,7 @@
 							<aside class="tsd-sources">
 								<p>Overrides <a href="instantiable_abstract.instantiable.html">Instantiable</a>.<a href="instantiable_abstract.instantiable.html#getinstance">getInstance</a></p>
 								<ul>
-<<<<<<< HEAD
-									<li>Defined in <a href="https://github.com/nevermined-io/sdk-js/blob/7be618b/src/nevermined/NeverminedSecretStore.ts#L16">src/nevermined/NeverminedSecretStore.ts:16</a></li>
-=======
 									<li>Defined in <a href="https://github.com/nevermined-io/sdk-js/blob/e6aa843/src/nevermined/NeverminedSecretStore.ts#L16">src/nevermined/NeverminedSecretStore.ts:16</a></li>
->>>>>>> 321ebaf4
 								</ul>
 							</aside>
 							<div class="tsd-comment tsd-typography">
@@ -478,11 +434,7 @@
 							<aside class="tsd-sources">
 								<p>Inherited from <a href="instantiable_abstract.instantiable.html">Instantiable</a>.<a href="instantiable_abstract.instantiable.html#setinstanceconfig-1">setInstanceConfig</a></p>
 								<ul>
-<<<<<<< HEAD
-									<li>Defined in <a href="https://github.com/nevermined-io/sdk-js/blob/7be618b/src/Instantiable.abstract.ts#L74">src/Instantiable.abstract.ts:74</a></li>
-=======
 									<li>Defined in <a href="https://github.com/nevermined-io/sdk-js/blob/e6aa843/src/Instantiable.abstract.ts#L74">src/Instantiable.abstract.ts:74</a></li>
->>>>>>> 321ebaf4
 								</ul>
 							</aside>
 							<h4 class="tsd-type-parameters-title">Type parameters</h4>
