<!doctype html>
<html class="default no-js">
<head>
	<meta charset="utf-8">
	<meta http-equiv="X-UA-Compatible" content="IE=edge">
	<title>default | @nevermined-io/nevermined-sdk-js</title>
	<meta name="description" content="Documentation for @nevermined-io/nevermined-sdk-js">
	<meta name="viewport" content="width=device-width, initial-scale=1">
	<link rel="stylesheet" href="../assets/css/main.css">
	<script async src="../assets/js/search.js" id="search-script"></script>
</head>
<body>
<header>
	<div class="tsd-page-toolbar">
		<div class="container">
			<div class="table-wrap">
				<div class="table-cell" id="tsd-search" data-index="../assets/js/search.json" data-base="..">
					<div class="field">
						<label for="tsd-search-field" class="tsd-widget search no-caption">Search</label>
						<input id="tsd-search-field" type="text" />
					</div>
					<ul class="results">
						<li class="state loading">Preparing search index...</li>
						<li class="state failure">The search index is not available</li>
					</ul>
					<a href="../index.html" class="title">@nevermined-io/nevermined-sdk-js</a>
				</div>
				<div class="table-cell" id="tsd-widgets">
					<div id="tsd-filter">
						<a href="#" class="tsd-widget options no-caption" data-toggle="options">Options</a>
						<div class="tsd-filter-group">
							<div class="tsd-select" id="tsd-filter-visibility">
								<span class="tsd-select-label">All</span>
								<ul class="tsd-select-list">
									<li data-value="public">Public</li>
									<li data-value="protected">Public/Protected</li>
									<li data-value="private" class="selected">All</li>
								</ul>
							</div>
							<input type="checkbox" id="tsd-filter-inherited" checked />
							<label class="tsd-widget" for="tsd-filter-inherited">Inherited</label>
							<input type="checkbox" id="tsd-filter-externals" checked />
							<label class="tsd-widget" for="tsd-filter-externals">Externals</label>
						</div>
					</div>
					<a href="#" class="tsd-widget menu no-caption" data-toggle="menu">Menu</a>
				</div>
			</div>
		</div>
	</div>
	<div class="tsd-page-title">
		<div class="container">
			<ul class="tsd-breadcrumb">
				<li>
					<a href="../modules.html">@nevermined-io/nevermined-sdk-js</a>
				</li>
				<li>
					<a href="../modules/utils_keytransfer.html">utils/KeyTransfer</a>
				</li>
				<li>
					<a href="utils_keytransfer.default.html">default</a>
				</li>
			</ul>
			<h1>Class default</h1>
		</div>
	</div>
</header>
<div class="container container-main">
	<div class="row">
		<div class="col-8 col-content">
			<section class="tsd-panel tsd-hierarchy">
				<h3>Hierarchy</h3>
				<ul class="tsd-hierarchy">
					<li>
						<span class="target">default</span>
					</li>
				</ul>
			</section>
			<section class="tsd-panel-group tsd-index-group">
				<h2>Index</h2>
				<section class="tsd-panel tsd-index-panel">
					<div class="tsd-index-content">
						<section class="tsd-index-section ">
							<h3>Constructors</h3>
							<ul class="tsd-index-list">
								<li class="tsd-kind-constructor tsd-parent-kind-class"><a href="utils_keytransfer.default.html#constructor" class="tsd-kind-icon">constructor</a></li>
							</ul>
						</section>
						<section class="tsd-index-section ">
							<h3>Properties</h3>
							<ul class="tsd-index-list">
								<li class="tsd-kind-property tsd-parent-kind-class"><a href="utils_keytransfer.default.html#f" class="tsd-kind-icon">F</a></li>
								<li class="tsd-kind-property tsd-parent-kind-class"><a href="utils_keytransfer.default.html#circomlib" class="tsd-kind-icon">circomlib</a></li>
								<li class="tsd-kind-property tsd-parent-kind-class"><a href="utils_keytransfer.default.html#cts" class="tsd-kind-icon">cts</a></li>
								<li class="tsd-kind-property tsd-parent-kind-class"><a href="utils_keytransfer.default.html#ffjavascript" class="tsd-kind-icon">ffjavascript</a></li>
								<li class="tsd-kind-property tsd-parent-kind-class"><a href="utils_keytransfer.default.html#snarkjs" class="tsd-kind-icon">snarkjs</a></li>
							</ul>
						</section>
						<section class="tsd-index-section ">
							<h3>Methods</h3>
							<ul class="tsd-index-list">
								<li class="tsd-kind-method tsd-parent-kind-class tsd-is-private"><a href="utils_keytransfer.default.html#decrypt" class="tsd-kind-icon">decrypt</a></li>
								<li class="tsd-kind-method tsd-parent-kind-class"><a href="utils_keytransfer.default.html#decryptkey" class="tsd-kind-icon">decrypt<wbr>Key</a></li>
								<li class="tsd-kind-method tsd-parent-kind-class"><a href="utils_keytransfer.default.html#ecdh" class="tsd-kind-icon">ecdh</a></li>
								<li class="tsd-kind-method tsd-parent-kind-class"><a href="utils_keytransfer.default.html#encryptkey" class="tsd-kind-icon">encrypt<wbr>Key</a></li>
								<li class="tsd-kind-method tsd-parent-kind-class tsd-is-private"><a href="utils_keytransfer.default.html#getconstants" class="tsd-kind-icon">get<wbr>Constants</a></li>
								<li class="tsd-kind-method tsd-parent-kind-class"><a href="utils_keytransfer.default.html#hashkey" class="tsd-kind-icon">hash<wbr>Key</a></li>
								<li class="tsd-kind-method tsd-parent-kind-class"><a href="utils_keytransfer.default.html#makekey" class="tsd-kind-icon">make<wbr>Key</a></li>
								<li class="tsd-kind-method tsd-parent-kind-class"><a href="utils_keytransfer.default.html#makepublic" class="tsd-kind-icon">make<wbr>Public</a></li>
								<li class="tsd-kind-method tsd-parent-kind-class"><a href="utils_keytransfer.default.html#prove" class="tsd-kind-icon">prove</a></li>
								<li class="tsd-kind-method tsd-parent-kind-class"><a href="utils_keytransfer.default.html#secrettopublic" class="tsd-kind-icon">secret<wbr>ToPublic</a></li>
								<li class="tsd-kind-method tsd-parent-kind-class"><a href="utils_keytransfer.default.html#signbabyjub" class="tsd-kind-icon">sign<wbr>Babyjub</a></li>
								<li class="tsd-kind-method tsd-parent-kind-class"><a href="utils_keytransfer.default.html#verify" class="tsd-kind-icon">verify</a></li>
							</ul>
						</section>
					</div>
				</section>
			</section>
			<section class="tsd-panel-group tsd-member-group ">
				<h2>Constructors</h2>
				<section class="tsd-panel tsd-member tsd-kind-constructor tsd-parent-kind-class">
					<a name="constructor" class="tsd-anchor"></a>
					<h3>constructor</h3>
					<ul class="tsd-signatures tsd-kind-constructor tsd-parent-kind-class">
						<li class="tsd-signature tsd-kind-icon">new default<span class="tsd-signature-symbol">(</span><span class="tsd-signature-symbol">)</span><span class="tsd-signature-symbol">: </span><a href="utils_keytransfer.default.html" class="tsd-signature-type" data-tsd-kind="Class">default</a></li>
					</ul>
					<ul class="tsd-descriptions">
						<li class="tsd-description">
							<aside class="tsd-sources">
								<ul>
<<<<<<< HEAD
									<li>Defined in <a href="https://github.com/nevermined-io/sdk-js/blob/7be618b/src/utils/KeyTransfer.ts#L29">src/utils/KeyTransfer.ts:29</a></li>
=======
									<li>Defined in <a href="https://github.com/nevermined-io/sdk-js/blob/e6aa843/src/utils/KeyTransfer.ts#L29">src/utils/KeyTransfer.ts:29</a></li>
>>>>>>> 321ebaf4
								</ul>
							</aside>
							<h4 class="tsd-returns-title">Returns <a href="utils_keytransfer.default.html" class="tsd-signature-type" data-tsd-kind="Class">default</a></h4>
						</li>
					</ul>
				</section>
			</section>
			<section class="tsd-panel-group tsd-member-group ">
				<h2>Properties</h2>
				<section class="tsd-panel tsd-member tsd-kind-property tsd-parent-kind-class">
					<a name="f" class="tsd-anchor"></a>
					<h3>F</h3>
					<div class="tsd-signature tsd-kind-icon">F<span class="tsd-signature-symbol">:</span> <span class="tsd-signature-type">any</span></div>
					<aside class="tsd-sources">
						<ul>
<<<<<<< HEAD
							<li>Defined in <a href="https://github.com/nevermined-io/sdk-js/blob/7be618b/src/utils/KeyTransfer.ts#L25">src/utils/KeyTransfer.ts:25</a></li>
=======
							<li>Defined in <a href="https://github.com/nevermined-io/sdk-js/blob/e6aa843/src/utils/KeyTransfer.ts#L25">src/utils/KeyTransfer.ts:25</a></li>
>>>>>>> 321ebaf4
						</ul>
					</aside>
				</section>
				<section class="tsd-panel tsd-member tsd-kind-property tsd-parent-kind-class">
					<a name="circomlib" class="tsd-anchor"></a>
					<h3>circomlib</h3>
					<div class="tsd-signature tsd-kind-icon">circomlib<span class="tsd-signature-symbol">:</span> <span class="tsd-signature-type">any</span></div>
					<aside class="tsd-sources">
						<ul>
<<<<<<< HEAD
							<li>Defined in <a href="https://github.com/nevermined-io/sdk-js/blob/7be618b/src/utils/KeyTransfer.ts#L27">src/utils/KeyTransfer.ts:27</a></li>
=======
							<li>Defined in <a href="https://github.com/nevermined-io/sdk-js/blob/e6aa843/src/utils/KeyTransfer.ts#L27">src/utils/KeyTransfer.ts:27</a></li>
>>>>>>> 321ebaf4
						</ul>
					</aside>
				</section>
				<section class="tsd-panel tsd-member tsd-kind-property tsd-parent-kind-class">
					<a name="cts" class="tsd-anchor"></a>
					<h3>cts</h3>
					<div class="tsd-signature tsd-kind-icon">cts<span class="tsd-signature-symbol">:</span> <span class="tsd-signature-type">any</span></div>
					<aside class="tsd-sources">
						<ul>
<<<<<<< HEAD
							<li>Defined in <a href="https://github.com/nevermined-io/sdk-js/blob/7be618b/src/utils/KeyTransfer.ts#L24">src/utils/KeyTransfer.ts:24</a></li>
=======
							<li>Defined in <a href="https://github.com/nevermined-io/sdk-js/blob/e6aa843/src/utils/KeyTransfer.ts#L24">src/utils/KeyTransfer.ts:24</a></li>
>>>>>>> 321ebaf4
						</ul>
					</aside>
				</section>
				<section class="tsd-panel tsd-member tsd-kind-property tsd-parent-kind-class">
					<a name="ffjavascript" class="tsd-anchor"></a>
					<h3>ffjavascript</h3>
					<div class="tsd-signature tsd-kind-icon">ffjavascript<span class="tsd-signature-symbol">:</span> <span class="tsd-signature-type">any</span></div>
					<aside class="tsd-sources">
						<ul>
<<<<<<< HEAD
							<li>Defined in <a href="https://github.com/nevermined-io/sdk-js/blob/7be618b/src/utils/KeyTransfer.ts#L29">src/utils/KeyTransfer.ts:29</a></li>
=======
							<li>Defined in <a href="https://github.com/nevermined-io/sdk-js/blob/e6aa843/src/utils/KeyTransfer.ts#L29">src/utils/KeyTransfer.ts:29</a></li>
>>>>>>> 321ebaf4
						</ul>
					</aside>
				</section>
				<section class="tsd-panel tsd-member tsd-kind-property tsd-parent-kind-class">
					<a name="snarkjs" class="tsd-anchor"></a>
					<h3>snarkjs</h3>
					<div class="tsd-signature tsd-kind-icon">snarkjs<span class="tsd-signature-symbol">:</span> <span class="tsd-signature-type">any</span></div>
					<aside class="tsd-sources">
						<ul>
<<<<<<< HEAD
							<li>Defined in <a href="https://github.com/nevermined-io/sdk-js/blob/7be618b/src/utils/KeyTransfer.ts#L28">src/utils/KeyTransfer.ts:28</a></li>
=======
							<li>Defined in <a href="https://github.com/nevermined-io/sdk-js/blob/e6aa843/src/utils/KeyTransfer.ts#L28">src/utils/KeyTransfer.ts:28</a></li>
>>>>>>> 321ebaf4
						</ul>
					</aside>
				</section>
			</section>
			<section class="tsd-panel-group tsd-member-group ">
				<h2>Methods</h2>
				<section class="tsd-panel tsd-member tsd-kind-method tsd-parent-kind-class tsd-is-private">
					<a name="decrypt" class="tsd-anchor"></a>
					<h3><span class="tsd-flag ts-flagPrivate">Private</span> decrypt</h3>
					<ul class="tsd-signatures tsd-kind-method tsd-parent-kind-class tsd-is-private">
						<li class="tsd-signature tsd-kind-icon">decrypt<span class="tsd-signature-symbol">(</span>xLin<span class="tsd-signature-symbol">: </span><span class="tsd-signature-type">any</span>, xRin<span class="tsd-signature-symbol">: </span><span class="tsd-signature-type">any</span>, kin<span class="tsd-signature-symbol">: </span><span class="tsd-signature-type">any</span><span class="tsd-signature-symbol">)</span><span class="tsd-signature-symbol">: </span><span class="tsd-signature-symbol">{ </span>xL<span class="tsd-signature-symbol">: </span><span class="tsd-signature-type">any</span><span class="tsd-signature-symbol">; </span>xR<span class="tsd-signature-symbol">: </span><span class="tsd-signature-type">any</span><span class="tsd-signature-symbol"> }</span></li>
					</ul>
					<ul class="tsd-descriptions">
						<li class="tsd-description">
							<aside class="tsd-sources">
								<ul>
<<<<<<< HEAD
									<li>Defined in <a href="https://github.com/nevermined-io/sdk-js/blob/7be618b/src/utils/KeyTransfer.ts#L62">src/utils/KeyTransfer.ts:62</a></li>
=======
									<li>Defined in <a href="https://github.com/nevermined-io/sdk-js/blob/e6aa843/src/utils/KeyTransfer.ts#L62">src/utils/KeyTransfer.ts:62</a></li>
>>>>>>> 321ebaf4
								</ul>
							</aside>
							<h4 class="tsd-parameters-title">Parameters</h4>
							<ul class="tsd-parameters">
								<li>
									<h5>xLin: <span class="tsd-signature-type">any</span></h5>
								</li>
								<li>
									<h5>xRin: <span class="tsd-signature-type">any</span></h5>
								</li>
								<li>
									<h5>kin: <span class="tsd-signature-type">any</span></h5>
								</li>
							</ul>
							<h4 class="tsd-returns-title">Returns <span class="tsd-signature-symbol">{ </span>xL<span class="tsd-signature-symbol">: </span><span class="tsd-signature-type">any</span><span class="tsd-signature-symbol">; </span>xR<span class="tsd-signature-symbol">: </span><span class="tsd-signature-type">any</span><span class="tsd-signature-symbol"> }</span></h4>
							<ul class="tsd-parameters">
								<li class="tsd-parameter">
									<h5>xL<span class="tsd-signature-symbol">: </span><span class="tsd-signature-type">any</span></h5>
								</li>
								<li class="tsd-parameter">
									<h5>xR<span class="tsd-signature-symbol">: </span><span class="tsd-signature-type">any</span></h5>
								</li>
							</ul>
						</li>
					</ul>
				</section>
				<section class="tsd-panel tsd-member tsd-kind-method tsd-parent-kind-class">
					<a name="decryptkey" class="tsd-anchor"></a>
					<h3>decrypt<wbr>Key</h3>
					<ul class="tsd-signatures tsd-kind-method tsd-parent-kind-class">
						<li class="tsd-signature tsd-kind-icon">decrypt<wbr>Key<span class="tsd-signature-symbol">(</span>a<span class="tsd-signature-symbol">: </span><a href="models_keytransfer.mimccipher.html" class="tsd-signature-type" data-tsd-kind="Class">MimcCipher</a>, secret<span class="tsd-signature-symbol">: </span><span class="tsd-signature-type">string</span><span class="tsd-signature-symbol">)</span><span class="tsd-signature-symbol">: </span><span class="tsd-signature-type">Buffer</span></li>
					</ul>
					<ul class="tsd-descriptions">
						<li class="tsd-description">
							<aside class="tsd-sources">
								<ul>
<<<<<<< HEAD
									<li>Defined in <a href="https://github.com/nevermined-io/sdk-js/blob/7be618b/src/utils/KeyTransfer.ts#L140">src/utils/KeyTransfer.ts:140</a></li>
=======
									<li>Defined in <a href="https://github.com/nevermined-io/sdk-js/blob/e6aa843/src/utils/KeyTransfer.ts#L123">src/utils/KeyTransfer.ts:123</a></li>
>>>>>>> 321ebaf4
								</ul>
							</aside>
							<h4 class="tsd-parameters-title">Parameters</h4>
							<ul class="tsd-parameters">
								<li>
									<h5>a: <a href="models_keytransfer.mimccipher.html" class="tsd-signature-type" data-tsd-kind="Class">MimcCipher</a></h5>
								</li>
								<li>
									<h5>secret: <span class="tsd-signature-type">string</span></h5>
								</li>
							</ul>
							<h4 class="tsd-returns-title">Returns <span class="tsd-signature-type">Buffer</span></h4>
						</li>
					</ul>
				</section>
				<section class="tsd-panel tsd-member tsd-kind-method tsd-parent-kind-class">
					<a name="ecdh" class="tsd-anchor"></a>
					<h3>ecdh</h3>
					<ul class="tsd-signatures tsd-kind-method tsd-parent-kind-class">
						<li class="tsd-signature tsd-kind-icon">ecdh<span class="tsd-signature-symbol">(</span>secret<span class="tsd-signature-symbol">: </span><span class="tsd-signature-type">string</span>, pub<span class="tsd-signature-symbol">: </span><a href="models_keytransfer.babyjubpublickey.html" class="tsd-signature-type" data-tsd-kind="Class">BabyjubPublicKey</a><span class="tsd-signature-symbol">)</span><span class="tsd-signature-symbol">: </span><span class="tsd-signature-type">string</span></li>
					</ul>
					<ul class="tsd-descriptions">
						<li class="tsd-description">
							<aside class="tsd-sources">
								<ul>
<<<<<<< HEAD
									<li>Defined in <a href="https://github.com/nevermined-io/sdk-js/blob/7be618b/src/utils/KeyTransfer.ts#L126">src/utils/KeyTransfer.ts:126</a></li>
=======
									<li>Defined in <a href="https://github.com/nevermined-io/sdk-js/blob/e6aa843/src/utils/KeyTransfer.ts#L109">src/utils/KeyTransfer.ts:109</a></li>
>>>>>>> 321ebaf4
								</ul>
							</aside>
							<h4 class="tsd-parameters-title">Parameters</h4>
							<ul class="tsd-parameters">
								<li>
									<h5>secret: <span class="tsd-signature-type">string</span></h5>
								</li>
								<li>
									<h5>pub: <a href="models_keytransfer.babyjubpublickey.html" class="tsd-signature-type" data-tsd-kind="Class">BabyjubPublicKey</a></h5>
								</li>
							</ul>
							<h4 class="tsd-returns-title">Returns <span class="tsd-signature-type">string</span></h4>
						</li>
					</ul>
				</section>
				<section class="tsd-panel tsd-member tsd-kind-method tsd-parent-kind-class">
					<a name="encryptkey" class="tsd-anchor"></a>
					<h3>encrypt<wbr>Key</h3>
					<ul class="tsd-signatures tsd-kind-method tsd-parent-kind-class">
						<li class="tsd-signature tsd-kind-icon">encrypt<wbr>Key<span class="tsd-signature-symbol">(</span>a<span class="tsd-signature-symbol">: </span><span class="tsd-signature-type">Buffer</span>, secret<span class="tsd-signature-symbol">: </span><span class="tsd-signature-type">string</span><span class="tsd-signature-symbol">)</span><span class="tsd-signature-symbol">: </span><a href="models_keytransfer.mimccipher.html" class="tsd-signature-type" data-tsd-kind="Class">MimcCipher</a></li>
					</ul>
					<ul class="tsd-descriptions">
						<li class="tsd-description">
							<aside class="tsd-sources">
								<ul>
<<<<<<< HEAD
									<li>Defined in <a href="https://github.com/nevermined-io/sdk-js/blob/7be618b/src/utils/KeyTransfer.ts#L134">src/utils/KeyTransfer.ts:134</a></li>
=======
									<li>Defined in <a href="https://github.com/nevermined-io/sdk-js/blob/e6aa843/src/utils/KeyTransfer.ts#L117">src/utils/KeyTransfer.ts:117</a></li>
>>>>>>> 321ebaf4
								</ul>
							</aside>
							<h4 class="tsd-parameters-title">Parameters</h4>
							<ul class="tsd-parameters">
								<li>
									<h5>a: <span class="tsd-signature-type">Buffer</span></h5>
								</li>
								<li>
									<h5>secret: <span class="tsd-signature-type">string</span></h5>
								</li>
							</ul>
							<h4 class="tsd-returns-title">Returns <a href="models_keytransfer.mimccipher.html" class="tsd-signature-type" data-tsd-kind="Class">MimcCipher</a></h4>
						</li>
					</ul>
				</section>
				<section class="tsd-panel tsd-member tsd-kind-method tsd-parent-kind-class tsd-is-private">
					<a name="getconstants" class="tsd-anchor"></a>
					<h3><span class="tsd-flag ts-flagPrivate">Private</span> get<wbr>Constants</h3>
					<ul class="tsd-signatures tsd-kind-method tsd-parent-kind-class tsd-is-private">
						<li class="tsd-signature tsd-kind-icon">get<wbr>Constants<span class="tsd-signature-symbol">(</span>seed<span class="tsd-signature-symbol">: </span><span class="tsd-signature-type">any</span>, nRounds<span class="tsd-signature-symbol">: </span><span class="tsd-signature-type">any</span><span class="tsd-signature-symbol">)</span><span class="tsd-signature-symbol">: </span><span class="tsd-signature-type">any</span><span class="tsd-signature-symbol">[]</span></li>
					</ul>
					<ul class="tsd-descriptions">
						<li class="tsd-description">
							<aside class="tsd-sources">
								<ul>
<<<<<<< HEAD
									<li>Defined in <a href="https://github.com/nevermined-io/sdk-js/blob/7be618b/src/utils/KeyTransfer.ts#L45">src/utils/KeyTransfer.ts:45</a></li>
=======
									<li>Defined in <a href="https://github.com/nevermined-io/sdk-js/blob/e6aa843/src/utils/KeyTransfer.ts#L45">src/utils/KeyTransfer.ts:45</a></li>
>>>>>>> 321ebaf4
								</ul>
							</aside>
							<h4 class="tsd-parameters-title">Parameters</h4>
							<ul class="tsd-parameters">
								<li>
									<h5>seed: <span class="tsd-signature-type">any</span></h5>
								</li>
								<li>
									<h5>nRounds: <span class="tsd-signature-type">any</span></h5>
								</li>
							</ul>
							<h4 class="tsd-returns-title">Returns <span class="tsd-signature-type">any</span><span class="tsd-signature-symbol">[]</span></h4>
						</li>
					</ul>
				</section>
				<section class="tsd-panel tsd-member tsd-kind-method tsd-parent-kind-class">
					<a name="hashkey" class="tsd-anchor"></a>
					<h3>hash<wbr>Key</h3>
					<ul class="tsd-signatures tsd-kind-method tsd-parent-kind-class">
						<li class="tsd-signature tsd-kind-icon">hash<wbr>Key<span class="tsd-signature-symbol">(</span>a<span class="tsd-signature-symbol">: </span><span class="tsd-signature-type">Buffer</span><span class="tsd-signature-symbol">)</span><span class="tsd-signature-symbol">: </span><span class="tsd-signature-type">string</span></li>
					</ul>
					<ul class="tsd-descriptions">
						<li class="tsd-description">
							<aside class="tsd-sources">
								<ul>
<<<<<<< HEAD
									<li>Defined in <a href="https://github.com/nevermined-io/sdk-js/blob/7be618b/src/utils/KeyTransfer.ts#L121">src/utils/KeyTransfer.ts:121</a></li>
=======
									<li>Defined in <a href="https://github.com/nevermined-io/sdk-js/blob/e6aa843/src/utils/KeyTransfer.ts#L104">src/utils/KeyTransfer.ts:104</a></li>
>>>>>>> 321ebaf4
								</ul>
							</aside>
							<h4 class="tsd-parameters-title">Parameters</h4>
							<ul class="tsd-parameters">
								<li>
									<h5>a: <span class="tsd-signature-type">Buffer</span></h5>
								</li>
							</ul>
							<h4 class="tsd-returns-title">Returns <span class="tsd-signature-type">string</span></h4>
						</li>
					</ul>
				</section>
				<section class="tsd-panel tsd-member tsd-kind-method tsd-parent-kind-class">
					<a name="makekey" class="tsd-anchor"></a>
					<h3>make<wbr>Key</h3>
					<ul class="tsd-signatures tsd-kind-method tsd-parent-kind-class">
						<li class="tsd-signature tsd-kind-icon">make<wbr>Key<span class="tsd-signature-symbol">(</span>str<span class="tsd-signature-symbol">: </span><span class="tsd-signature-type">string</span><span class="tsd-signature-symbol">)</span><span class="tsd-signature-symbol">: </span><span class="tsd-signature-type">string</span></li>
					</ul>
					<ul class="tsd-descriptions">
						<li class="tsd-description">
							<aside class="tsd-sources">
								<ul>
<<<<<<< HEAD
									<li>Defined in <a href="https://github.com/nevermined-io/sdk-js/blob/7be618b/src/utils/KeyTransfer.ts#L85">src/utils/KeyTransfer.ts:85</a></li>
=======
									<li>Defined in <a href="https://github.com/nevermined-io/sdk-js/blob/e6aa843/src/utils/KeyTransfer.ts#L85">src/utils/KeyTransfer.ts:85</a></li>
>>>>>>> 321ebaf4
								</ul>
							</aside>
							<h4 class="tsd-parameters-title">Parameters</h4>
							<ul class="tsd-parameters">
								<li>
									<h5>str: <span class="tsd-signature-type">string</span></h5>
								</li>
							</ul>
							<h4 class="tsd-returns-title">Returns <span class="tsd-signature-type">string</span></h4>
						</li>
					</ul>
				</section>
				<section class="tsd-panel tsd-member tsd-kind-method tsd-parent-kind-class">
					<a name="makepublic" class="tsd-anchor"></a>
					<h3>make<wbr>Public</h3>
					<ul class="tsd-signatures tsd-kind-method tsd-parent-kind-class">
						<li class="tsd-signature tsd-kind-icon">make<wbr>Public<span class="tsd-signature-symbol">(</span>x<span class="tsd-signature-symbol">: </span><span class="tsd-signature-type">string</span>, y<span class="tsd-signature-symbol">: </span><span class="tsd-signature-type">string</span><span class="tsd-signature-symbol">)</span><span class="tsd-signature-symbol">: </span><a href="models_keytransfer.babyjubpublickey.html" class="tsd-signature-type" data-tsd-kind="Class">BabyjubPublicKey</a></li>
					</ul>
					<ul class="tsd-descriptions">
						<li class="tsd-description">
							<aside class="tsd-sources">
								<ul>
<<<<<<< HEAD
									<li>Defined in <a href="https://github.com/nevermined-io/sdk-js/blob/7be618b/src/utils/KeyTransfer.ts#L90">src/utils/KeyTransfer.ts:90</a></li>
=======
									<li>Defined in <a href="https://github.com/nevermined-io/sdk-js/blob/e6aa843/src/utils/KeyTransfer.ts#L90">src/utils/KeyTransfer.ts:90</a></li>
>>>>>>> 321ebaf4
								</ul>
							</aside>
							<h4 class="tsd-parameters-title">Parameters</h4>
							<ul class="tsd-parameters">
								<li>
									<h5>x: <span class="tsd-signature-type">string</span></h5>
								</li>
								<li>
									<h5>y: <span class="tsd-signature-type">string</span></h5>
								</li>
							</ul>
							<h4 class="tsd-returns-title">Returns <a href="models_keytransfer.babyjubpublickey.html" class="tsd-signature-type" data-tsd-kind="Class">BabyjubPublicKey</a></h4>
						</li>
					</ul>
				</section>
				<section class="tsd-panel tsd-member tsd-kind-method tsd-parent-kind-class">
					<a name="prove" class="tsd-anchor"></a>
					<h3>prove</h3>
					<ul class="tsd-signatures tsd-kind-method tsd-parent-kind-class">
						<li class="tsd-signature tsd-kind-icon">prove<span class="tsd-signature-symbol">(</span>buyerPub<span class="tsd-signature-symbol">: </span><a href="models_keytransfer.babyjubpublickey.html" class="tsd-signature-type" data-tsd-kind="Class">BabyjubPublicKey</a>, providerPub<span class="tsd-signature-symbol">: </span><a href="models_keytransfer.babyjubpublickey.html" class="tsd-signature-type" data-tsd-kind="Class">BabyjubPublicKey</a>, providerK<span class="tsd-signature-symbol">: </span><span class="tsd-signature-type">string</span>, data<span class="tsd-signature-symbol">: </span><span class="tsd-signature-type">Buffer</span><span class="tsd-signature-symbol">)</span><span class="tsd-signature-symbol">: </span><span class="tsd-signature-type">Promise</span><span class="tsd-signature-symbol">&lt;</span><span class="tsd-signature-type">string</span><span class="tsd-signature-symbol">&gt;</span></li>
					</ul>
					<ul class="tsd-descriptions">
						<li class="tsd-description">
							<aside class="tsd-sources">
								<ul>
<<<<<<< HEAD
									<li>Defined in <a href="https://github.com/nevermined-io/sdk-js/blob/7be618b/src/utils/KeyTransfer.ts#L145">src/utils/KeyTransfer.ts:145</a></li>
=======
									<li>Defined in <a href="https://github.com/nevermined-io/sdk-js/blob/e6aa843/src/utils/KeyTransfer.ts#L128">src/utils/KeyTransfer.ts:128</a></li>
>>>>>>> 321ebaf4
								</ul>
							</aside>
							<h4 class="tsd-parameters-title">Parameters</h4>
							<ul class="tsd-parameters">
								<li>
									<h5>buyerPub: <a href="models_keytransfer.babyjubpublickey.html" class="tsd-signature-type" data-tsd-kind="Class">BabyjubPublicKey</a></h5>
								</li>
								<li>
									<h5>providerPub: <a href="models_keytransfer.babyjubpublickey.html" class="tsd-signature-type" data-tsd-kind="Class">BabyjubPublicKey</a></h5>
								</li>
								<li>
									<h5>providerK: <span class="tsd-signature-type">string</span></h5>
								</li>
								<li>
									<h5>data: <span class="tsd-signature-type">Buffer</span></h5>
								</li>
							</ul>
							<h4 class="tsd-returns-title">Returns <span class="tsd-signature-type">Promise</span><span class="tsd-signature-symbol">&lt;</span><span class="tsd-signature-type">string</span><span class="tsd-signature-symbol">&gt;</span></h4>
						</li>
					</ul>
				</section>
				<section class="tsd-panel tsd-member tsd-kind-method tsd-parent-kind-class">
					<a name="secrettopublic" class="tsd-anchor"></a>
					<h3>secret<wbr>ToPublic</h3>
					<ul class="tsd-signatures tsd-kind-method tsd-parent-kind-class">
						<li class="tsd-signature tsd-kind-icon">secret<wbr>ToPublic<span class="tsd-signature-symbol">(</span>secret<span class="tsd-signature-symbol">: </span><span class="tsd-signature-type">string</span><span class="tsd-signature-symbol">)</span><span class="tsd-signature-symbol">: </span><a href="models_keytransfer.babyjubpublickey.html" class="tsd-signature-type" data-tsd-kind="Class">BabyjubPublicKey</a></li>
					</ul>
					<ul class="tsd-descriptions">
						<li class="tsd-description">
							<aside class="tsd-sources">
								<ul>
<<<<<<< HEAD
									<li>Defined in <a href="https://github.com/nevermined-io/sdk-js/blob/7be618b/src/utils/KeyTransfer.ts#L94">src/utils/KeyTransfer.ts:94</a></li>
=======
									<li>Defined in <a href="https://github.com/nevermined-io/sdk-js/blob/e6aa843/src/utils/KeyTransfer.ts#L94">src/utils/KeyTransfer.ts:94</a></li>
>>>>>>> 321ebaf4
								</ul>
							</aside>
							<h4 class="tsd-parameters-title">Parameters</h4>
							<ul class="tsd-parameters">
								<li>
									<h5>secret: <span class="tsd-signature-type">string</span></h5>
								</li>
							</ul>
							<h4 class="tsd-returns-title">Returns <a href="models_keytransfer.babyjubpublickey.html" class="tsd-signature-type" data-tsd-kind="Class">BabyjubPublicKey</a></h4>
						</li>
					</ul>
				</section>
				<section class="tsd-panel tsd-member tsd-kind-method tsd-parent-kind-class">
					<a name="signbabyjub" class="tsd-anchor"></a>
					<h3>sign<wbr>Babyjub</h3>
					<ul class="tsd-signatures tsd-kind-method tsd-parent-kind-class">
						<li class="tsd-signature tsd-kind-icon">sign<wbr>Babyjub<span class="tsd-signature-symbol">(</span>provider_secret<span class="tsd-signature-symbol">: </span><span class="tsd-signature-type">any</span>, msg<span class="tsd-signature-symbol">: </span><span class="tsd-signature-type">any</span><span class="tsd-signature-symbol">)</span><span class="tsd-signature-symbol">: </span><span class="tsd-signature-symbol">{ </span>R8<span class="tsd-signature-symbol">: </span><span class="tsd-signature-type">string</span><span class="tsd-signature-symbol">[]</span><span class="tsd-signature-symbol">; </span>S<span class="tsd-signature-symbol">: </span><span class="tsd-signature-type">string</span><span class="tsd-signature-symbol"> }</span></li>
					</ul>
					<ul class="tsd-descriptions">
						<li class="tsd-description">
							<aside class="tsd-sources">
								<ul>
									<li>Defined in <a href="https://github.com/nevermined-io/sdk-js/blob/7be618b/src/utils/KeyTransfer.ts#L102">src/utils/KeyTransfer.ts:102</a></li>
								</ul>
							</aside>
							<h4 class="tsd-parameters-title">Parameters</h4>
							<ul class="tsd-parameters">
								<li>
									<h5>provider_secret: <span class="tsd-signature-type">any</span></h5>
								</li>
								<li>
									<h5>msg: <span class="tsd-signature-type">any</span></h5>
								</li>
							</ul>
							<h4 class="tsd-returns-title">Returns <span class="tsd-signature-symbol">{ </span>R8<span class="tsd-signature-symbol">: </span><span class="tsd-signature-type">string</span><span class="tsd-signature-symbol">[]</span><span class="tsd-signature-symbol">; </span>S<span class="tsd-signature-symbol">: </span><span class="tsd-signature-type">string</span><span class="tsd-signature-symbol"> }</span></h4>
							<ul class="tsd-parameters">
								<li class="tsd-parameter">
									<h5>R8<span class="tsd-signature-symbol">: </span><span class="tsd-signature-type">string</span><span class="tsd-signature-symbol">[]</span></h5>
								</li>
								<li class="tsd-parameter">
									<h5>S<span class="tsd-signature-symbol">: </span><span class="tsd-signature-type">string</span></h5>
								</li>
							</ul>
						</li>
					</ul>
				</section>
				<section class="tsd-panel tsd-member tsd-kind-method tsd-parent-kind-class">
					<a name="verify" class="tsd-anchor"></a>
					<h3>verify</h3>
					<ul class="tsd-signatures tsd-kind-method tsd-parent-kind-class">
						<li class="tsd-signature tsd-kind-icon">verify<span class="tsd-signature-symbol">(</span>buyerPub<span class="tsd-signature-symbol">: </span><a href="models_keytransfer.babyjubpublickey.html" class="tsd-signature-type" data-tsd-kind="Class">BabyjubPublicKey</a>, providerPub<span class="tsd-signature-symbol">: </span><a href="models_keytransfer.babyjubpublickey.html" class="tsd-signature-type" data-tsd-kind="Class">BabyjubPublicKey</a>, providerK<span class="tsd-signature-symbol">: </span><span class="tsd-signature-type">string</span>, data<span class="tsd-signature-symbol">: </span><span class="tsd-signature-type">Buffer</span>, proof<span class="tsd-signature-symbol">: </span><span class="tsd-signature-type">any</span><span class="tsd-signature-symbol">)</span><span class="tsd-signature-symbol">: </span><span class="tsd-signature-type">Promise</span><span class="tsd-signature-symbol">&lt;</span><span class="tsd-signature-type">string</span><span class="tsd-signature-symbol">&gt;</span></li>
					</ul>
					<ul class="tsd-descriptions">
						<li class="tsd-description">
							<aside class="tsd-sources">
								<ul>
<<<<<<< HEAD
									<li>Defined in <a href="https://github.com/nevermined-io/sdk-js/blob/7be618b/src/utils/KeyTransfer.ts#L196">src/utils/KeyTransfer.ts:196</a></li>
=======
									<li>Defined in <a href="https://github.com/nevermined-io/sdk-js/blob/e6aa843/src/utils/KeyTransfer.ts#L179">src/utils/KeyTransfer.ts:179</a></li>
>>>>>>> 321ebaf4
								</ul>
							</aside>
							<h4 class="tsd-parameters-title">Parameters</h4>
							<ul class="tsd-parameters">
								<li>
									<h5>buyerPub: <a href="models_keytransfer.babyjubpublickey.html" class="tsd-signature-type" data-tsd-kind="Class">BabyjubPublicKey</a></h5>
								</li>
								<li>
									<h5>providerPub: <a href="models_keytransfer.babyjubpublickey.html" class="tsd-signature-type" data-tsd-kind="Class">BabyjubPublicKey</a></h5>
								</li>
								<li>
									<h5>providerK: <span class="tsd-signature-type">string</span></h5>
								</li>
								<li>
									<h5>data: <span class="tsd-signature-type">Buffer</span></h5>
								</li>
								<li>
									<h5>proof: <span class="tsd-signature-type">any</span></h5>
								</li>
							</ul>
							<h4 class="tsd-returns-title">Returns <span class="tsd-signature-type">Promise</span><span class="tsd-signature-symbol">&lt;</span><span class="tsd-signature-type">string</span><span class="tsd-signature-symbol">&gt;</span></h4>
						</li>
					</ul>
				</section>
			</section>
		</div>
		<div class="col-4 col-menu menu-sticky-wrap menu-highlight">
			<nav class="tsd-navigation primary">
				<ul>
					<li class=" ">
						<a href="../modules.html">Exports</a>
					</li>
					<li class="current tsd-kind-module">
						<a href="../modules/utils_keytransfer.html">utils/<wbr>Key<wbr>Transfer</a>
					</li>
				</ul>
			</nav>
			<nav class="tsd-navigation secondary menu-sticky">
				<ul class="before-current">
				</ul>
				<ul class="current">
					<li class="current tsd-kind-class tsd-parent-kind-module">
						<a href="utils_keytransfer.default.html" class="tsd-kind-icon">default</a>
						<ul>
							<li class=" tsd-kind-constructor tsd-parent-kind-class">
								<a href="utils_keytransfer.default.html#constructor" class="tsd-kind-icon">constructor</a>
							</li>
							<li class=" tsd-kind-property tsd-parent-kind-class">
								<a href="utils_keytransfer.default.html#f" class="tsd-kind-icon">F</a>
							</li>
							<li class=" tsd-kind-property tsd-parent-kind-class">
								<a href="utils_keytransfer.default.html#circomlib" class="tsd-kind-icon">circomlib</a>
							</li>
							<li class=" tsd-kind-property tsd-parent-kind-class">
								<a href="utils_keytransfer.default.html#cts" class="tsd-kind-icon">cts</a>
							</li>
							<li class=" tsd-kind-property tsd-parent-kind-class">
								<a href="utils_keytransfer.default.html#ffjavascript" class="tsd-kind-icon">ffjavascript</a>
							</li>
							<li class=" tsd-kind-property tsd-parent-kind-class">
								<a href="utils_keytransfer.default.html#snarkjs" class="tsd-kind-icon">snarkjs</a>
							</li>
							<li class=" tsd-kind-method tsd-parent-kind-class tsd-is-private">
								<a href="utils_keytransfer.default.html#decrypt" class="tsd-kind-icon">decrypt</a>
							</li>
							<li class=" tsd-kind-method tsd-parent-kind-class">
								<a href="utils_keytransfer.default.html#decryptkey" class="tsd-kind-icon">decrypt<wbr>Key</a>
							</li>
							<li class=" tsd-kind-method tsd-parent-kind-class">
								<a href="utils_keytransfer.default.html#ecdh" class="tsd-kind-icon">ecdh</a>
							</li>
							<li class=" tsd-kind-method tsd-parent-kind-class">
								<a href="utils_keytransfer.default.html#encryptkey" class="tsd-kind-icon">encrypt<wbr>Key</a>
							</li>
							<li class=" tsd-kind-method tsd-parent-kind-class tsd-is-private">
								<a href="utils_keytransfer.default.html#getconstants" class="tsd-kind-icon">get<wbr>Constants</a>
							</li>
							<li class=" tsd-kind-method tsd-parent-kind-class">
								<a href="utils_keytransfer.default.html#hashkey" class="tsd-kind-icon">hash<wbr>Key</a>
							</li>
							<li class=" tsd-kind-method tsd-parent-kind-class">
								<a href="utils_keytransfer.default.html#makekey" class="tsd-kind-icon">make<wbr>Key</a>
							</li>
							<li class=" tsd-kind-method tsd-parent-kind-class">
								<a href="utils_keytransfer.default.html#makepublic" class="tsd-kind-icon">make<wbr>Public</a>
							</li>
							<li class=" tsd-kind-method tsd-parent-kind-class">
								<a href="utils_keytransfer.default.html#prove" class="tsd-kind-icon">prove</a>
							</li>
							<li class=" tsd-kind-method tsd-parent-kind-class">
								<a href="utils_keytransfer.default.html#secrettopublic" class="tsd-kind-icon">secret<wbr>ToPublic</a>
							</li>
							<li class=" tsd-kind-method tsd-parent-kind-class">
								<a href="utils_keytransfer.default.html#signbabyjub" class="tsd-kind-icon">sign<wbr>Babyjub</a>
							</li>
							<li class=" tsd-kind-method tsd-parent-kind-class">
								<a href="utils_keytransfer.default.html#verify" class="tsd-kind-icon">verify</a>
							</li>
						</ul>
					</li>
				</ul>
				<ul class="after-current">
				</ul>
			</nav>
		</div>
	</div>
</div>
<footer class="with-border-bottom">
	<div class="container">
		<h2>Legend</h2>
		<div class="tsd-legend-group">
			<ul class="tsd-legend">
				<li class="tsd-kind-class"><span class="tsd-kind-icon">Class</span></li>
				<li class="tsd-kind-class tsd-has-type-parameter"><span class="tsd-kind-icon">Class with type parameter</span></li>
				<li class="tsd-kind-constructor tsd-parent-kind-class"><span class="tsd-kind-icon">Constructor</span></li>
				<li class="tsd-kind-property tsd-parent-kind-class"><span class="tsd-kind-icon">Property</span></li>
				<li class="tsd-kind-method tsd-parent-kind-class"><span class="tsd-kind-icon">Method</span></li>
			</ul>
			<ul class="tsd-legend">
				<li class="tsd-kind-variable"><span class="tsd-kind-icon">Variable</span></li>
				<li class="tsd-kind-function"><span class="tsd-kind-icon">Function</span></li>
				<li class="tsd-kind-type-alias"><span class="tsd-kind-icon">Type alias</span></li>
				<li class="tsd-kind-type-alias tsd-has-type-parameter"><span class="tsd-kind-icon">Type alias with type parameter</span></li>
			</ul>
			<ul class="tsd-legend">
				<li class="tsd-kind-enum"><span class="tsd-kind-icon">Enumeration</span></li>
			</ul>
			<ul class="tsd-legend">
				<li class="tsd-kind-interface"><span class="tsd-kind-icon">Interface</span></li>
			</ul>
			<ul class="tsd-legend">
				<li class="tsd-kind-method tsd-parent-kind-class tsd-is-private"><span class="tsd-kind-icon">Private method</span></li>
			</ul>
		</div>
	</div>
</footer>
<div class="container tsd-generator">
	<p>Generated using <a href="https://typedoc.org/" target="_blank">TypeDoc</a></p>
</div>
<div class="overlay"></div>
<script src="../assets/js/main.js"></script>
</body>
</html><|MERGE_RESOLUTION|>--- conflicted
+++ resolved
@@ -128,11 +128,7 @@
 						<li class="tsd-description">
 							<aside class="tsd-sources">
 								<ul>
-<<<<<<< HEAD
-									<li>Defined in <a href="https://github.com/nevermined-io/sdk-js/blob/7be618b/src/utils/KeyTransfer.ts#L29">src/utils/KeyTransfer.ts:29</a></li>
-=======
 									<li>Defined in <a href="https://github.com/nevermined-io/sdk-js/blob/e6aa843/src/utils/KeyTransfer.ts#L29">src/utils/KeyTransfer.ts:29</a></li>
->>>>>>> 321ebaf4
 								</ul>
 							</aside>
 							<h4 class="tsd-returns-title">Returns <a href="utils_keytransfer.default.html" class="tsd-signature-type" data-tsd-kind="Class">default</a></h4>
@@ -148,11 +144,7 @@
 					<div class="tsd-signature tsd-kind-icon">F<span class="tsd-signature-symbol">:</span> <span class="tsd-signature-type">any</span></div>
 					<aside class="tsd-sources">
 						<ul>
-<<<<<<< HEAD
-							<li>Defined in <a href="https://github.com/nevermined-io/sdk-js/blob/7be618b/src/utils/KeyTransfer.ts#L25">src/utils/KeyTransfer.ts:25</a></li>
-=======
 							<li>Defined in <a href="https://github.com/nevermined-io/sdk-js/blob/e6aa843/src/utils/KeyTransfer.ts#L25">src/utils/KeyTransfer.ts:25</a></li>
->>>>>>> 321ebaf4
 						</ul>
 					</aside>
 				</section>
@@ -162,11 +154,7 @@
 					<div class="tsd-signature tsd-kind-icon">circomlib<span class="tsd-signature-symbol">:</span> <span class="tsd-signature-type">any</span></div>
 					<aside class="tsd-sources">
 						<ul>
-<<<<<<< HEAD
-							<li>Defined in <a href="https://github.com/nevermined-io/sdk-js/blob/7be618b/src/utils/KeyTransfer.ts#L27">src/utils/KeyTransfer.ts:27</a></li>
-=======
 							<li>Defined in <a href="https://github.com/nevermined-io/sdk-js/blob/e6aa843/src/utils/KeyTransfer.ts#L27">src/utils/KeyTransfer.ts:27</a></li>
->>>>>>> 321ebaf4
 						</ul>
 					</aside>
 				</section>
@@ -176,11 +164,7 @@
 					<div class="tsd-signature tsd-kind-icon">cts<span class="tsd-signature-symbol">:</span> <span class="tsd-signature-type">any</span></div>
 					<aside class="tsd-sources">
 						<ul>
-<<<<<<< HEAD
-							<li>Defined in <a href="https://github.com/nevermined-io/sdk-js/blob/7be618b/src/utils/KeyTransfer.ts#L24">src/utils/KeyTransfer.ts:24</a></li>
-=======
 							<li>Defined in <a href="https://github.com/nevermined-io/sdk-js/blob/e6aa843/src/utils/KeyTransfer.ts#L24">src/utils/KeyTransfer.ts:24</a></li>
->>>>>>> 321ebaf4
 						</ul>
 					</aside>
 				</section>
@@ -190,11 +174,7 @@
 					<div class="tsd-signature tsd-kind-icon">ffjavascript<span class="tsd-signature-symbol">:</span> <span class="tsd-signature-type">any</span></div>
 					<aside class="tsd-sources">
 						<ul>
-<<<<<<< HEAD
-							<li>Defined in <a href="https://github.com/nevermined-io/sdk-js/blob/7be618b/src/utils/KeyTransfer.ts#L29">src/utils/KeyTransfer.ts:29</a></li>
-=======
 							<li>Defined in <a href="https://github.com/nevermined-io/sdk-js/blob/e6aa843/src/utils/KeyTransfer.ts#L29">src/utils/KeyTransfer.ts:29</a></li>
->>>>>>> 321ebaf4
 						</ul>
 					</aside>
 				</section>
@@ -204,11 +184,7 @@
 					<div class="tsd-signature tsd-kind-icon">snarkjs<span class="tsd-signature-symbol">:</span> <span class="tsd-signature-type">any</span></div>
 					<aside class="tsd-sources">
 						<ul>
-<<<<<<< HEAD
-							<li>Defined in <a href="https://github.com/nevermined-io/sdk-js/blob/7be618b/src/utils/KeyTransfer.ts#L28">src/utils/KeyTransfer.ts:28</a></li>
-=======
 							<li>Defined in <a href="https://github.com/nevermined-io/sdk-js/blob/e6aa843/src/utils/KeyTransfer.ts#L28">src/utils/KeyTransfer.ts:28</a></li>
->>>>>>> 321ebaf4
 						</ul>
 					</aside>
 				</section>
@@ -225,11 +201,7 @@
 						<li class="tsd-description">
 							<aside class="tsd-sources">
 								<ul>
-<<<<<<< HEAD
-									<li>Defined in <a href="https://github.com/nevermined-io/sdk-js/blob/7be618b/src/utils/KeyTransfer.ts#L62">src/utils/KeyTransfer.ts:62</a></li>
-=======
 									<li>Defined in <a href="https://github.com/nevermined-io/sdk-js/blob/e6aa843/src/utils/KeyTransfer.ts#L62">src/utils/KeyTransfer.ts:62</a></li>
->>>>>>> 321ebaf4
 								</ul>
 							</aside>
 							<h4 class="tsd-parameters-title">Parameters</h4>
@@ -266,11 +238,7 @@
 						<li class="tsd-description">
 							<aside class="tsd-sources">
 								<ul>
-<<<<<<< HEAD
-									<li>Defined in <a href="https://github.com/nevermined-io/sdk-js/blob/7be618b/src/utils/KeyTransfer.ts#L140">src/utils/KeyTransfer.ts:140</a></li>
-=======
 									<li>Defined in <a href="https://github.com/nevermined-io/sdk-js/blob/e6aa843/src/utils/KeyTransfer.ts#L123">src/utils/KeyTransfer.ts:123</a></li>
->>>>>>> 321ebaf4
 								</ul>
 							</aside>
 							<h4 class="tsd-parameters-title">Parameters</h4>
@@ -296,11 +264,7 @@
 						<li class="tsd-description">
 							<aside class="tsd-sources">
 								<ul>
-<<<<<<< HEAD
-									<li>Defined in <a href="https://github.com/nevermined-io/sdk-js/blob/7be618b/src/utils/KeyTransfer.ts#L126">src/utils/KeyTransfer.ts:126</a></li>
-=======
 									<li>Defined in <a href="https://github.com/nevermined-io/sdk-js/blob/e6aa843/src/utils/KeyTransfer.ts#L109">src/utils/KeyTransfer.ts:109</a></li>
->>>>>>> 321ebaf4
 								</ul>
 							</aside>
 							<h4 class="tsd-parameters-title">Parameters</h4>
@@ -326,11 +290,7 @@
 						<li class="tsd-description">
 							<aside class="tsd-sources">
 								<ul>
-<<<<<<< HEAD
-									<li>Defined in <a href="https://github.com/nevermined-io/sdk-js/blob/7be618b/src/utils/KeyTransfer.ts#L134">src/utils/KeyTransfer.ts:134</a></li>
-=======
 									<li>Defined in <a href="https://github.com/nevermined-io/sdk-js/blob/e6aa843/src/utils/KeyTransfer.ts#L117">src/utils/KeyTransfer.ts:117</a></li>
->>>>>>> 321ebaf4
 								</ul>
 							</aside>
 							<h4 class="tsd-parameters-title">Parameters</h4>
@@ -356,11 +316,7 @@
 						<li class="tsd-description">
 							<aside class="tsd-sources">
 								<ul>
-<<<<<<< HEAD
-									<li>Defined in <a href="https://github.com/nevermined-io/sdk-js/blob/7be618b/src/utils/KeyTransfer.ts#L45">src/utils/KeyTransfer.ts:45</a></li>
-=======
 									<li>Defined in <a href="https://github.com/nevermined-io/sdk-js/blob/e6aa843/src/utils/KeyTransfer.ts#L45">src/utils/KeyTransfer.ts:45</a></li>
->>>>>>> 321ebaf4
 								</ul>
 							</aside>
 							<h4 class="tsd-parameters-title">Parameters</h4>
@@ -386,11 +342,7 @@
 						<li class="tsd-description">
 							<aside class="tsd-sources">
 								<ul>
-<<<<<<< HEAD
-									<li>Defined in <a href="https://github.com/nevermined-io/sdk-js/blob/7be618b/src/utils/KeyTransfer.ts#L121">src/utils/KeyTransfer.ts:121</a></li>
-=======
 									<li>Defined in <a href="https://github.com/nevermined-io/sdk-js/blob/e6aa843/src/utils/KeyTransfer.ts#L104">src/utils/KeyTransfer.ts:104</a></li>
->>>>>>> 321ebaf4
 								</ul>
 							</aside>
 							<h4 class="tsd-parameters-title">Parameters</h4>
@@ -413,11 +365,7 @@
 						<li class="tsd-description">
 							<aside class="tsd-sources">
 								<ul>
-<<<<<<< HEAD
-									<li>Defined in <a href="https://github.com/nevermined-io/sdk-js/blob/7be618b/src/utils/KeyTransfer.ts#L85">src/utils/KeyTransfer.ts:85</a></li>
-=======
 									<li>Defined in <a href="https://github.com/nevermined-io/sdk-js/blob/e6aa843/src/utils/KeyTransfer.ts#L85">src/utils/KeyTransfer.ts:85</a></li>
->>>>>>> 321ebaf4
 								</ul>
 							</aside>
 							<h4 class="tsd-parameters-title">Parameters</h4>
@@ -440,11 +388,7 @@
 						<li class="tsd-description">
 							<aside class="tsd-sources">
 								<ul>
-<<<<<<< HEAD
-									<li>Defined in <a href="https://github.com/nevermined-io/sdk-js/blob/7be618b/src/utils/KeyTransfer.ts#L90">src/utils/KeyTransfer.ts:90</a></li>
-=======
 									<li>Defined in <a href="https://github.com/nevermined-io/sdk-js/blob/e6aa843/src/utils/KeyTransfer.ts#L90">src/utils/KeyTransfer.ts:90</a></li>
->>>>>>> 321ebaf4
 								</ul>
 							</aside>
 							<h4 class="tsd-parameters-title">Parameters</h4>
@@ -470,11 +414,7 @@
 						<li class="tsd-description">
 							<aside class="tsd-sources">
 								<ul>
-<<<<<<< HEAD
-									<li>Defined in <a href="https://github.com/nevermined-io/sdk-js/blob/7be618b/src/utils/KeyTransfer.ts#L145">src/utils/KeyTransfer.ts:145</a></li>
-=======
 									<li>Defined in <a href="https://github.com/nevermined-io/sdk-js/blob/e6aa843/src/utils/KeyTransfer.ts#L128">src/utils/KeyTransfer.ts:128</a></li>
->>>>>>> 321ebaf4
 								</ul>
 							</aside>
 							<h4 class="tsd-parameters-title">Parameters</h4>
@@ -506,11 +446,7 @@
 						<li class="tsd-description">
 							<aside class="tsd-sources">
 								<ul>
-<<<<<<< HEAD
-									<li>Defined in <a href="https://github.com/nevermined-io/sdk-js/blob/7be618b/src/utils/KeyTransfer.ts#L94">src/utils/KeyTransfer.ts:94</a></li>
-=======
 									<li>Defined in <a href="https://github.com/nevermined-io/sdk-js/blob/e6aa843/src/utils/KeyTransfer.ts#L94">src/utils/KeyTransfer.ts:94</a></li>
->>>>>>> 321ebaf4
 								</ul>
 							</aside>
 							<h4 class="tsd-parameters-title">Parameters</h4>
@@ -567,11 +503,7 @@
 						<li class="tsd-description">
 							<aside class="tsd-sources">
 								<ul>
-<<<<<<< HEAD
-									<li>Defined in <a href="https://github.com/nevermined-io/sdk-js/blob/7be618b/src/utils/KeyTransfer.ts#L196">src/utils/KeyTransfer.ts:196</a></li>
-=======
 									<li>Defined in <a href="https://github.com/nevermined-io/sdk-js/blob/e6aa843/src/utils/KeyTransfer.ts#L179">src/utils/KeyTransfer.ts:179</a></li>
->>>>>>> 321ebaf4
 								</ul>
 							</aside>
 							<h4 class="tsd-parameters-title">Parameters</h4>
