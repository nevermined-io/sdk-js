<!doctype html>
<html class="default no-js">
<head>
	<meta charset="utf-8">
	<meta http-equiv="X-UA-Compatible" content="IE=edge">
	<title>Provider | @nevermined-io/nevermined-sdk-js</title>
	<meta name="description" content="Documentation for @nevermined-io/nevermined-sdk-js">
	<meta name="viewport" content="width=device-width, initial-scale=1">
	<link rel="stylesheet" href="../assets/css/main.css">
	<script async src="../assets/js/search.js" id="search-script"></script>
</head>
<body>
<header>
	<div class="tsd-page-toolbar">
		<div class="container">
			<div class="table-wrap">
				<div class="table-cell" id="tsd-search" data-index="../assets/js/search.json" data-base="..">
					<div class="field">
						<label for="tsd-search-field" class="tsd-widget search no-caption">Search</label>
						<input id="tsd-search-field" type="text" />
					</div>
					<ul class="results">
						<li class="state loading">Preparing search index...</li>
						<li class="state failure">The search index is not available</li>
					</ul>
					<a href="../index.html" class="title">@nevermined-io/nevermined-sdk-js</a>
				</div>
				<div class="table-cell" id="tsd-widgets">
					<div id="tsd-filter">
						<a href="#" class="tsd-widget options no-caption" data-toggle="options">Options</a>
						<div class="tsd-filter-group">
							<div class="tsd-select" id="tsd-filter-visibility">
								<span class="tsd-select-label">All</span>
								<ul class="tsd-select-list">
									<li data-value="public">Public</li>
									<li data-value="protected">Public/Protected</li>
									<li data-value="private" class="selected">All</li>
								</ul>
							</div>
							<input type="checkbox" id="tsd-filter-inherited" checked />
							<label class="tsd-widget" for="tsd-filter-inherited">Inherited</label>
							<input type="checkbox" id="tsd-filter-externals" checked />
							<label class="tsd-widget" for="tsd-filter-externals">Externals</label>
						</div>
					</div>
					<a href="#" class="tsd-widget menu no-caption" data-toggle="menu">Menu</a>
				</div>
			</div>
		</div>
	</div>
	<div class="tsd-page-title">
		<div class="container">
			<ul class="tsd-breadcrumb">
				<li>
					<a href="../modules.html">@nevermined-io/nevermined-sdk-js</a>
				</li>
				<li>
					<a href="../modules/nevermined_provider.html">nevermined/Provider</a>
				</li>
				<li>
					<a href="nevermined_provider.provider.html">Provider</a>
				</li>
			</ul>
			<h1>Class Provider</h1>
		</div>
	</div>
</header>
<div class="container container-main">
	<div class="row">
		<div class="col-8 col-content">
			<section class="tsd-panel tsd-comment">
				<div class="tsd-comment tsd-typography">
					<div class="lead">
						<p>Pro submodule of Nevermined.</p>
					</div>
				</div>
			</section>
			<section class="tsd-panel tsd-hierarchy">
				<h3>Hierarchy</h3>
				<ul class="tsd-hierarchy">
					<li>
						<a href="instantiable_abstract.instantiable.html" class="tsd-signature-type" data-tsd-kind="Class">Instantiable</a>
						<ul class="tsd-hierarchy">
							<li>
								<span class="target">Provider</span>
							</li>
						</ul>
					</li>
				</ul>
			</section>
			<section class="tsd-panel-group tsd-index-group">
				<h2>Index</h2>
				<section class="tsd-panel tsd-index-panel">
					<div class="tsd-index-content">
						<section class="tsd-index-section tsd-is-inherited">
							<h3>Constructors</h3>
							<ul class="tsd-index-list">
								<li class="tsd-kind-constructor tsd-parent-kind-class tsd-is-inherited"><a href="nevermined_provider.provider.html#constructor" class="tsd-kind-icon">constructor</a></li>
							</ul>
						</section>
						<section class="tsd-index-section tsd-is-private-protected">
							<h3>Accessors</h3>
							<ul class="tsd-index-list">
								<li class="tsd-kind-get-signature tsd-parent-kind-class tsd-is-inherited tsd-is-protected"><a href="nevermined_provider.provider.html#config" class="tsd-kind-icon">config</a></li>
								<li class="tsd-kind-get-signature tsd-parent-kind-class tsd-is-inherited tsd-is-protected"><a href="nevermined_provider.provider.html#instanceconfig" class="tsd-kind-icon">instance<wbr>Config</a></li>
								<li class="tsd-kind-get-signature tsd-parent-kind-class tsd-is-inherited tsd-is-protected"><a href="nevermined_provider.provider.html#logger" class="tsd-kind-icon">logger</a></li>
								<li class="tsd-kind-get-signature tsd-parent-kind-class tsd-is-inherited tsd-is-protected"><a href="nevermined_provider.provider.html#nevermined" class="tsd-kind-icon">nevermined</a></li>
								<li class="tsd-kind-get-signature tsd-parent-kind-class tsd-is-inherited tsd-is-protected"><a href="nevermined_provider.provider.html#web3" class="tsd-kind-icon">web3</a></li>
							</ul>
						</section>
						<section class="tsd-index-section ">
							<h3>Methods</h3>
							<ul class="tsd-index-list">
								<li class="tsd-kind-method tsd-parent-kind-class"><a href="nevermined_provider.provider.html#add" class="tsd-kind-icon">add</a></li>
								<li class="tsd-kind-method tsd-parent-kind-class"><a href="nevermined_provider.provider.html#list" class="tsd-kind-icon">list</a></li>
								<li class="tsd-kind-method tsd-parent-kind-class"><a href="nevermined_provider.provider.html#remove" class="tsd-kind-icon">remove</a></li>
								<li class="tsd-kind-method tsd-parent-kind-class tsd-is-inherited tsd-is-protected"><a href="nevermined_provider.provider.html#setinstanceconfig" class="tsd-kind-icon">set<wbr>Instance<wbr>Config</a></li>
								<li class="tsd-kind-method tsd-parent-kind-class tsd-is-overwrite tsd-is-static"><a href="nevermined_provider.provider.html#getinstance" class="tsd-kind-icon">get<wbr>Instance</a></li>
								<li class="tsd-kind-method tsd-parent-kind-class tsd-has-type-parameter tsd-is-inherited tsd-is-protected tsd-is-static"><a href="nevermined_provider.provider.html#setinstanceconfig-1" class="tsd-kind-icon">set<wbr>Instance<wbr>Config</a></li>
							</ul>
						</section>
					</div>
				</section>
			</section>
			<section class="tsd-panel-group tsd-member-group tsd-is-inherited">
				<h2>Constructors</h2>
				<section class="tsd-panel tsd-member tsd-kind-constructor tsd-parent-kind-class tsd-is-inherited">
					<a name="constructor" class="tsd-anchor"></a>
					<h3>constructor</h3>
					<ul class="tsd-signatures tsd-kind-constructor tsd-parent-kind-class tsd-is-inherited">
						<li class="tsd-signature tsd-kind-icon">new <wbr>Provider<span class="tsd-signature-symbol">(</span><span class="tsd-signature-symbol">)</span><span class="tsd-signature-symbol">: </span><a href="nevermined_provider.provider.html" class="tsd-signature-type" data-tsd-kind="Class">Provider</a></li>
					</ul>
					<ul class="tsd-descriptions">
						<li class="tsd-description">
							<aside class="tsd-sources">
								<p>Inherited from <a href="instantiable_abstract.instantiable.html">Instantiable</a>.<a href="instantiable_abstract.instantiable.html#constructor">constructor</a></p>
							</aside>
							<h4 class="tsd-returns-title">Returns <a href="nevermined_provider.provider.html" class="tsd-signature-type" data-tsd-kind="Class">Provider</a></h4>
						</li>
					</ul>
				</section>
			</section>
			<section class="tsd-panel-group tsd-member-group tsd-is-private-protected">
				<h2>Accessors</h2>
				<section class="tsd-panel tsd-member tsd-kind-get-signature tsd-parent-kind-class tsd-is-inherited tsd-is-protected">
					<a name="config" class="tsd-anchor"></a>
					<h3><span class="tsd-flag ts-flagProtected">Protected</span> config</h3>
					<ul class="tsd-signatures tsd-kind-get-signature tsd-parent-kind-class tsd-is-inherited tsd-is-protected">
						<li class="tsd-signature tsd-kind-icon"><span class="tsd-signature-symbol">get</span> config<span class="tsd-signature-symbol">(</span><span class="tsd-signature-symbol">)</span><span class="tsd-signature-symbol">: </span><a href="models_config.config.html" class="tsd-signature-type" data-tsd-kind="Class">Config</a></li>
					</ul>
					<ul class="tsd-descriptions">
						<li class="tsd-description">
							<aside class="tsd-sources">
								<ul>
<<<<<<< HEAD
									<li>Defined in <a href="https://github.com/nevermined-io/sdk-js/blob/7be618b/src/Instantiable.abstract.ts#L47">src/Instantiable.abstract.ts:47</a></li>
=======
									<li>Defined in <a href="https://github.com/nevermined-io/sdk-js/blob/e6aa843/src/Instantiable.abstract.ts#L47">src/Instantiable.abstract.ts:47</a></li>
>>>>>>> 321ebaf4
								</ul>
							</aside>
							<h4 class="tsd-returns-title">Returns <a href="models_config.config.html" class="tsd-signature-type" data-tsd-kind="Class">Config</a></h4>
						</li>
					</ul>
				</section>
				<section class="tsd-panel tsd-member tsd-kind-get-signature tsd-parent-kind-class tsd-is-inherited tsd-is-protected">
					<a name="instanceconfig" class="tsd-anchor"></a>
					<h3><span class="tsd-flag ts-flagProtected">Protected</span> instance<wbr>Config</h3>
					<ul class="tsd-signatures tsd-kind-get-signature tsd-parent-kind-class tsd-is-inherited tsd-is-protected">
						<li class="tsd-signature tsd-kind-icon"><span class="tsd-signature-symbol">get</span> instanceConfig<span class="tsd-signature-symbol">(</span><span class="tsd-signature-symbol">)</span><span class="tsd-signature-symbol">: </span><a href="../interfaces/instantiable_abstract.instantiableconfig.html" class="tsd-signature-type" data-tsd-kind="Interface">InstantiableConfig</a></li>
					</ul>
					<ul class="tsd-descriptions">
						<li class="tsd-description">
							<aside class="tsd-sources">
								<ul>
<<<<<<< HEAD
									<li>Defined in <a href="https://github.com/nevermined-io/sdk-js/blob/7be618b/src/Instantiable.abstract.ts#L63">src/Instantiable.abstract.ts:63</a></li>
=======
									<li>Defined in <a href="https://github.com/nevermined-io/sdk-js/blob/e6aa843/src/Instantiable.abstract.ts#L63">src/Instantiable.abstract.ts:63</a></li>
>>>>>>> 321ebaf4
								</ul>
							</aside>
							<h4 class="tsd-returns-title">Returns <a href="../interfaces/instantiable_abstract.instantiableconfig.html" class="tsd-signature-type" data-tsd-kind="Interface">InstantiableConfig</a></h4>
						</li>
					</ul>
				</section>
				<section class="tsd-panel tsd-member tsd-kind-get-signature tsd-parent-kind-class tsd-is-inherited tsd-is-protected">
					<a name="logger" class="tsd-anchor"></a>
					<h3><span class="tsd-flag ts-flagProtected">Protected</span> logger</h3>
					<ul class="tsd-signatures tsd-kind-get-signature tsd-parent-kind-class tsd-is-inherited tsd-is-protected">
						<li class="tsd-signature tsd-kind-icon"><span class="tsd-signature-symbol">get</span> logger<span class="tsd-signature-symbol">(</span><span class="tsd-signature-symbol">)</span><span class="tsd-signature-symbol">: </span><a href="utils_logger.logger.html" class="tsd-signature-type" data-tsd-kind="Class">Logger</a></li>
					</ul>
					<ul class="tsd-descriptions">
						<li class="tsd-description">
							<aside class="tsd-sources">
								<ul>
<<<<<<< HEAD
									<li>Defined in <a href="https://github.com/nevermined-io/sdk-js/blob/7be618b/src/Instantiable.abstract.ts#L54">src/Instantiable.abstract.ts:54</a></li>
=======
									<li>Defined in <a href="https://github.com/nevermined-io/sdk-js/blob/e6aa843/src/Instantiable.abstract.ts#L54">src/Instantiable.abstract.ts:54</a></li>
>>>>>>> 321ebaf4
								</ul>
							</aside>
							<h4 class="tsd-returns-title">Returns <a href="utils_logger.logger.html" class="tsd-signature-type" data-tsd-kind="Class">Logger</a></h4>
						</li>
					</ul>
				</section>
				<section class="tsd-panel tsd-member tsd-kind-get-signature tsd-parent-kind-class tsd-is-inherited tsd-is-protected">
					<a name="nevermined" class="tsd-anchor"></a>
					<h3><span class="tsd-flag ts-flagProtected">Protected</span> nevermined</h3>
					<ul class="tsd-signatures tsd-kind-get-signature tsd-parent-kind-class tsd-is-inherited tsd-is-protected">
						<li class="tsd-signature tsd-kind-icon"><span class="tsd-signature-symbol">get</span> nevermined<span class="tsd-signature-symbol">(</span><span class="tsd-signature-symbol">)</span><span class="tsd-signature-symbol">: </span><a href="nevermined_nevermined.nevermined.html" class="tsd-signature-type" data-tsd-kind="Class">Nevermined</a></li>
					</ul>
					<ul class="tsd-descriptions">
						<li class="tsd-description">
							<aside class="tsd-sources">
								<ul>
<<<<<<< HEAD
									<li>Defined in <a href="https://github.com/nevermined-io/sdk-js/blob/7be618b/src/Instantiable.abstract.ts#L31">src/Instantiable.abstract.ts:31</a></li>
=======
									<li>Defined in <a href="https://github.com/nevermined-io/sdk-js/blob/e6aa843/src/Instantiable.abstract.ts#L31">src/Instantiable.abstract.ts:31</a></li>
>>>>>>> 321ebaf4
								</ul>
							</aside>
							<h4 class="tsd-returns-title">Returns <a href="nevermined_nevermined.nevermined.html" class="tsd-signature-type" data-tsd-kind="Class">Nevermined</a></h4>
						</li>
					</ul>
				</section>
				<section class="tsd-panel tsd-member tsd-kind-get-signature tsd-parent-kind-class tsd-is-inherited tsd-is-protected">
					<a name="web3" class="tsd-anchor"></a>
					<h3><span class="tsd-flag ts-flagProtected">Protected</span> web3</h3>
					<ul class="tsd-signatures tsd-kind-get-signature tsd-parent-kind-class tsd-is-inherited tsd-is-protected">
						<li class="tsd-signature tsd-kind-icon"><span class="tsd-signature-symbol">get</span> web3<span class="tsd-signature-symbol">(</span><span class="tsd-signature-symbol">)</span><span class="tsd-signature-symbol">: </span><span class="tsd-signature-type">default</span></li>
					</ul>
					<ul class="tsd-descriptions">
						<li class="tsd-description">
							<aside class="tsd-sources">
								<ul>
<<<<<<< HEAD
									<li>Defined in <a href="https://github.com/nevermined-io/sdk-js/blob/7be618b/src/Instantiable.abstract.ts#L38">src/Instantiable.abstract.ts:38</a></li>
=======
									<li>Defined in <a href="https://github.com/nevermined-io/sdk-js/blob/e6aa843/src/Instantiable.abstract.ts#L38">src/Instantiable.abstract.ts:38</a></li>
>>>>>>> 321ebaf4
								</ul>
							</aside>
							<h4 class="tsd-returns-title">Returns <span class="tsd-signature-type">default</span></h4>
						</li>
					</ul>
				</section>
			</section>
			<section class="tsd-panel-group tsd-member-group ">
				<h2>Methods</h2>
				<section class="tsd-panel tsd-member tsd-kind-method tsd-parent-kind-class">
					<a name="add" class="tsd-anchor"></a>
					<h3>add</h3>
					<ul class="tsd-signatures tsd-kind-method tsd-parent-kind-class">
						<li class="tsd-signature tsd-kind-icon">add<span class="tsd-signature-symbol">(</span>did<span class="tsd-signature-symbol">: </span><span class="tsd-signature-type">string</span>, address<span class="tsd-signature-symbol">: </span><span class="tsd-signature-type">string</span>, from<span class="tsd-signature-symbol">: </span><a href="nevermined_account.default.html" class="tsd-signature-type" data-tsd-kind="Class">default</a><span class="tsd-signature-symbol">)</span><span class="tsd-signature-symbol">: </span><span class="tsd-signature-type">Promise</span><span class="tsd-signature-symbol">&lt;</span><span class="tsd-signature-type">boolean</span><span class="tsd-signature-symbol">&gt;</span></li>
					</ul>
					<ul class="tsd-descriptions">
						<li class="tsd-description">
							<aside class="tsd-sources">
								<ul>
<<<<<<< HEAD
									<li>Defined in <a href="https://github.com/nevermined-io/sdk-js/blob/7be618b/src/nevermined/Provider.ts#L26">src/nevermined/Provider.ts:26</a></li>
=======
									<li>Defined in <a href="https://github.com/nevermined-io/sdk-js/blob/e6aa843/src/nevermined/Provider.ts#L26">src/nevermined/Provider.ts:26</a></li>
>>>>>>> 321ebaf4
								</ul>
							</aside>
							<div class="tsd-comment tsd-typography">
								<div class="lead">
									<p>Add a new provider in the registry for a did.</p>
								</div>
							</div>
							<h4 class="tsd-parameters-title">Parameters</h4>
							<ul class="tsd-parameters">
								<li>
									<h5>did: <span class="tsd-signature-type">string</span></h5>
									<div class="tsd-comment tsd-typography">
										<p>Identifier of the entity created</p>
									</div>
								</li>
								<li>
									<h5>address: <span class="tsd-signature-type">string</span></h5>
									<div class="tsd-comment tsd-typography">
										<p>New provider address in the list of providers.</p>
									</div>
								</li>
								<li>
									<h5>from: <a href="nevermined_account.default.html" class="tsd-signature-type" data-tsd-kind="Class">default</a></h5>
									<div class="tsd-comment tsd-typography">
										<p>Sender account address.</p>
									</div>
								</li>
							</ul>
							<h4 class="tsd-returns-title">Returns <span class="tsd-signature-type">Promise</span><span class="tsd-signature-symbol">&lt;</span><span class="tsd-signature-type">boolean</span><span class="tsd-signature-symbol">&gt;</span></h4>
							<p>Success,</p>
						</li>
					</ul>
				</section>
				<section class="tsd-panel tsd-member tsd-kind-method tsd-parent-kind-class">
					<a name="list" class="tsd-anchor"></a>
					<h3>list</h3>
					<ul class="tsd-signatures tsd-kind-method tsd-parent-kind-class">
						<li class="tsd-signature tsd-kind-icon">list<span class="tsd-signature-symbol">(</span>did<span class="tsd-signature-symbol">: </span><span class="tsd-signature-type">string</span><span class="tsd-signature-symbol">)</span><span class="tsd-signature-symbol">: </span><span class="tsd-signature-type">Promise</span><span class="tsd-signature-symbol">&lt;</span><span class="tsd-signature-type">any</span><span class="tsd-signature-symbol">&gt;</span></li>
					</ul>
					<ul class="tsd-descriptions">
						<li class="tsd-description">
							<aside class="tsd-sources">
								<ul>
<<<<<<< HEAD
									<li>Defined in <a href="https://github.com/nevermined-io/sdk-js/blob/7be618b/src/nevermined/Provider.ts#L51">src/nevermined/Provider.ts:51</a></li>
=======
									<li>Defined in <a href="https://github.com/nevermined-io/sdk-js/blob/e6aa843/src/nevermined/Provider.ts#L51">src/nevermined/Provider.ts:51</a></li>
>>>>>>> 321ebaf4
								</ul>
							</aside>
							<div class="tsd-comment tsd-typography">
								<div class="lead">
									<p>List the provider addresses for a did.</p>
								</div>
							</div>
							<h4 class="tsd-parameters-title">Parameters</h4>
							<ul class="tsd-parameters">
								<li>
									<h5>did: <span class="tsd-signature-type">string</span></h5>
									<div class="tsd-comment tsd-typography">
										<p>Identifier of the entity created</p>
									</div>
								</li>
							</ul>
							<h4 class="tsd-returns-title">Returns <span class="tsd-signature-type">Promise</span><span class="tsd-signature-symbol">&lt;</span><span class="tsd-signature-type">any</span><span class="tsd-signature-symbol">&gt;</span></h4>
						</li>
					</ul>
				</section>
				<section class="tsd-panel tsd-member tsd-kind-method tsd-parent-kind-class">
					<a name="remove" class="tsd-anchor"></a>
					<h3>remove</h3>
					<ul class="tsd-signatures tsd-kind-method tsd-parent-kind-class">
						<li class="tsd-signature tsd-kind-icon">remove<span class="tsd-signature-symbol">(</span>did<span class="tsd-signature-symbol">: </span><span class="tsd-signature-type">string</span>, address<span class="tsd-signature-symbol">: </span><span class="tsd-signature-type">string</span>, from<span class="tsd-signature-symbol">: </span><a href="nevermined_account.default.html" class="tsd-signature-type" data-tsd-kind="Class">default</a><span class="tsd-signature-symbol">)</span><span class="tsd-signature-symbol">: </span><span class="tsd-signature-type">Promise</span><span class="tsd-signature-symbol">&lt;</span><span class="tsd-signature-type">boolean</span><span class="tsd-signature-symbol">&gt;</span></li>
					</ul>
					<ul class="tsd-descriptions">
						<li class="tsd-description">
							<aside class="tsd-sources">
								<ul>
<<<<<<< HEAD
									<li>Defined in <a href="https://github.com/nevermined-io/sdk-js/blob/7be618b/src/nevermined/Provider.ts#L38">src/nevermined/Provider.ts:38</a></li>
=======
									<li>Defined in <a href="https://github.com/nevermined-io/sdk-js/blob/e6aa843/src/nevermined/Provider.ts#L38">src/nevermined/Provider.ts:38</a></li>
>>>>>>> 321ebaf4
								</ul>
							</aside>
							<div class="tsd-comment tsd-typography">
								<div class="lead">
									<p>Remove a provider in the registry for a did.</p>
								</div>
							</div>
							<h4 class="tsd-parameters-title">Parameters</h4>
							<ul class="tsd-parameters">
								<li>
									<h5>did: <span class="tsd-signature-type">string</span></h5>
									<div class="tsd-comment tsd-typography">
										<p>Identifier of the entity created</p>
									</div>
								</li>
								<li>
									<h5>address: <span class="tsd-signature-type">string</span></h5>
									<div class="tsd-comment tsd-typography">
										<p>New provider address in the list of providers.</p>
									</div>
								</li>
								<li>
									<h5>from: <a href="nevermined_account.default.html" class="tsd-signature-type" data-tsd-kind="Class">default</a></h5>
									<div class="tsd-comment tsd-typography">
										<p>Sender account address.</p>
									</div>
								</li>
							</ul>
							<h4 class="tsd-returns-title">Returns <span class="tsd-signature-type">Promise</span><span class="tsd-signature-symbol">&lt;</span><span class="tsd-signature-type">boolean</span><span class="tsd-signature-symbol">&gt;</span></h4>
							<p>Success,</p>
						</li>
					</ul>
				</section>
				<section class="tsd-panel tsd-member tsd-kind-method tsd-parent-kind-class tsd-is-inherited tsd-is-protected">
					<a name="setinstanceconfig" class="tsd-anchor"></a>
					<h3><span class="tsd-flag ts-flagProtected">Protected</span> set<wbr>Instance<wbr>Config</h3>
					<ul class="tsd-signatures tsd-kind-method tsd-parent-kind-class tsd-is-inherited tsd-is-protected">
						<li class="tsd-signature tsd-kind-icon">set<wbr>Instance<wbr>Config<span class="tsd-signature-symbol">(</span>config<span class="tsd-signature-symbol">: </span><a href="../interfaces/instantiable_abstract.instantiableconfig.html" class="tsd-signature-type" data-tsd-kind="Interface">InstantiableConfig</a><span class="tsd-signature-symbol">)</span><span class="tsd-signature-symbol">: </span><span class="tsd-signature-type">void</span></li>
					</ul>
					<ul class="tsd-descriptions">
						<li class="tsd-description">
							<aside class="tsd-sources">
								<p>Inherited from <a href="instantiable_abstract.instantiable.html">Instantiable</a>.<a href="instantiable_abstract.instantiable.html#setinstanceconfig">setInstanceConfig</a></p>
								<ul>
<<<<<<< HEAD
									<li>Defined in <a href="https://github.com/nevermined-io/sdk-js/blob/7be618b/src/Instantiable.abstract.ts#L92">src/Instantiable.abstract.ts:92</a></li>
=======
									<li>Defined in <a href="https://github.com/nevermined-io/sdk-js/blob/e6aa843/src/Instantiable.abstract.ts#L92">src/Instantiable.abstract.ts:92</a></li>
>>>>>>> 321ebaf4
								</ul>
							</aside>
							<h4 class="tsd-parameters-title">Parameters</h4>
							<ul class="tsd-parameters">
								<li>
									<h5>config: <a href="../interfaces/instantiable_abstract.instantiableconfig.html" class="tsd-signature-type" data-tsd-kind="Interface">InstantiableConfig</a></h5>
								</li>
							</ul>
							<h4 class="tsd-returns-title">Returns <span class="tsd-signature-type">void</span></h4>
						</li>
					</ul>
				</section>
				<section class="tsd-panel tsd-member tsd-kind-method tsd-parent-kind-class tsd-is-overwrite tsd-is-static">
					<a name="getinstance" class="tsd-anchor"></a>
					<h3><span class="tsd-flag ts-flagStatic">Static</span> get<wbr>Instance</h3>
					<ul class="tsd-signatures tsd-kind-method tsd-parent-kind-class tsd-is-overwrite tsd-is-static">
						<li class="tsd-signature tsd-kind-icon">get<wbr>Instance<span class="tsd-signature-symbol">(</span>config<span class="tsd-signature-symbol">: </span><a href="../interfaces/instantiable_abstract.instantiableconfig.html" class="tsd-signature-type" data-tsd-kind="Interface">InstantiableConfig</a><span class="tsd-signature-symbol">)</span><span class="tsd-signature-symbol">: </span><span class="tsd-signature-type">Promise</span><span class="tsd-signature-symbol">&lt;</span><a href="nevermined_provider.provider.html" class="tsd-signature-type" data-tsd-kind="Class">Provider</a><span class="tsd-signature-symbol">&gt;</span></li>
					</ul>
					<ul class="tsd-descriptions">
						<li class="tsd-description">
							<aside class="tsd-sources">
								<p>Overrides <a href="instantiable_abstract.instantiable.html">Instantiable</a>.<a href="instantiable_abstract.instantiable.html#getinstance">getInstance</a></p>
								<ul>
<<<<<<< HEAD
									<li>Defined in <a href="https://github.com/nevermined-io/sdk-js/blob/7be618b/src/nevermined/Provider.ts#L12">src/nevermined/Provider.ts:12</a></li>
=======
									<li>Defined in <a href="https://github.com/nevermined-io/sdk-js/blob/e6aa843/src/nevermined/Provider.ts#L12">src/nevermined/Provider.ts:12</a></li>
>>>>>>> 321ebaf4
								</ul>
							</aside>
							<div class="tsd-comment tsd-typography">
								<div class="lead">
									<p>Returns the instance of Provider.</p>
								</div>
							</div>
							<h4 class="tsd-parameters-title">Parameters</h4>
							<ul class="tsd-parameters">
								<li>
									<h5>config: <a href="../interfaces/instantiable_abstract.instantiableconfig.html" class="tsd-signature-type" data-tsd-kind="Interface">InstantiableConfig</a></h5>
								</li>
							</ul>
							<h4 class="tsd-returns-title">Returns <span class="tsd-signature-type">Promise</span><span class="tsd-signature-symbol">&lt;</span><a href="nevermined_provider.provider.html" class="tsd-signature-type" data-tsd-kind="Class">Provider</a><span class="tsd-signature-symbol">&gt;</span></h4>
						</li>
					</ul>
				</section>
				<section class="tsd-panel tsd-member tsd-kind-method tsd-parent-kind-class tsd-has-type-parameter tsd-is-inherited tsd-is-protected tsd-is-static">
					<a name="setinstanceconfig-1" class="tsd-anchor"></a>
					<h3><span class="tsd-flag ts-flagStatic">Static</span> <span class="tsd-flag ts-flagProtected">Protected</span> set<wbr>Instance<wbr>Config</h3>
					<ul class="tsd-signatures tsd-kind-method tsd-parent-kind-class tsd-has-type-parameter tsd-is-inherited tsd-is-protected tsd-is-static">
						<li class="tsd-signature tsd-kind-icon">set<wbr>Instance<wbr>Config&lt;T&gt;<span class="tsd-signature-symbol">(</span>instance<span class="tsd-signature-symbol">: </span><span class="tsd-signature-type">T</span>, __namedParameters<span class="tsd-signature-symbol">: </span><a href="../interfaces/instantiable_abstract.instantiableconfig.html" class="tsd-signature-type" data-tsd-kind="Interface">InstantiableConfig</a><span class="tsd-signature-symbol">)</span><span class="tsd-signature-symbol">: </span><span class="tsd-signature-type">void</span></li>
					</ul>
					<ul class="tsd-descriptions">
						<li class="tsd-description">
							<aside class="tsd-sources">
								<p>Inherited from <a href="instantiable_abstract.instantiable.html">Instantiable</a>.<a href="instantiable_abstract.instantiable.html#setinstanceconfig-1">setInstanceConfig</a></p>
								<ul>
<<<<<<< HEAD
									<li>Defined in <a href="https://github.com/nevermined-io/sdk-js/blob/7be618b/src/Instantiable.abstract.ts#L74">src/Instantiable.abstract.ts:74</a></li>
=======
									<li>Defined in <a href="https://github.com/nevermined-io/sdk-js/blob/e6aa843/src/Instantiable.abstract.ts#L74">src/Instantiable.abstract.ts:74</a></li>
>>>>>>> 321ebaf4
								</ul>
							</aside>
							<h4 class="tsd-type-parameters-title">Type parameters</h4>
							<ul class="tsd-type-parameters">
								<li>
									<h4>T<span class="tsd-signature-symbol">: </span><a href="instantiable_abstract.instantiable.html" class="tsd-signature-type" data-tsd-kind="Class">Instantiable</a><span class="tsd-signature-symbol">&lt;</span><span class="tsd-signature-type">T</span><span class="tsd-signature-symbol">&gt;</span></h4>
								</li>
							</ul>
							<h4 class="tsd-parameters-title">Parameters</h4>
							<ul class="tsd-parameters">
								<li>
									<h5>instance: <span class="tsd-signature-type">T</span></h5>
								</li>
								<li>
									<h5>__namedParameters: <a href="../interfaces/instantiable_abstract.instantiableconfig.html" class="tsd-signature-type" data-tsd-kind="Interface">InstantiableConfig</a></h5>
								</li>
							</ul>
							<h4 class="tsd-returns-title">Returns <span class="tsd-signature-type">void</span></h4>
						</li>
					</ul>
				</section>
			</section>
		</div>
		<div class="col-4 col-menu menu-sticky-wrap menu-highlight">
			<nav class="tsd-navigation primary">
				<ul>
					<li class=" ">
						<a href="../modules.html">Exports</a>
					</li>
					<li class="current tsd-kind-module">
						<a href="../modules/nevermined_provider.html">nevermined/<wbr>Provider</a>
					</li>
				</ul>
			</nav>
			<nav class="tsd-navigation secondary menu-sticky">
				<ul class="before-current">
				</ul>
				<ul class="current">
					<li class="current tsd-kind-class tsd-parent-kind-module">
						<a href="nevermined_provider.provider.html" class="tsd-kind-icon">Provider</a>
						<ul>
							<li class=" tsd-kind-constructor tsd-parent-kind-class tsd-is-inherited">
								<a href="nevermined_provider.provider.html#constructor" class="tsd-kind-icon">constructor</a>
							</li>
							<li class=" tsd-kind-get-signature tsd-parent-kind-class tsd-is-inherited tsd-is-protected">
								<a href="nevermined_provider.provider.html#config" class="tsd-kind-icon">config</a>
							</li>
							<li class=" tsd-kind-get-signature tsd-parent-kind-class tsd-is-inherited tsd-is-protected">
								<a href="nevermined_provider.provider.html#instanceconfig" class="tsd-kind-icon">instance<wbr>Config</a>
							</li>
							<li class=" tsd-kind-get-signature tsd-parent-kind-class tsd-is-inherited tsd-is-protected">
								<a href="nevermined_provider.provider.html#logger" class="tsd-kind-icon">logger</a>
							</li>
							<li class=" tsd-kind-get-signature tsd-parent-kind-class tsd-is-inherited tsd-is-protected">
								<a href="nevermined_provider.provider.html#nevermined" class="tsd-kind-icon">nevermined</a>
							</li>
							<li class=" tsd-kind-get-signature tsd-parent-kind-class tsd-is-inherited tsd-is-protected">
								<a href="nevermined_provider.provider.html#web3" class="tsd-kind-icon">web3</a>
							</li>
							<li class=" tsd-kind-method tsd-parent-kind-class">
								<a href="nevermined_provider.provider.html#add" class="tsd-kind-icon">add</a>
							</li>
							<li class=" tsd-kind-method tsd-parent-kind-class">
								<a href="nevermined_provider.provider.html#list" class="tsd-kind-icon">list</a>
							</li>
							<li class=" tsd-kind-method tsd-parent-kind-class">
								<a href="nevermined_provider.provider.html#remove" class="tsd-kind-icon">remove</a>
							</li>
							<li class=" tsd-kind-method tsd-parent-kind-class tsd-is-inherited tsd-is-protected">
								<a href="nevermined_provider.provider.html#setinstanceconfig" class="tsd-kind-icon">set<wbr>Instance<wbr>Config</a>
							</li>
							<li class=" tsd-kind-method tsd-parent-kind-class tsd-is-overwrite tsd-is-static">
								<a href="nevermined_provider.provider.html#getinstance" class="tsd-kind-icon">get<wbr>Instance</a>
							</li>
							<li class=" tsd-kind-method tsd-parent-kind-class tsd-has-type-parameter tsd-is-inherited tsd-is-protected tsd-is-static">
								<a href="nevermined_provider.provider.html#setinstanceconfig-1" class="tsd-kind-icon">set<wbr>Instance<wbr>Config</a>
							</li>
						</ul>
					</li>
				</ul>
				<ul class="after-current">
				</ul>
			</nav>
		</div>
	</div>
</div>
<footer class="with-border-bottom">
	<div class="container">
		<h2>Legend</h2>
		<div class="tsd-legend-group">
			<ul class="tsd-legend">
				<li class="tsd-kind-variable"><span class="tsd-kind-icon">Variable</span></li>
				<li class="tsd-kind-function"><span class="tsd-kind-icon">Function</span></li>
				<li class="tsd-kind-type-alias"><span class="tsd-kind-icon">Type alias</span></li>
				<li class="tsd-kind-type-alias tsd-has-type-parameter"><span class="tsd-kind-icon">Type alias with type parameter</span></li>
			</ul>
			<ul class="tsd-legend">
				<li class="tsd-kind-class"><span class="tsd-kind-icon">Class</span></li>
				<li class="tsd-kind-class tsd-has-type-parameter"><span class="tsd-kind-icon">Class with type parameter</span></li>
				<li class="tsd-kind-method tsd-parent-kind-class"><span class="tsd-kind-icon">Method</span></li>
			</ul>
			<ul class="tsd-legend">
				<li class="tsd-kind-enum"><span class="tsd-kind-icon">Enumeration</span></li>
			</ul>
			<ul class="tsd-legend">
				<li class="tsd-kind-interface"><span class="tsd-kind-icon">Interface</span></li>
			</ul>
			<ul class="tsd-legend">
				<li class="tsd-kind-constructor tsd-parent-kind-class tsd-is-inherited"><span class="tsd-kind-icon">Inherited constructor</span></li>
			</ul>
			<ul class="tsd-legend">
				<li class="tsd-kind-method tsd-parent-kind-class tsd-is-static"><span class="tsd-kind-icon">Static method</span></li>
			</ul>
		</div>
	</div>
</footer>
<div class="container tsd-generator">
	<p>Generated using <a href="https://typedoc.org/" target="_blank">TypeDoc</a></p>
</div>
<div class="overlay"></div>
<script src="../assets/js/main.js"></script>
</body>
</html><|MERGE_RESOLUTION|>--- conflicted
+++ resolved
@@ -152,11 +152,7 @@
 						<li class="tsd-description">
 							<aside class="tsd-sources">
 								<ul>
-<<<<<<< HEAD
-									<li>Defined in <a href="https://github.com/nevermined-io/sdk-js/blob/7be618b/src/Instantiable.abstract.ts#L47">src/Instantiable.abstract.ts:47</a></li>
-=======
 									<li>Defined in <a href="https://github.com/nevermined-io/sdk-js/blob/e6aa843/src/Instantiable.abstract.ts#L47">src/Instantiable.abstract.ts:47</a></li>
->>>>>>> 321ebaf4
 								</ul>
 							</aside>
 							<h4 class="tsd-returns-title">Returns <a href="models_config.config.html" class="tsd-signature-type" data-tsd-kind="Class">Config</a></h4>
@@ -173,11 +169,7 @@
 						<li class="tsd-description">
 							<aside class="tsd-sources">
 								<ul>
-<<<<<<< HEAD
-									<li>Defined in <a href="https://github.com/nevermined-io/sdk-js/blob/7be618b/src/Instantiable.abstract.ts#L63">src/Instantiable.abstract.ts:63</a></li>
-=======
 									<li>Defined in <a href="https://github.com/nevermined-io/sdk-js/blob/e6aa843/src/Instantiable.abstract.ts#L63">src/Instantiable.abstract.ts:63</a></li>
->>>>>>> 321ebaf4
 								</ul>
 							</aside>
 							<h4 class="tsd-returns-title">Returns <a href="../interfaces/instantiable_abstract.instantiableconfig.html" class="tsd-signature-type" data-tsd-kind="Interface">InstantiableConfig</a></h4>
@@ -194,11 +186,7 @@
 						<li class="tsd-description">
 							<aside class="tsd-sources">
 								<ul>
-<<<<<<< HEAD
-									<li>Defined in <a href="https://github.com/nevermined-io/sdk-js/blob/7be618b/src/Instantiable.abstract.ts#L54">src/Instantiable.abstract.ts:54</a></li>
-=======
 									<li>Defined in <a href="https://github.com/nevermined-io/sdk-js/blob/e6aa843/src/Instantiable.abstract.ts#L54">src/Instantiable.abstract.ts:54</a></li>
->>>>>>> 321ebaf4
 								</ul>
 							</aside>
 							<h4 class="tsd-returns-title">Returns <a href="utils_logger.logger.html" class="tsd-signature-type" data-tsd-kind="Class">Logger</a></h4>
@@ -215,11 +203,7 @@
 						<li class="tsd-description">
 							<aside class="tsd-sources">
 								<ul>
-<<<<<<< HEAD
-									<li>Defined in <a href="https://github.com/nevermined-io/sdk-js/blob/7be618b/src/Instantiable.abstract.ts#L31">src/Instantiable.abstract.ts:31</a></li>
-=======
 									<li>Defined in <a href="https://github.com/nevermined-io/sdk-js/blob/e6aa843/src/Instantiable.abstract.ts#L31">src/Instantiable.abstract.ts:31</a></li>
->>>>>>> 321ebaf4
 								</ul>
 							</aside>
 							<h4 class="tsd-returns-title">Returns <a href="nevermined_nevermined.nevermined.html" class="tsd-signature-type" data-tsd-kind="Class">Nevermined</a></h4>
@@ -236,11 +220,7 @@
 						<li class="tsd-description">
 							<aside class="tsd-sources">
 								<ul>
-<<<<<<< HEAD
-									<li>Defined in <a href="https://github.com/nevermined-io/sdk-js/blob/7be618b/src/Instantiable.abstract.ts#L38">src/Instantiable.abstract.ts:38</a></li>
-=======
 									<li>Defined in <a href="https://github.com/nevermined-io/sdk-js/blob/e6aa843/src/Instantiable.abstract.ts#L38">src/Instantiable.abstract.ts:38</a></li>
->>>>>>> 321ebaf4
 								</ul>
 							</aside>
 							<h4 class="tsd-returns-title">Returns <span class="tsd-signature-type">default</span></h4>
@@ -260,11 +240,7 @@
 						<li class="tsd-description">
 							<aside class="tsd-sources">
 								<ul>
-<<<<<<< HEAD
-									<li>Defined in <a href="https://github.com/nevermined-io/sdk-js/blob/7be618b/src/nevermined/Provider.ts#L26">src/nevermined/Provider.ts:26</a></li>
-=======
 									<li>Defined in <a href="https://github.com/nevermined-io/sdk-js/blob/e6aa843/src/nevermined/Provider.ts#L26">src/nevermined/Provider.ts:26</a></li>
->>>>>>> 321ebaf4
 								</ul>
 							</aside>
 							<div class="tsd-comment tsd-typography">
@@ -308,11 +284,7 @@
 						<li class="tsd-description">
 							<aside class="tsd-sources">
 								<ul>
-<<<<<<< HEAD
-									<li>Defined in <a href="https://github.com/nevermined-io/sdk-js/blob/7be618b/src/nevermined/Provider.ts#L51">src/nevermined/Provider.ts:51</a></li>
-=======
 									<li>Defined in <a href="https://github.com/nevermined-io/sdk-js/blob/e6aa843/src/nevermined/Provider.ts#L51">src/nevermined/Provider.ts:51</a></li>
->>>>>>> 321ebaf4
 								</ul>
 							</aside>
 							<div class="tsd-comment tsd-typography">
@@ -343,11 +315,7 @@
 						<li class="tsd-description">
 							<aside class="tsd-sources">
 								<ul>
-<<<<<<< HEAD
-									<li>Defined in <a href="https://github.com/nevermined-io/sdk-js/blob/7be618b/src/nevermined/Provider.ts#L38">src/nevermined/Provider.ts:38</a></li>
-=======
 									<li>Defined in <a href="https://github.com/nevermined-io/sdk-js/blob/e6aa843/src/nevermined/Provider.ts#L38">src/nevermined/Provider.ts:38</a></li>
->>>>>>> 321ebaf4
 								</ul>
 							</aside>
 							<div class="tsd-comment tsd-typography">
@@ -392,11 +360,7 @@
 							<aside class="tsd-sources">
 								<p>Inherited from <a href="instantiable_abstract.instantiable.html">Instantiable</a>.<a href="instantiable_abstract.instantiable.html#setinstanceconfig">setInstanceConfig</a></p>
 								<ul>
-<<<<<<< HEAD
-									<li>Defined in <a href="https://github.com/nevermined-io/sdk-js/blob/7be618b/src/Instantiable.abstract.ts#L92">src/Instantiable.abstract.ts:92</a></li>
-=======
 									<li>Defined in <a href="https://github.com/nevermined-io/sdk-js/blob/e6aa843/src/Instantiable.abstract.ts#L92">src/Instantiable.abstract.ts:92</a></li>
->>>>>>> 321ebaf4
 								</ul>
 							</aside>
 							<h4 class="tsd-parameters-title">Parameters</h4>
@@ -420,11 +384,7 @@
 							<aside class="tsd-sources">
 								<p>Overrides <a href="instantiable_abstract.instantiable.html">Instantiable</a>.<a href="instantiable_abstract.instantiable.html#getinstance">getInstance</a></p>
 								<ul>
-<<<<<<< HEAD
-									<li>Defined in <a href="https://github.com/nevermined-io/sdk-js/blob/7be618b/src/nevermined/Provider.ts#L12">src/nevermined/Provider.ts:12</a></li>
-=======
 									<li>Defined in <a href="https://github.com/nevermined-io/sdk-js/blob/e6aa843/src/nevermined/Provider.ts#L12">src/nevermined/Provider.ts:12</a></li>
->>>>>>> 321ebaf4
 								</ul>
 							</aside>
 							<div class="tsd-comment tsd-typography">
@@ -453,11 +413,7 @@
 							<aside class="tsd-sources">
 								<p>Inherited from <a href="instantiable_abstract.instantiable.html">Instantiable</a>.<a href="instantiable_abstract.instantiable.html#setinstanceconfig-1">setInstanceConfig</a></p>
 								<ul>
-<<<<<<< HEAD
-									<li>Defined in <a href="https://github.com/nevermined-io/sdk-js/blob/7be618b/src/Instantiable.abstract.ts#L74">src/Instantiable.abstract.ts:74</a></li>
-=======
 									<li>Defined in <a href="https://github.com/nevermined-io/sdk-js/blob/e6aa843/src/Instantiable.abstract.ts#L74">src/Instantiable.abstract.ts:74</a></li>
->>>>>>> 321ebaf4
 								</ul>
 							</aside>
 							<h4 class="tsd-type-parameters-title">Type parameters</h4>
