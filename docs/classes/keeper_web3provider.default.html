--- conflicted
+++ resolved
@@ -124,11 +124,7 @@
 						<li class="tsd-description">
 							<aside class="tsd-sources">
 								<ul>
-<<<<<<< HEAD
-									<li>Defined in <a href="https://github.com/nevermined-io/sdk-js/blob/7be618b/src/keeper/Web3Provider.ts#L9">src/keeper/Web3Provider.ts:9</a></li>
-=======
 									<li>Defined in <a href="https://github.com/nevermined-io/sdk-js/blob/e6aa843/src/keeper/Web3Provider.ts#L9">src/keeper/Web3Provider.ts:9</a></li>
->>>>>>> 321ebaf4
 								</ul>
 							</aside>
 							<div class="tsd-comment tsd-typography">
