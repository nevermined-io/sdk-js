<!doctype html>
<html class="default no-js">
<head>
	<meta charset="utf-8">
	<meta http-equiv="X-UA-Compatible" content="IE=edge">
	<title>default | @nevermined-io/nevermined-sdk-js</title>
	<meta name="description" content="Documentation for @nevermined-io/nevermined-sdk-js">
	<meta name="viewport" content="width=device-width, initial-scale=1">
	<link rel="stylesheet" href="../assets/css/main.css">
	<script async src="../assets/js/search.js" id="search-script"></script>
</head>
<body>
<header>
	<div class="tsd-page-toolbar">
		<div class="container">
			<div class="table-wrap">
				<div class="table-cell" id="tsd-search" data-index="../assets/js/search.json" data-base="..">
					<div class="field">
						<label for="tsd-search-field" class="tsd-widget search no-caption">Search</label>
						<input id="tsd-search-field" type="text" />
					</div>
					<ul class="results">
						<li class="state loading">Preparing search index...</li>
						<li class="state failure">The search index is not available</li>
					</ul>
					<a href="../index.html" class="title">@nevermined-io/nevermined-sdk-js</a>
				</div>
				<div class="table-cell" id="tsd-widgets">
					<div id="tsd-filter">
						<a href="#" class="tsd-widget options no-caption" data-toggle="options">Options</a>
						<div class="tsd-filter-group">
							<div class="tsd-select" id="tsd-filter-visibility">
								<span class="tsd-select-label">All</span>
								<ul class="tsd-select-list">
									<li data-value="public">Public</li>
									<li data-value="protected">Public/Protected</li>
									<li data-value="private" class="selected">All</li>
								</ul>
							</div>
							<input type="checkbox" id="tsd-filter-inherited" checked />
							<label class="tsd-widget" for="tsd-filter-inherited">Inherited</label>
							<input type="checkbox" id="tsd-filter-externals" checked />
							<label class="tsd-widget" for="tsd-filter-externals">Externals</label>
						</div>
					</div>
					<a href="#" class="tsd-widget menu no-caption" data-toggle="menu">Menu</a>
				</div>
			</div>
		</div>
	</div>
	<div class="tsd-page-title">
		<div class="container">
			<ul class="tsd-breadcrumb">
				<li>
					<a href="../modules.html">@nevermined-io/nevermined-sdk-js</a>
				</li>
				<li>
					<a href="../modules/models_balance.html">models/Balance</a>
				</li>
				<li>
					<a href="models_balance.default.html">default</a>
				</li>
			</ul>
			<h1>Class default</h1>
		</div>
	</div>
</header>
<div class="container container-main">
	<div class="row">
		<div class="col-8 col-content">
			<section class="tsd-panel tsd-hierarchy">
				<h3>Hierarchy</h3>
				<ul class="tsd-hierarchy">
					<li>
						<span class="target">default</span>
					</li>
				</ul>
			</section>
			<section class="tsd-panel-group tsd-index-group">
				<h2>Index</h2>
				<section class="tsd-panel tsd-index-panel">
					<div class="tsd-index-content">
						<section class="tsd-index-section ">
							<h3>Constructors</h3>
							<ul class="tsd-index-list">
								<li class="tsd-kind-constructor tsd-parent-kind-class"><a href="models_balance.default.html#constructor" class="tsd-kind-icon">constructor</a></li>
							</ul>
						</section>
						<section class="tsd-index-section ">
							<h3>Properties</h3>
							<ul class="tsd-index-list">
								<li class="tsd-kind-property tsd-parent-kind-class"><a href="models_balance.default.html#eth" class="tsd-kind-icon">eth</a></li>
								<li class="tsd-kind-property tsd-parent-kind-class"><a href="models_balance.default.html#nevermined" class="tsd-kind-icon">nevermined</a></li>
							</ul>
						</section>
					</div>
				</section>
			</section>
			<section class="tsd-panel-group tsd-member-group ">
				<h2>Constructors</h2>
				<section class="tsd-panel tsd-member tsd-kind-constructor tsd-parent-kind-class">
					<a name="constructor" class="tsd-anchor"></a>
					<h3>constructor</h3>
					<ul class="tsd-signatures tsd-kind-constructor tsd-parent-kind-class">
						<li class="tsd-signature tsd-kind-icon">new default<span class="tsd-signature-symbol">(</span><span class="tsd-signature-symbol">)</span><span class="tsd-signature-symbol">: </span><a href="models_balance.default.html" class="tsd-signature-type" data-tsd-kind="Class">default</a></li>
					</ul>
					<ul class="tsd-descriptions">
						<li class="tsd-description">
							<aside class="tsd-sources">
							</aside>
							<h4 class="tsd-returns-title">Returns <a href="models_balance.default.html" class="tsd-signature-type" data-tsd-kind="Class">default</a></h4>
						</li>
					</ul>
				</section>
			</section>
			<section class="tsd-panel-group tsd-member-group ">
				<h2>Properties</h2>
				<section class="tsd-panel tsd-member tsd-kind-property tsd-parent-kind-class">
					<a name="eth" class="tsd-anchor"></a>
					<h3>eth</h3>
					<div class="tsd-signature tsd-kind-icon">eth<span class="tsd-signature-symbol">:</span> <span class="tsd-signature-type">number</span></div>
					<aside class="tsd-sources">
						<ul>
<<<<<<< HEAD
							<li>Defined in <a href="https://github.com/nevermined-io/sdk-js/blob/7be618b/src/models/Balance.ts#L2">src/models/Balance.ts:2</a></li>
=======
							<li>Defined in <a href="https://github.com/nevermined-io/sdk-js/blob/e6aa843/src/models/Balance.ts#L2">src/models/Balance.ts:2</a></li>
>>>>>>> 321ebaf4
						</ul>
					</aside>
				</section>
				<section class="tsd-panel tsd-member tsd-kind-property tsd-parent-kind-class">
					<a name="nevermined" class="tsd-anchor"></a>
					<h3>nevermined</h3>
					<div class="tsd-signature tsd-kind-icon">nevermined<span class="tsd-signature-symbol">:</span> <span class="tsd-signature-type">number</span></div>
					<aside class="tsd-sources">
						<ul>
<<<<<<< HEAD
							<li>Defined in <a href="https://github.com/nevermined-io/sdk-js/blob/7be618b/src/models/Balance.ts#L4">src/models/Balance.ts:4</a></li>
=======
							<li>Defined in <a href="https://github.com/nevermined-io/sdk-js/blob/e6aa843/src/models/Balance.ts#L4">src/models/Balance.ts:4</a></li>
>>>>>>> 321ebaf4
						</ul>
					</aside>
				</section>
			</section>
		</div>
		<div class="col-4 col-menu menu-sticky-wrap menu-highlight">
			<nav class="tsd-navigation primary">
				<ul>
					<li class=" ">
						<a href="../modules.html">Exports</a>
					</li>
					<li class="current tsd-kind-module">
						<a href="../modules/models_balance.html">models/<wbr>Balance</a>
					</li>
				</ul>
			</nav>
			<nav class="tsd-navigation secondary menu-sticky">
				<ul class="before-current">
				</ul>
				<ul class="current">
					<li class="current tsd-kind-class tsd-parent-kind-module">
						<a href="models_balance.default.html" class="tsd-kind-icon">default</a>
						<ul>
							<li class=" tsd-kind-constructor tsd-parent-kind-class">
								<a href="models_balance.default.html#constructor" class="tsd-kind-icon">constructor</a>
							</li>
							<li class=" tsd-kind-property tsd-parent-kind-class">
								<a href="models_balance.default.html#eth" class="tsd-kind-icon">eth</a>
							</li>
							<li class=" tsd-kind-property tsd-parent-kind-class">
								<a href="models_balance.default.html#nevermined" class="tsd-kind-icon">nevermined</a>
							</li>
						</ul>
					</li>
				</ul>
				<ul class="after-current">
				</ul>
			</nav>
		</div>
	</div>
</div>
<footer class="with-border-bottom">
	<div class="container">
		<h2>Legend</h2>
		<div class="tsd-legend-group">
			<ul class="tsd-legend">
				<li class="tsd-kind-variable"><span class="tsd-kind-icon">Variable</span></li>
				<li class="tsd-kind-function"><span class="tsd-kind-icon">Function</span></li>
				<li class="tsd-kind-type-alias"><span class="tsd-kind-icon">Type alias</span></li>
				<li class="tsd-kind-type-alias tsd-has-type-parameter"><span class="tsd-kind-icon">Type alias with type parameter</span></li>
			</ul>
			<ul class="tsd-legend">
				<li class="tsd-kind-class"><span class="tsd-kind-icon">Class</span></li>
				<li class="tsd-kind-class tsd-has-type-parameter"><span class="tsd-kind-icon">Class with type parameter</span></li>
				<li class="tsd-kind-constructor tsd-parent-kind-class"><span class="tsd-kind-icon">Constructor</span></li>
				<li class="tsd-kind-property tsd-parent-kind-class"><span class="tsd-kind-icon">Property</span></li>
			</ul>
			<ul class="tsd-legend">
				<li class="tsd-kind-enum"><span class="tsd-kind-icon">Enumeration</span></li>
			</ul>
			<ul class="tsd-legend">
				<li class="tsd-kind-interface"><span class="tsd-kind-icon">Interface</span></li>
			</ul>
		</div>
	</div>
</footer>
<div class="container tsd-generator">
	<p>Generated using <a href="https://typedoc.org/" target="_blank">TypeDoc</a></p>
</div>
<div class="overlay"></div>
<script src="../assets/js/main.js"></script>
</body>
</html><|MERGE_RESOLUTION|>--- conflicted
+++ resolved
@@ -121,11 +121,7 @@
 					<div class="tsd-signature tsd-kind-icon">eth<span class="tsd-signature-symbol">:</span> <span class="tsd-signature-type">number</span></div>
 					<aside class="tsd-sources">
 						<ul>
-<<<<<<< HEAD
-							<li>Defined in <a href="https://github.com/nevermined-io/sdk-js/blob/7be618b/src/models/Balance.ts#L2">src/models/Balance.ts:2</a></li>
-=======
 							<li>Defined in <a href="https://github.com/nevermined-io/sdk-js/blob/e6aa843/src/models/Balance.ts#L2">src/models/Balance.ts:2</a></li>
->>>>>>> 321ebaf4
 						</ul>
 					</aside>
 				</section>
@@ -135,11 +131,7 @@
 					<div class="tsd-signature tsd-kind-icon">nevermined<span class="tsd-signature-symbol">:</span> <span class="tsd-signature-type">number</span></div>
 					<aside class="tsd-sources">
 						<ul>
-<<<<<<< HEAD
-							<li>Defined in <a href="https://github.com/nevermined-io/sdk-js/blob/7be618b/src/models/Balance.ts#L4">src/models/Balance.ts:4</a></li>
-=======
 							<li>Defined in <a href="https://github.com/nevermined-io/sdk-js/blob/e6aa843/src/models/Balance.ts#L4">src/models/Balance.ts:4</a></li>
->>>>>>> 321ebaf4
 						</ul>
 					</aside>
 				</section>
