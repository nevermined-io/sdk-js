--- conflicted
+++ resolved
@@ -152,11 +152,7 @@
 					<div class="tsd-signature tsd-kind-icon">completed<span class="tsd-signature-symbol">:</span> <span class="tsd-signature-type">boolean</span><span class="tsd-signature-symbol"> = false</span></div>
 					<aside class="tsd-sources">
 						<ul>
-<<<<<<< HEAD
-							<li>Defined in <a href="https://github.com/nevermined-io/sdk-js/blob/7be618b/src/utils/SubscribableObserver.ts#L2">src/utils/SubscribableObserver.ts:2</a></li>
-=======
 							<li>Defined in <a href="https://github.com/nevermined-io/sdk-js/blob/e6aa843/src/utils/SubscribableObserver.ts#L2">src/utils/SubscribableObserver.ts:2</a></li>
->>>>>>> 321ebaf4
 						</ul>
 					</aside>
 				</section>
@@ -166,11 +162,7 @@
 					<div class="tsd-signature tsd-kind-icon">subscriptions<span class="tsd-signature-symbol">:</span> <span class="tsd-signature-type">Set</span><span class="tsd-signature-symbol">&lt;</span><span class="tsd-signature-symbol">{ </span>onComplete<span class="tsd-signature-symbol">?: </span><span class="tsd-signature-symbol">(</span>complete<span class="tsd-signature-symbol">: </span><span class="tsd-signature-type">P</span><span class="tsd-signature-symbol">)</span><span class="tsd-signature-symbol"> =&gt; </span><span class="tsd-signature-type">void</span><span class="tsd-signature-symbol">; </span>onError<span class="tsd-signature-symbol">?: </span><span class="tsd-signature-symbol">(</span>error<span class="tsd-signature-symbol">: </span><span class="tsd-signature-type">any</span><span class="tsd-signature-symbol">)</span><span class="tsd-signature-symbol"> =&gt; </span><span class="tsd-signature-type">void</span><span class="tsd-signature-symbol">; </span>onNext<span class="tsd-signature-symbol">?: </span><span class="tsd-signature-symbol">(</span>next<span class="tsd-signature-symbol">: </span><span class="tsd-signature-type">T</span><span class="tsd-signature-symbol">)</span><span class="tsd-signature-symbol"> =&gt; </span><span class="tsd-signature-type">void</span><span class="tsd-signature-symbol"> }</span><span class="tsd-signature-symbol">&gt;</span><span class="tsd-signature-symbol"> = ...</span></div>
 					<aside class="tsd-sources">
 						<ul>
-<<<<<<< HEAD
-							<li>Defined in <a href="https://github.com/nevermined-io/sdk-js/blob/7be618b/src/utils/SubscribableObserver.ts#L4">src/utils/SubscribableObserver.ts:4</a></li>
-=======
 							<li>Defined in <a href="https://github.com/nevermined-io/sdk-js/blob/e6aa843/src/utils/SubscribableObserver.ts#L4">src/utils/SubscribableObserver.ts:4</a></li>
->>>>>>> 321ebaf4
 						</ul>
 					</aside>
 				</section>
@@ -187,11 +179,7 @@
 						<li class="tsd-description">
 							<aside class="tsd-sources">
 								<ul>
-<<<<<<< HEAD
-									<li>Defined in <a href="https://github.com/nevermined-io/sdk-js/blob/7be618b/src/utils/SubscribableObserver.ts#L30">src/utils/SubscribableObserver.ts:30</a></li>
-=======
 									<li>Defined in <a href="https://github.com/nevermined-io/sdk-js/blob/e6aa843/src/utils/SubscribableObserver.ts#L30">src/utils/SubscribableObserver.ts:30</a></li>
->>>>>>> 321ebaf4
 								</ul>
 							</aside>
 							<h4 class="tsd-parameters-title">Parameters</h4>
@@ -214,11 +202,7 @@
 						<li class="tsd-description">
 							<aside class="tsd-sources">
 								<ul>
-<<<<<<< HEAD
-									<li>Defined in <a href="https://github.com/nevermined-io/sdk-js/blob/7be618b/src/utils/SubscribableObserver.ts#L40">src/utils/SubscribableObserver.ts:40</a></li>
-=======
 									<li>Defined in <a href="https://github.com/nevermined-io/sdk-js/blob/e6aa843/src/utils/SubscribableObserver.ts#L40">src/utils/SubscribableObserver.ts:40</a></li>
->>>>>>> 321ebaf4
 								</ul>
 							</aside>
 							<h4 class="tsd-parameters-title">Parameters</h4>
@@ -244,11 +228,7 @@
 						<li class="tsd-description">
 							<aside class="tsd-sources">
 								<ul>
-<<<<<<< HEAD
-									<li>Defined in <a href="https://github.com/nevermined-io/sdk-js/blob/7be618b/src/utils/SubscribableObserver.ts#L35">src/utils/SubscribableObserver.ts:35</a></li>
-=======
 									<li>Defined in <a href="https://github.com/nevermined-io/sdk-js/blob/e6aa843/src/utils/SubscribableObserver.ts#L35">src/utils/SubscribableObserver.ts:35</a></li>
->>>>>>> 321ebaf4
 								</ul>
 							</aside>
 							<h4 class="tsd-parameters-title">Parameters</h4>
@@ -271,11 +251,7 @@
 						<li class="tsd-description">
 							<aside class="tsd-sources">
 								<ul>
-<<<<<<< HEAD
-									<li>Defined in <a href="https://github.com/nevermined-io/sdk-js/blob/7be618b/src/utils/SubscribableObserver.ts#L26">src/utils/SubscribableObserver.ts:26</a></li>
-=======
 									<li>Defined in <a href="https://github.com/nevermined-io/sdk-js/blob/e6aa843/src/utils/SubscribableObserver.ts#L26">src/utils/SubscribableObserver.ts:26</a></li>
->>>>>>> 321ebaf4
 								</ul>
 							</aside>
 							<h4 class="tsd-parameters-title">Parameters</h4>
@@ -298,11 +274,7 @@
 						<li class="tsd-description">
 							<aside class="tsd-sources">
 								<ul>
-<<<<<<< HEAD
-									<li>Defined in <a href="https://github.com/nevermined-io/sdk-js/blob/7be618b/src/utils/SubscribableObserver.ts#L10">src/utils/SubscribableObserver.ts:10</a></li>
-=======
 									<li>Defined in <a href="https://github.com/nevermined-io/sdk-js/blob/e6aa843/src/utils/SubscribableObserver.ts#L10">src/utils/SubscribableObserver.ts:10</a></li>
->>>>>>> 321ebaf4
 								</ul>
 							</aside>
 							<h4 class="tsd-parameters-title">Parameters</h4>
@@ -402,11 +374,7 @@
 						<li class="tsd-description">
 							<aside class="tsd-sources">
 								<ul>
-<<<<<<< HEAD
-									<li>Defined in <a href="https://github.com/nevermined-io/sdk-js/blob/7be618b/src/utils/SubscribableObserver.ts#L47">src/utils/SubscribableObserver.ts:47</a></li>
-=======
 									<li>Defined in <a href="https://github.com/nevermined-io/sdk-js/blob/e6aa843/src/utils/SubscribableObserver.ts#L47">src/utils/SubscribableObserver.ts:47</a></li>
->>>>>>> 321ebaf4
 								</ul>
 							</aside>
 							<h4 class="tsd-returns-title">Returns <span class="tsd-signature-type">void</span></h4>
