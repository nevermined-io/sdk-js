--- conflicted
+++ resolved
@@ -157,11 +157,7 @@
 					<div class="tsd-signature tsd-kind-icon">conditions<span class="tsd-signature-symbol">:</span> <a href="nevermined_agreementsconditions.agreementsconditions.html" class="tsd-signature-type" data-tsd-kind="Class">AgreementsConditions</a></div>
 					<aside class="tsd-sources">
 						<ul>
-<<<<<<< HEAD
-							<li>Defined in <a href="https://github.com/nevermined-io/sdk-js/blob/7be618b/src/nevermined/Agreements.ts#L37">src/nevermined/Agreements.ts:37</a></li>
-=======
 							<li>Defined in <a href="https://github.com/nevermined-io/sdk-js/blob/e6aa843/src/nevermined/Agreements.ts#L37">src/nevermined/Agreements.ts:37</a></li>
->>>>>>> 321ebaf4
 						</ul>
 					</aside>
 					<div class="tsd-comment tsd-typography">
@@ -183,11 +179,7 @@
 						<li class="tsd-description">
 							<aside class="tsd-sources">
 								<ul>
-<<<<<<< HEAD
-									<li>Defined in <a href="https://github.com/nevermined-io/sdk-js/blob/7be618b/src/Instantiable.abstract.ts#L47">src/Instantiable.abstract.ts:47</a></li>
-=======
 									<li>Defined in <a href="https://github.com/nevermined-io/sdk-js/blob/e6aa843/src/Instantiable.abstract.ts#L47">src/Instantiable.abstract.ts:47</a></li>
->>>>>>> 321ebaf4
 								</ul>
 							</aside>
 							<h4 class="tsd-returns-title">Returns <a href="models_config.config.html" class="tsd-signature-type" data-tsd-kind="Class">Config</a></h4>
@@ -204,11 +196,7 @@
 						<li class="tsd-description">
 							<aside class="tsd-sources">
 								<ul>
-<<<<<<< HEAD
-									<li>Defined in <a href="https://github.com/nevermined-io/sdk-js/blob/7be618b/src/Instantiable.abstract.ts#L63">src/Instantiable.abstract.ts:63</a></li>
-=======
 									<li>Defined in <a href="https://github.com/nevermined-io/sdk-js/blob/e6aa843/src/Instantiable.abstract.ts#L63">src/Instantiable.abstract.ts:63</a></li>
->>>>>>> 321ebaf4
 								</ul>
 							</aside>
 							<h4 class="tsd-returns-title">Returns <a href="../interfaces/instantiable_abstract.instantiableconfig.html" class="tsd-signature-type" data-tsd-kind="Interface">InstantiableConfig</a></h4>
@@ -225,11 +213,7 @@
 						<li class="tsd-description">
 							<aside class="tsd-sources">
 								<ul>
-<<<<<<< HEAD
-									<li>Defined in <a href="https://github.com/nevermined-io/sdk-js/blob/7be618b/src/Instantiable.abstract.ts#L54">src/Instantiable.abstract.ts:54</a></li>
-=======
 									<li>Defined in <a href="https://github.com/nevermined-io/sdk-js/blob/e6aa843/src/Instantiable.abstract.ts#L54">src/Instantiable.abstract.ts:54</a></li>
->>>>>>> 321ebaf4
 								</ul>
 							</aside>
 							<h4 class="tsd-returns-title">Returns <a href="utils_logger.logger.html" class="tsd-signature-type" data-tsd-kind="Class">Logger</a></h4>
@@ -246,11 +230,7 @@
 						<li class="tsd-description">
 							<aside class="tsd-sources">
 								<ul>
-<<<<<<< HEAD
-									<li>Defined in <a href="https://github.com/nevermined-io/sdk-js/blob/7be618b/src/Instantiable.abstract.ts#L31">src/Instantiable.abstract.ts:31</a></li>
-=======
 									<li>Defined in <a href="https://github.com/nevermined-io/sdk-js/blob/e6aa843/src/Instantiable.abstract.ts#L31">src/Instantiable.abstract.ts:31</a></li>
->>>>>>> 321ebaf4
 								</ul>
 							</aside>
 							<h4 class="tsd-returns-title">Returns <a href="nevermined_nevermined.nevermined.html" class="tsd-signature-type" data-tsd-kind="Class">Nevermined</a></h4>
@@ -267,11 +247,7 @@
 						<li class="tsd-description">
 							<aside class="tsd-sources">
 								<ul>
-<<<<<<< HEAD
-									<li>Defined in <a href="https://github.com/nevermined-io/sdk-js/blob/7be618b/src/Instantiable.abstract.ts#L38">src/Instantiable.abstract.ts:38</a></li>
-=======
 									<li>Defined in <a href="https://github.com/nevermined-io/sdk-js/blob/e6aa843/src/Instantiable.abstract.ts#L38">src/Instantiable.abstract.ts:38</a></li>
->>>>>>> 321ebaf4
 								</ul>
 							</aside>
 							<h4 class="tsd-returns-title">Returns <span class="tsd-signature-type">default</span></h4>
@@ -291,11 +267,7 @@
 						<li class="tsd-description">
 							<aside class="tsd-sources">
 								<ul>
-<<<<<<< HEAD
-									<li>Defined in <a href="https://github.com/nevermined-io/sdk-js/blob/7be618b/src/nevermined/Agreements.ts#L91">src/nevermined/Agreements.ts:91</a></li>
-=======
 									<li>Defined in <a href="https://github.com/nevermined-io/sdk-js/blob/e6aa843/src/nevermined/Agreements.ts#L91">src/nevermined/Agreements.ts:91</a></li>
->>>>>>> 321ebaf4
 								</ul>
 							</aside>
 							<div class="tsd-comment tsd-typography">
@@ -352,11 +324,7 @@
 						<li class="tsd-description">
 							<aside class="tsd-sources">
 								<ul>
-<<<<<<< HEAD
-									<li>Defined in <a href="https://github.com/nevermined-io/sdk-js/blob/7be618b/src/nevermined/Agreements.ts#L148">src/nevermined/Agreements.ts:148</a></li>
-=======
 									<li>Defined in <a href="https://github.com/nevermined-io/sdk-js/blob/e6aa843/src/nevermined/Agreements.ts#L154">src/nevermined/Agreements.ts:154</a></li>
->>>>>>> 321ebaf4
 								</ul>
 							</aside>
 							<h4 class="tsd-parameters-title">Parameters</h4>
@@ -379,11 +347,7 @@
 						<li class="tsd-description">
 							<aside class="tsd-sources">
 								<ul>
-<<<<<<< HEAD
-									<li>Defined in <a href="https://github.com/nevermined-io/sdk-js/blob/7be618b/src/nevermined/Agreements.ts#L152">src/nevermined/Agreements.ts:152</a></li>
-=======
 									<li>Defined in <a href="https://github.com/nevermined-io/sdk-js/blob/e6aa843/src/nevermined/Agreements.ts#L158">src/nevermined/Agreements.ts:158</a></li>
->>>>>>> 321ebaf4
 								</ul>
 							</aside>
 							<h4 class="tsd-parameters-title">Parameters</h4>
@@ -406,11 +370,7 @@
 						<li class="tsd-description">
 							<aside class="tsd-sources">
 								<ul>
-<<<<<<< HEAD
-									<li>Defined in <a href="https://github.com/nevermined-io/sdk-js/blob/7be618b/src/nevermined/Agreements.ts#L156">src/nevermined/Agreements.ts:156</a></li>
-=======
 									<li>Defined in <a href="https://github.com/nevermined-io/sdk-js/blob/e6aa843/src/nevermined/Agreements.ts#L162">src/nevermined/Agreements.ts:162</a></li>
->>>>>>> 321ebaf4
 								</ul>
 							</aside>
 							<h4 class="tsd-parameters-title">Parameters</h4>
@@ -442,11 +402,7 @@
 						<li class="tsd-description">
 							<aside class="tsd-sources">
 								<ul>
-<<<<<<< HEAD
-									<li>Defined in <a href="https://github.com/nevermined-io/sdk-js/blob/7be618b/src/nevermined/Agreements.ts#L46">src/nevermined/Agreements.ts:46</a></li>
-=======
 									<li>Defined in <a href="https://github.com/nevermined-io/sdk-js/blob/e6aa843/src/nevermined/Agreements.ts#L46">src/nevermined/Agreements.ts:46</a></li>
->>>>>>> 321ebaf4
 								</ul>
 							</aside>
 							<div class="tsd-comment tsd-typography">
@@ -491,11 +447,7 @@
 							<aside class="tsd-sources">
 								<p>Inherited from <a href="instantiable_abstract.instantiable.html">Instantiable</a>.<a href="instantiable_abstract.instantiable.html#setinstanceconfig">setInstanceConfig</a></p>
 								<ul>
-<<<<<<< HEAD
-									<li>Defined in <a href="https://github.com/nevermined-io/sdk-js/blob/7be618b/src/Instantiable.abstract.ts#L92">src/Instantiable.abstract.ts:92</a></li>
-=======
 									<li>Defined in <a href="https://github.com/nevermined-io/sdk-js/blob/e6aa843/src/Instantiable.abstract.ts#L92">src/Instantiable.abstract.ts:92</a></li>
->>>>>>> 321ebaf4
 								</ul>
 							</aside>
 							<h4 class="tsd-parameters-title">Parameters</h4>
@@ -519,11 +471,7 @@
 						<li class="tsd-description">
 							<aside class="tsd-sources">
 								<ul>
-<<<<<<< HEAD
-									<li>Defined in <a href="https://github.com/nevermined-io/sdk-js/blob/7be618b/src/nevermined/Agreements.ts#L117">src/nevermined/Agreements.ts:117</a></li>
-=======
 									<li>Defined in <a href="https://github.com/nevermined-io/sdk-js/blob/e6aa843/src/nevermined/Agreements.ts#L123">src/nevermined/Agreements.ts:123</a></li>
->>>>>>> 321ebaf4
 								</ul>
 							</aside>
 							<div class="tsd-comment tsd-typography">
@@ -551,11 +499,7 @@
 						<li class="tsd-description">
 							<aside class="tsd-sources">
 								<ul>
-<<<<<<< HEAD
-									<li>Defined in <a href="https://github.com/nevermined-io/sdk-js/blob/7be618b/src/nevermined/Agreements.ts#L122">src/nevermined/Agreements.ts:122</a></li>
-=======
 									<li>Defined in <a href="https://github.com/nevermined-io/sdk-js/blob/e6aa843/src/nevermined/Agreements.ts#L128">src/nevermined/Agreements.ts:128</a></li>
->>>>>>> 321ebaf4
 								</ul>
 							</aside>
 							<h4 class="tsd-parameters-title">Parameters</h4>
@@ -582,11 +526,7 @@
 							<aside class="tsd-sources">
 								<p>Overrides <a href="instantiable_abstract.instantiable.html">Instantiable</a>.<a href="instantiable_abstract.instantiable.html#getinstance">getInstance</a></p>
 								<ul>
-<<<<<<< HEAD
-									<li>Defined in <a href="https://github.com/nevermined-io/sdk-js/blob/7be618b/src/nevermined/Agreements.ts#L25">src/nevermined/Agreements.ts:25</a></li>
-=======
 									<li>Defined in <a href="https://github.com/nevermined-io/sdk-js/blob/e6aa843/src/nevermined/Agreements.ts#L25">src/nevermined/Agreements.ts:25</a></li>
->>>>>>> 321ebaf4
 								</ul>
 							</aside>
 							<div class="tsd-comment tsd-typography">
@@ -615,11 +555,7 @@
 							<aside class="tsd-sources">
 								<p>Inherited from <a href="instantiable_abstract.instantiable.html">Instantiable</a>.<a href="instantiable_abstract.instantiable.html#setinstanceconfig-1">setInstanceConfig</a></p>
 								<ul>
-<<<<<<< HEAD
-									<li>Defined in <a href="https://github.com/nevermined-io/sdk-js/blob/7be618b/src/Instantiable.abstract.ts#L74">src/Instantiable.abstract.ts:74</a></li>
-=======
 									<li>Defined in <a href="https://github.com/nevermined-io/sdk-js/blob/e6aa843/src/Instantiable.abstract.ts#L74">src/Instantiable.abstract.ts:74</a></li>
->>>>>>> 321ebaf4
 								</ul>
 							</aside>
 							<h4 class="tsd-type-parameters-title">Type parameters</h4>
