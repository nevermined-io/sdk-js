--- conflicted
+++ resolved
@@ -141,11 +141,7 @@
 							<aside class="tsd-sources">
 								<p>Overrides <a href="instantiable_abstract.instantiable.html">Instantiable</a>.<a href="instantiable_abstract.instantiable.html#constructor">constructor</a></p>
 								<ul>
-<<<<<<< HEAD
-									<li>Defined in <a href="https://github.com/nevermined-io/sdk-js/blob/7be618b/src/nevermined/utils/JwtUtils.ts#L66">src/nevermined/utils/JwtUtils.ts:66</a></li>
-=======
 									<li>Defined in <a href="https://github.com/nevermined-io/sdk-js/blob/e6aa843/src/nevermined/utils/JwtUtils.ts#L66">src/nevermined/utils/JwtUtils.ts:66</a></li>
->>>>>>> 321ebaf4
 								</ul>
 							</aside>
 							<h4 class="tsd-parameters-title">Parameters</h4>
@@ -167,11 +163,7 @@
 					<div class="tsd-signature tsd-kind-icon">BASE_<wbr>AUD<span class="tsd-signature-symbol">:</span> <span class="tsd-signature-type">string</span><span class="tsd-signature-symbol"> = &#x27;/api/v1/gateway/services&#x27;</span></div>
 					<aside class="tsd-sources">
 						<ul>
-<<<<<<< HEAD
-							<li>Defined in <a href="https://github.com/nevermined-io/sdk-js/blob/7be618b/src/nevermined/utils/JwtUtils.ts#L64">src/nevermined/utils/JwtUtils.ts:64</a></li>
-=======
 							<li>Defined in <a href="https://github.com/nevermined-io/sdk-js/blob/e6aa843/src/nevermined/utils/JwtUtils.ts#L64">src/nevermined/utils/JwtUtils.ts:64</a></li>
->>>>>>> 321ebaf4
 						</ul>
 					</aside>
 				</section>
@@ -181,11 +173,7 @@
 					<div class="tsd-signature tsd-kind-icon">GRANT_<wbr>TYPE<span class="tsd-signature-symbol">:</span> <span class="tsd-signature-type">string</span><span class="tsd-signature-symbol"> = &#x27;urn:ietf:params:oauth:grant-type:jwt-bearer&#x27;</span></div>
 					<aside class="tsd-sources">
 						<ul>
-<<<<<<< HEAD
-							<li>Defined in <a href="https://github.com/nevermined-io/sdk-js/blob/7be618b/src/nevermined/utils/JwtUtils.ts#L63">src/nevermined/utils/JwtUtils.ts:63</a></li>
-=======
 							<li>Defined in <a href="https://github.com/nevermined-io/sdk-js/blob/e6aa843/src/nevermined/utils/JwtUtils.ts#L63">src/nevermined/utils/JwtUtils.ts:63</a></li>
->>>>>>> 321ebaf4
 						</ul>
 					</aside>
 				</section>
@@ -195,11 +183,7 @@
 					<div class="tsd-signature tsd-kind-icon">token<wbr>Cache<span class="tsd-signature-symbol">:</span> <span class="tsd-signature-type">Map</span><span class="tsd-signature-symbol">&lt;</span><span class="tsd-signature-type">string</span><span class="tsd-signature-symbol">, </span><span class="tsd-signature-type">string</span><span class="tsd-signature-symbol">&gt;</span></div>
 					<aside class="tsd-sources">
 						<ul>
-<<<<<<< HEAD
-							<li>Defined in <a href="https://github.com/nevermined-io/sdk-js/blob/7be618b/src/nevermined/utils/JwtUtils.ts#L66">src/nevermined/utils/JwtUtils.ts:66</a></li>
-=======
 							<li>Defined in <a href="https://github.com/nevermined-io/sdk-js/blob/e6aa843/src/nevermined/utils/JwtUtils.ts#L66">src/nevermined/utils/JwtUtils.ts:66</a></li>
->>>>>>> 321ebaf4
 						</ul>
 					</aside>
 				</section>
@@ -216,11 +200,7 @@
 						<li class="tsd-description">
 							<aside class="tsd-sources">
 								<ul>
-<<<<<<< HEAD
-									<li>Defined in <a href="https://github.com/nevermined-io/sdk-js/blob/7be618b/src/Instantiable.abstract.ts#L47">src/Instantiable.abstract.ts:47</a></li>
-=======
 									<li>Defined in <a href="https://github.com/nevermined-io/sdk-js/blob/e6aa843/src/Instantiable.abstract.ts#L47">src/Instantiable.abstract.ts:47</a></li>
->>>>>>> 321ebaf4
 								</ul>
 							</aside>
 							<h4 class="tsd-returns-title">Returns <a href="models_config.config.html" class="tsd-signature-type" data-tsd-kind="Class">Config</a></h4>
@@ -237,11 +217,7 @@
 						<li class="tsd-description">
 							<aside class="tsd-sources">
 								<ul>
-<<<<<<< HEAD
-									<li>Defined in <a href="https://github.com/nevermined-io/sdk-js/blob/7be618b/src/Instantiable.abstract.ts#L63">src/Instantiable.abstract.ts:63</a></li>
-=======
 									<li>Defined in <a href="https://github.com/nevermined-io/sdk-js/blob/e6aa843/src/Instantiable.abstract.ts#L63">src/Instantiable.abstract.ts:63</a></li>
->>>>>>> 321ebaf4
 								</ul>
 							</aside>
 							<h4 class="tsd-returns-title">Returns <a href="../interfaces/instantiable_abstract.instantiableconfig.html" class="tsd-signature-type" data-tsd-kind="Interface">InstantiableConfig</a></h4>
@@ -258,11 +234,7 @@
 						<li class="tsd-description">
 							<aside class="tsd-sources">
 								<ul>
-<<<<<<< HEAD
-									<li>Defined in <a href="https://github.com/nevermined-io/sdk-js/blob/7be618b/src/Instantiable.abstract.ts#L54">src/Instantiable.abstract.ts:54</a></li>
-=======
 									<li>Defined in <a href="https://github.com/nevermined-io/sdk-js/blob/e6aa843/src/Instantiable.abstract.ts#L54">src/Instantiable.abstract.ts:54</a></li>
->>>>>>> 321ebaf4
 								</ul>
 							</aside>
 							<h4 class="tsd-returns-title">Returns <a href="utils_logger.logger.html" class="tsd-signature-type" data-tsd-kind="Class">Logger</a></h4>
@@ -279,11 +251,7 @@
 						<li class="tsd-description">
 							<aside class="tsd-sources">
 								<ul>
-<<<<<<< HEAD
-									<li>Defined in <a href="https://github.com/nevermined-io/sdk-js/blob/7be618b/src/Instantiable.abstract.ts#L31">src/Instantiable.abstract.ts:31</a></li>
-=======
 									<li>Defined in <a href="https://github.com/nevermined-io/sdk-js/blob/e6aa843/src/Instantiable.abstract.ts#L31">src/Instantiable.abstract.ts:31</a></li>
->>>>>>> 321ebaf4
 								</ul>
 							</aside>
 							<h4 class="tsd-returns-title">Returns <a href="nevermined_nevermined.nevermined.html" class="tsd-signature-type" data-tsd-kind="Class">Nevermined</a></h4>
@@ -300,11 +268,7 @@
 						<li class="tsd-description">
 							<aside class="tsd-sources">
 								<ul>
-<<<<<<< HEAD
-									<li>Defined in <a href="https://github.com/nevermined-io/sdk-js/blob/7be618b/src/Instantiable.abstract.ts#L38">src/Instantiable.abstract.ts:38</a></li>
-=======
 									<li>Defined in <a href="https://github.com/nevermined-io/sdk-js/blob/e6aa843/src/Instantiable.abstract.ts#L38">src/Instantiable.abstract.ts:38</a></li>
->>>>>>> 321ebaf4
 								</ul>
 							</aside>
 							<h4 class="tsd-returns-title">Returns <span class="tsd-signature-type">default</span></h4>
@@ -324,11 +288,7 @@
 						<li class="tsd-description">
 							<aside class="tsd-sources">
 								<ul>
-<<<<<<< HEAD
-									<li>Defined in <a href="https://github.com/nevermined-io/sdk-js/blob/7be618b/src/nevermined/utils/JwtUtils.ts#L78">src/nevermined/utils/JwtUtils.ts:78</a></li>
-=======
 									<li>Defined in <a href="https://github.com/nevermined-io/sdk-js/blob/e6aa843/src/nevermined/utils/JwtUtils.ts#L78">src/nevermined/utils/JwtUtils.ts:78</a></li>
->>>>>>> 321ebaf4
 								</ul>
 							</aside>
 							<h4 class="tsd-parameters-title">Parameters</h4>
@@ -351,40 +311,7 @@
 						<li class="tsd-description">
 							<aside class="tsd-sources">
 								<ul>
-<<<<<<< HEAD
-									<li>Defined in <a href="https://github.com/nevermined-io/sdk-js/blob/7be618b/src/nevermined/utils/JwtUtils.ts#L97">src/nevermined/utils/JwtUtils.ts:97</a></li>
-								</ul>
-							</aside>
-							<h4 class="tsd-parameters-title">Parameters</h4>
-							<ul class="tsd-parameters">
-								<li>
-									<h5>account: <a href="nevermined_account.default.html" class="tsd-signature-type" data-tsd-kind="Class">default</a></h5>
-								</li>
-								<li>
-									<h5>serviceAgreementId: <span class="tsd-signature-type">string</span></h5>
-								</li>
-								<li>
-									<h5>did: <span class="tsd-signature-type">string</span></h5>
-								</li>
-							</ul>
-							<h4 class="tsd-returns-title">Returns <span class="tsd-signature-type">Promise</span><span class="tsd-signature-symbol">&lt;</span><span class="tsd-signature-type">string</span><span class="tsd-signature-symbol">&gt;</span></h4>
-						</li>
-					</ul>
-				</section>
-				<section class="tsd-panel tsd-member tsd-kind-method tsd-parent-kind-class">
-					<a name="generateaccessprooftoken" class="tsd-anchor"></a>
-					<h3>generate<wbr>Access<wbr>Proof<wbr>Token</h3>
-					<ul class="tsd-signatures tsd-kind-method tsd-parent-kind-class">
-						<li class="tsd-signature tsd-kind-icon">generate<wbr>Access<wbr>Proof<wbr>Token<span class="tsd-signature-symbol">(</span>account<span class="tsd-signature-symbol">: </span><a href="nevermined_account.default.html" class="tsd-signature-type" data-tsd-kind="Class">default</a>, serviceAgreementId<span class="tsd-signature-symbol">: </span><span class="tsd-signature-type">string</span>, did<span class="tsd-signature-symbol">: </span><span class="tsd-signature-type">string</span><span class="tsd-signature-symbol">)</span><span class="tsd-signature-symbol">: </span><span class="tsd-signature-type">Promise</span><span class="tsd-signature-symbol">&lt;</span><span class="tsd-signature-type">string</span><span class="tsd-signature-symbol">&gt;</span></li>
-					</ul>
-					<ul class="tsd-descriptions">
-						<li class="tsd-description">
-							<aside class="tsd-sources">
-								<ul>
-									<li>Defined in <a href="https://github.com/nevermined-io/sdk-js/blob/7be618b/src/nevermined/utils/JwtUtils.ts#L115">src/nevermined/utils/JwtUtils.ts:115</a></li>
-=======
 									<li>Defined in <a href="https://github.com/nevermined-io/sdk-js/blob/e6aa843/src/nevermined/utils/JwtUtils.ts#L97">src/nevermined/utils/JwtUtils.ts:97</a></li>
->>>>>>> 321ebaf4
 								</ul>
 							</aside>
 							<h4 class="tsd-parameters-title">Parameters</h4>
@@ -413,11 +340,7 @@
 						<li class="tsd-description">
 							<aside class="tsd-sources">
 								<ul>
-<<<<<<< HEAD
-									<li>Defined in <a href="https://github.com/nevermined-io/sdk-js/blob/7be618b/src/nevermined/utils/JwtUtils.ts#L74">src/nevermined/utils/JwtUtils.ts:74</a></li>
-=======
 									<li>Defined in <a href="https://github.com/nevermined-io/sdk-js/blob/e6aa843/src/nevermined/utils/JwtUtils.ts#L74">src/nevermined/utils/JwtUtils.ts:74</a></li>
->>>>>>> 321ebaf4
 								</ul>
 							</aside>
 							<h4 class="tsd-parameters-title">Parameters</h4>
@@ -440,11 +363,7 @@
 						<li class="tsd-description">
 							<aside class="tsd-sources">
 								<ul>
-<<<<<<< HEAD
-									<li>Defined in <a href="https://github.com/nevermined-io/sdk-js/blob/7be618b/src/nevermined/utils/JwtUtils.ts#L169">src/nevermined/utils/JwtUtils.ts:169</a></li>
-=======
 									<li>Defined in <a href="https://github.com/nevermined-io/sdk-js/blob/e6aa843/src/nevermined/utils/JwtUtils.ts#L149">src/nevermined/utils/JwtUtils.ts:149</a></li>
->>>>>>> 321ebaf4
 								</ul>
 							</aside>
 							<h4 class="tsd-parameters-title">Parameters</h4>
@@ -473,11 +392,7 @@
 						<li class="tsd-description">
 							<aside class="tsd-sources">
 								<ul>
-<<<<<<< HEAD
-									<li>Defined in <a href="https://github.com/nevermined-io/sdk-js/blob/7be618b/src/nevermined/utils/JwtUtils.ts#L135">src/nevermined/utils/JwtUtils.ts:135</a></li>
-=======
 									<li>Defined in <a href="https://github.com/nevermined-io/sdk-js/blob/e6aa843/src/nevermined/utils/JwtUtils.ts#L115">src/nevermined/utils/JwtUtils.ts:115</a></li>
->>>>>>> 321ebaf4
 								</ul>
 							</aside>
 							<h4 class="tsd-parameters-title">Parameters</h4>
@@ -503,11 +418,7 @@
 						<li class="tsd-description">
 							<aside class="tsd-sources">
 								<ul>
-<<<<<<< HEAD
-									<li>Defined in <a href="https://github.com/nevermined-io/sdk-js/blob/7be618b/src/nevermined/utils/JwtUtils.ts#L151">src/nevermined/utils/JwtUtils.ts:151</a></li>
-=======
 									<li>Defined in <a href="https://github.com/nevermined-io/sdk-js/blob/e6aa843/src/nevermined/utils/JwtUtils.ts#L131">src/nevermined/utils/JwtUtils.ts:131</a></li>
->>>>>>> 321ebaf4
 								</ul>
 							</aside>
 							<h4 class="tsd-parameters-title">Parameters</h4>
@@ -536,11 +447,7 @@
 						<li class="tsd-description">
 							<aside class="tsd-sources">
 								<ul>
-<<<<<<< HEAD
-									<li>Defined in <a href="https://github.com/nevermined-io/sdk-js/blob/7be618b/src/nevermined/utils/JwtUtils.ts#L187">src/nevermined/utils/JwtUtils.ts:187</a></li>
-=======
 									<li>Defined in <a href="https://github.com/nevermined-io/sdk-js/blob/e6aa843/src/nevermined/utils/JwtUtils.ts#L167">src/nevermined/utils/JwtUtils.ts:167</a></li>
->>>>>>> 321ebaf4
 								</ul>
 							</aside>
 							<h4 class="tsd-parameters-title">Parameters</h4>
@@ -570,11 +477,7 @@
 							<aside class="tsd-sources">
 								<p>Inherited from <a href="instantiable_abstract.instantiable.html">Instantiable</a>.<a href="instantiable_abstract.instantiable.html#setinstanceconfig">setInstanceConfig</a></p>
 								<ul>
-<<<<<<< HEAD
-									<li>Defined in <a href="https://github.com/nevermined-io/sdk-js/blob/7be618b/src/Instantiable.abstract.ts#L92">src/Instantiable.abstract.ts:92</a></li>
-=======
 									<li>Defined in <a href="https://github.com/nevermined-io/sdk-js/blob/e6aa843/src/Instantiable.abstract.ts#L92">src/Instantiable.abstract.ts:92</a></li>
->>>>>>> 321ebaf4
 								</ul>
 							</aside>
 							<h4 class="tsd-parameters-title">Parameters</h4>
@@ -598,11 +501,7 @@
 							<aside class="tsd-sources">
 								<p>Inherited from <a href="instantiable_abstract.instantiable.html">Instantiable</a>.<a href="instantiable_abstract.instantiable.html#getinstance">getInstance</a></p>
 								<ul>
-<<<<<<< HEAD
-									<li>Defined in <a href="https://github.com/nevermined-io/sdk-js/blob/7be618b/src/Instantiable.abstract.ts#L68">src/Instantiable.abstract.ts:68</a></li>
-=======
 									<li>Defined in <a href="https://github.com/nevermined-io/sdk-js/blob/e6aa843/src/Instantiable.abstract.ts#L68">src/Instantiable.abstract.ts:68</a></li>
->>>>>>> 321ebaf4
 								</ul>
 							</aside>
 							<h4 class="tsd-parameters-title">Parameters</h4>
@@ -626,11 +525,7 @@
 							<aside class="tsd-sources">
 								<p>Inherited from <a href="instantiable_abstract.instantiable.html">Instantiable</a>.<a href="instantiable_abstract.instantiable.html#setinstanceconfig-1">setInstanceConfig</a></p>
 								<ul>
-<<<<<<< HEAD
-									<li>Defined in <a href="https://github.com/nevermined-io/sdk-js/blob/7be618b/src/Instantiable.abstract.ts#L74">src/Instantiable.abstract.ts:74</a></li>
-=======
 									<li>Defined in <a href="https://github.com/nevermined-io/sdk-js/blob/e6aa843/src/Instantiable.abstract.ts#L74">src/Instantiable.abstract.ts:74</a></li>
->>>>>>> 321ebaf4
 								</ul>
 							</aside>
 							<h4 class="tsd-type-parameters-title">Type parameters</h4>
