--- conflicted
+++ resolved
@@ -184,11 +184,7 @@
 							<aside class="tsd-sources">
 								<p>Inherited from <a href="keeper_contracts_templates_agreementtemplate_abstract.agreementtemplate.html">AgreementTemplate</a>.<a href="keeper_contracts_templates_agreementtemplate_abstract.agreementtemplate.html#constructor">constructor</a></p>
 								<ul>
-<<<<<<< HEAD
-									<li>Defined in <a href="https://github.com/nevermined-io/sdk-js/blob/7be618b/src/keeper/contracts/templates/AgreementTemplate.abstract.ts#L31">src/keeper/contracts/templates/AgreementTemplate.abstract.ts:31</a></li>
-=======
 									<li>Defined in <a href="https://github.com/nevermined-io/sdk-js/blob/e6aa843/src/keeper/contracts/templates/AgreementTemplate.abstract.ts#L31">src/keeper/contracts/templates/AgreementTemplate.abstract.ts:31</a></li>
->>>>>>> 321ebaf4
 								</ul>
 							</aside>
 							<h4 class="tsd-parameters-title">Parameters</h4>
@@ -211,11 +207,7 @@
 					<aside class="tsd-sources">
 						<p>Inherited from <a href="keeper_contracts_templates_agreementtemplate_abstract.agreementtemplate.html">AgreementTemplate</a>.<a href="keeper_contracts_templates_agreementtemplate_abstract.agreementtemplate.html#contract">contract</a></p>
 						<ul>
-<<<<<<< HEAD
-							<li>Defined in <a href="https://github.com/nevermined-io/sdk-js/blob/7be618b/src/keeper/contracts/ContractBase.ts#L19">src/keeper/contracts/ContractBase.ts:19</a></li>
-=======
 							<li>Defined in <a href="https://github.com/nevermined-io/sdk-js/blob/e6aa843/src/keeper/contracts/ContractBase.ts#L19">src/keeper/contracts/ContractBase.ts:19</a></li>
->>>>>>> 321ebaf4
 						</ul>
 					</aside>
 				</section>
@@ -226,11 +218,7 @@
 					<aside class="tsd-sources">
 						<p>Inherited from <a href="keeper_contracts_templates_agreementtemplate_abstract.agreementtemplate.html">AgreementTemplate</a>.<a href="keeper_contracts_templates_agreementtemplate_abstract.agreementtemplate.html#contractname">contractName</a></p>
 						<ul>
-<<<<<<< HEAD
-							<li>Defined in <a href="https://github.com/nevermined-io/sdk-js/blob/7be618b/src/keeper/contracts/ContractBase.ts#L17">src/keeper/contracts/ContractBase.ts:17</a></li>
-=======
 							<li>Defined in <a href="https://github.com/nevermined-io/sdk-js/blob/e6aa843/src/keeper/contracts/ContractBase.ts#L17">src/keeper/contracts/ContractBase.ts:17</a></li>
->>>>>>> 321ebaf4
 						</ul>
 					</aside>
 				</section>
@@ -241,11 +229,7 @@
 					<aside class="tsd-sources">
 						<p>Inherited from <a href="keeper_contracts_templates_agreementtemplate_abstract.agreementtemplate.html">AgreementTemplate</a>.<a href="keeper_contracts_templates_agreementtemplate_abstract.agreementtemplate.html#instance">instance</a></p>
 						<ul>
-<<<<<<< HEAD
-							<li>Defined in <a href="https://github.com/nevermined-io/sdk-js/blob/7be618b/src/keeper/contracts/ContractBase.ts#L15">src/keeper/contracts/ContractBase.ts:15</a></li>
-=======
 							<li>Defined in <a href="https://github.com/nevermined-io/sdk-js/blob/e6aa843/src/keeper/contracts/ContractBase.ts#L15">src/keeper/contracts/ContractBase.ts:15</a></li>
->>>>>>> 321ebaf4
 						</ul>
 					</aside>
 				</section>
@@ -262,11 +246,7 @@
 						<li class="tsd-description">
 							<aside class="tsd-sources">
 								<ul>
-<<<<<<< HEAD
-									<li>Defined in <a href="https://github.com/nevermined-io/sdk-js/blob/7be618b/src/keeper/contracts/ContractBase.ts#L21">src/keeper/contracts/ContractBase.ts:21</a></li>
-=======
 									<li>Defined in <a href="https://github.com/nevermined-io/sdk-js/blob/e6aa843/src/keeper/contracts/ContractBase.ts#L21">src/keeper/contracts/ContractBase.ts:21</a></li>
->>>>>>> 321ebaf4
 								</ul>
 							</aside>
 							<h4 class="tsd-returns-title">Returns <span class="tsd-signature-type">string</span></h4>
@@ -283,11 +263,7 @@
 						<li class="tsd-description">
 							<aside class="tsd-sources">
 								<ul>
-<<<<<<< HEAD
-									<li>Defined in <a href="https://github.com/nevermined-io/sdk-js/blob/7be618b/src/Instantiable.abstract.ts#L47">src/Instantiable.abstract.ts:47</a></li>
-=======
 									<li>Defined in <a href="https://github.com/nevermined-io/sdk-js/blob/e6aa843/src/Instantiable.abstract.ts#L47">src/Instantiable.abstract.ts:47</a></li>
->>>>>>> 321ebaf4
 								</ul>
 							</aside>
 							<h4 class="tsd-returns-title">Returns <a href="models_config.config.html" class="tsd-signature-type" data-tsd-kind="Class">Config</a></h4>
@@ -304,11 +280,7 @@
 						<li class="tsd-description">
 							<aside class="tsd-sources">
 								<ul>
-<<<<<<< HEAD
-									<li>Defined in <a href="https://github.com/nevermined-io/sdk-js/blob/7be618b/src/Instantiable.abstract.ts#L63">src/Instantiable.abstract.ts:63</a></li>
-=======
 									<li>Defined in <a href="https://github.com/nevermined-io/sdk-js/blob/e6aa843/src/Instantiable.abstract.ts#L63">src/Instantiable.abstract.ts:63</a></li>
->>>>>>> 321ebaf4
 								</ul>
 							</aside>
 							<h4 class="tsd-returns-title">Returns <a href="../interfaces/instantiable_abstract.instantiableconfig.html" class="tsd-signature-type" data-tsd-kind="Interface">InstantiableConfig</a></h4>
@@ -325,11 +297,7 @@
 						<li class="tsd-description">
 							<aside class="tsd-sources">
 								<ul>
-<<<<<<< HEAD
-									<li>Defined in <a href="https://github.com/nevermined-io/sdk-js/blob/7be618b/src/Instantiable.abstract.ts#L54">src/Instantiable.abstract.ts:54</a></li>
-=======
 									<li>Defined in <a href="https://github.com/nevermined-io/sdk-js/blob/e6aa843/src/Instantiable.abstract.ts#L54">src/Instantiable.abstract.ts:54</a></li>
->>>>>>> 321ebaf4
 								</ul>
 							</aside>
 							<h4 class="tsd-returns-title">Returns <a href="utils_logger.logger.html" class="tsd-signature-type" data-tsd-kind="Class">Logger</a></h4>
@@ -346,11 +314,7 @@
 						<li class="tsd-description">
 							<aside class="tsd-sources">
 								<ul>
-<<<<<<< HEAD
-									<li>Defined in <a href="https://github.com/nevermined-io/sdk-js/blob/7be618b/src/Instantiable.abstract.ts#L31">src/Instantiable.abstract.ts:31</a></li>
-=======
 									<li>Defined in <a href="https://github.com/nevermined-io/sdk-js/blob/e6aa843/src/Instantiable.abstract.ts#L31">src/Instantiable.abstract.ts:31</a></li>
->>>>>>> 321ebaf4
 								</ul>
 							</aside>
 							<h4 class="tsd-returns-title">Returns <a href="nevermined_nevermined.nevermined.html" class="tsd-signature-type" data-tsd-kind="Class">Nevermined</a></h4>
@@ -367,11 +331,7 @@
 						<li class="tsd-description">
 							<aside class="tsd-sources">
 								<ul>
-<<<<<<< HEAD
-									<li>Defined in <a href="https://github.com/nevermined-io/sdk-js/blob/7be618b/src/Instantiable.abstract.ts#L38">src/Instantiable.abstract.ts:38</a></li>
-=======
 									<li>Defined in <a href="https://github.com/nevermined-io/sdk-js/blob/e6aa843/src/Instantiable.abstract.ts#L38">src/Instantiable.abstract.ts:38</a></li>
->>>>>>> 321ebaf4
 								</ul>
 							</aside>
 							<h4 class="tsd-returns-title">Returns <span class="tsd-signature-type">default</span></h4>
@@ -392,11 +352,7 @@
 							<aside class="tsd-sources">
 								<p>Inherited from <a href="keeper_contracts_templates_agreementtemplate_abstract.agreementtemplate.html">AgreementTemplate</a>.<a href="keeper_contracts_templates_agreementtemplate_abstract.agreementtemplate.html#call">call</a></p>
 								<ul>
-<<<<<<< HEAD
-									<li>Defined in <a href="https://github.com/nevermined-io/sdk-js/blob/7be618b/src/keeper/contracts/ContractBase.ts#L166">src/keeper/contracts/ContractBase.ts:166</a></li>
-=======
 									<li>Defined in <a href="https://github.com/nevermined-io/sdk-js/blob/e6aa843/src/keeper/contracts/ContractBase.ts#L167">src/keeper/contracts/ContractBase.ts:167</a></li>
->>>>>>> 321ebaf4
 								</ul>
 							</aside>
 							<h4 class="tsd-type-parameters-title">Type parameters</h4>
@@ -432,11 +388,7 @@
 							<aside class="tsd-sources">
 								<p>Overrides <a href="keeper_contracts_templates_agreementtemplate_abstract.agreementtemplate.html">AgreementTemplate</a>.<a href="keeper_contracts_templates_agreementtemplate_abstract.agreementtemplate.html#createagreement">createAgreement</a></p>
 								<ul>
-<<<<<<< HEAD
-									<li>Defined in <a href="https://github.com/nevermined-io/sdk-js/blob/7be618b/src/keeper/contracts/templates/BaseTemplate.abstract.ts#L17">src/keeper/contracts/templates/BaseTemplate.abstract.ts:17</a></li>
-=======
 									<li>Defined in <a href="https://github.com/nevermined-io/sdk-js/blob/e6aa843/src/keeper/contracts/templates/BaseTemplate.abstract.ts#L17">src/keeper/contracts/templates/BaseTemplate.abstract.ts:17</a></li>
->>>>>>> 321ebaf4
 								</ul>
 							</aside>
 							<div class="tsd-comment tsd-typography">
@@ -504,11 +456,7 @@
 							<aside class="tsd-sources">
 								<p>Inherited from <a href="keeper_contracts_templates_agreementtemplate_abstract.agreementtemplate.html">AgreementTemplate</a>.<a href="keeper_contracts_templates_agreementtemplate_abstract.agreementtemplate.html#createagreementfromddo">createAgreementFromDDO</a></p>
 								<ul>
-<<<<<<< HEAD
-									<li>Defined in <a href="https://github.com/nevermined-io/sdk-js/blob/7be618b/src/keeper/contracts/templates/AgreementTemplate.abstract.ts#L112">src/keeper/contracts/templates/AgreementTemplate.abstract.ts:112</a></li>
-=======
 									<li>Defined in <a href="https://github.com/nevermined-io/sdk-js/blob/e6aa843/src/keeper/contracts/templates/AgreementTemplate.abstract.ts#L112">src/keeper/contracts/templates/AgreementTemplate.abstract.ts:112</a></li>
->>>>>>> 321ebaf4
 								</ul>
 							</aside>
 							<div class="tsd-comment tsd-typography">
@@ -556,11 +504,7 @@
 							<aside class="tsd-sources">
 								<p>Inherited from <a href="keeper_contracts_templates_agreementtemplate_abstract.agreementtemplate.html">AgreementTemplate</a>.<a href="keeper_contracts_templates_agreementtemplate_abstract.agreementtemplate.html#getaddress">getAddress</a></p>
 								<ul>
-<<<<<<< HEAD
-									<li>Defined in <a href="https://github.com/nevermined-io/sdk-js/blob/7be618b/src/keeper/contracts/ContractBase.ts#L59">src/keeper/contracts/ContractBase.ts:59</a></li>
-=======
 									<li>Defined in <a href="https://github.com/nevermined-io/sdk-js/blob/e6aa843/src/keeper/contracts/ContractBase.ts#L59">src/keeper/contracts/ContractBase.ts:59</a></li>
->>>>>>> 321ebaf4
 								</ul>
 							</aside>
 							<h4 class="tsd-returns-title">Returns <span class="tsd-signature-type">string</span></h4>
@@ -578,11 +522,7 @@
 							<aside class="tsd-sources">
 								<p>Inherited from <a href="keeper_contracts_templates_agreementtemplate_abstract.agreementtemplate.html">AgreementTemplate</a>.<a href="keeper_contracts_templates_agreementtemplate_abstract.agreementtemplate.html#getagreementcreatedevent">getAgreementCreatedEvent</a></p>
 								<ul>
-<<<<<<< HEAD
-									<li>Defined in <a href="https://github.com/nevermined-io/sdk-js/blob/7be618b/src/keeper/contracts/templates/AgreementTemplate.abstract.ts#L234">src/keeper/contracts/templates/AgreementTemplate.abstract.ts:234</a></li>
-=======
 									<li>Defined in <a href="https://github.com/nevermined-io/sdk-js/blob/e6aa843/src/keeper/contracts/templates/AgreementTemplate.abstract.ts#L234">src/keeper/contracts/templates/AgreementTemplate.abstract.ts:234</a></li>
->>>>>>> 321ebaf4
 								</ul>
 							</aside>
 							<div class="tsd-comment tsd-typography">
@@ -614,11 +554,7 @@
 						<li class="tsd-description">
 							<aside class="tsd-sources">
 								<ul>
-<<<<<<< HEAD
-									<li>Defined in <a href="https://github.com/nevermined-io/sdk-js/blob/7be618b/src/keeper/contracts/templates/BaseTemplate.abstract.ts#L37">src/keeper/contracts/templates/BaseTemplate.abstract.ts:37</a></li>
-=======
 									<li>Defined in <a href="https://github.com/nevermined-io/sdk-js/blob/e6aa843/src/keeper/contracts/templates/BaseTemplate.abstract.ts#L37">src/keeper/contracts/templates/BaseTemplate.abstract.ts:37</a></li>
->>>>>>> 321ebaf4
 								</ul>
 							</aside>
 							<h4 class="tsd-parameters-title">Parameters</h4>
@@ -642,11 +578,7 @@
 							<aside class="tsd-sources">
 								<p>Inherited from <a href="keeper_contracts_templates_agreementtemplate_abstract.agreementtemplate.html">AgreementTemplate</a>.<a href="keeper_contracts_templates_agreementtemplate_abstract.agreementtemplate.html#getagreementidsfromddo">getAgreementIdsFromDDO</a></p>
 								<ul>
-<<<<<<< HEAD
-									<li>Defined in <a href="https://github.com/nevermined-io/sdk-js/blob/7be618b/src/keeper/contracts/templates/AgreementTemplate.abstract.ts#L97">src/keeper/contracts/templates/AgreementTemplate.abstract.ts:97</a></li>
-=======
 									<li>Defined in <a href="https://github.com/nevermined-io/sdk-js/blob/e6aa843/src/keeper/contracts/templates/AgreementTemplate.abstract.ts#L97">src/keeper/contracts/templates/AgreementTemplate.abstract.ts:97</a></li>
->>>>>>> 321ebaf4
 								</ul>
 							</aside>
 							<div class="tsd-comment tsd-typography">
@@ -694,11 +626,7 @@
 							<aside class="tsd-sources">
 								<p>Inherited from <a href="keeper_contracts_templates_agreementtemplate_abstract.agreementtemplate.html">AgreementTemplate</a>.<a href="keeper_contracts_templates_agreementtemplate_abstract.agreementtemplate.html#getagreementstatus">getAgreementStatus</a></p>
 								<ul>
-<<<<<<< HEAD
-									<li>Defined in <a href="https://github.com/nevermined-io/sdk-js/blob/7be618b/src/keeper/contracts/templates/AgreementTemplate.abstract.ts#L145">src/keeper/contracts/templates/AgreementTemplate.abstract.ts:145</a></li>
-=======
 									<li>Defined in <a href="https://github.com/nevermined-io/sdk-js/blob/e6aa843/src/keeper/contracts/templates/AgreementTemplate.abstract.ts#L145">src/keeper/contracts/templates/AgreementTemplate.abstract.ts:145</a></li>
->>>>>>> 321ebaf4
 								</ul>
 							</aside>
 							<div class="tsd-comment tsd-typography">
@@ -731,11 +659,7 @@
 							<aside class="tsd-sources">
 								<p>Inherited from <a href="keeper_contracts_templates_agreementtemplate_abstract.agreementtemplate.html">AgreementTemplate</a>.<a href="keeper_contracts_templates_agreementtemplate_abstract.agreementtemplate.html#getconditiontypes">getConditionTypes</a></p>
 								<ul>
-<<<<<<< HEAD
-									<li>Defined in <a href="https://github.com/nevermined-io/sdk-js/blob/7be618b/src/keeper/contracts/templates/AgreementTemplate.abstract.ts#L75">src/keeper/contracts/templates/AgreementTemplate.abstract.ts:75</a></li>
-=======
 									<li>Defined in <a href="https://github.com/nevermined-io/sdk-js/blob/e6aa843/src/keeper/contracts/templates/AgreementTemplate.abstract.ts#L75">src/keeper/contracts/templates/AgreementTemplate.abstract.ts:75</a></li>
->>>>>>> 321ebaf4
 								</ul>
 							</aside>
 							<div class="tsd-comment tsd-typography">
@@ -759,11 +683,7 @@
 							<aside class="tsd-sources">
 								<p>Inherited from <a href="keeper_contracts_templates_agreementtemplate_abstract.agreementtemplate.html">AgreementTemplate</a>.<a href="keeper_contracts_templates_agreementtemplate_abstract.agreementtemplate.html#getconditions">getConditions</a></p>
 								<ul>
-<<<<<<< HEAD
-									<li>Defined in <a href="https://github.com/nevermined-io/sdk-js/blob/7be618b/src/keeper/contracts/templates/AgreementTemplate.abstract.ts#L83">src/keeper/contracts/templates/AgreementTemplate.abstract.ts:83</a></li>
-=======
 									<li>Defined in <a href="https://github.com/nevermined-io/sdk-js/blob/e6aa843/src/keeper/contracts/templates/AgreementTemplate.abstract.ts#L83">src/keeper/contracts/templates/AgreementTemplate.abstract.ts:83</a></li>
->>>>>>> 321ebaf4
 								</ul>
 							</aside>
 							<div class="tsd-comment tsd-typography">
@@ -787,11 +707,7 @@
 							<aside class="tsd-sources">
 								<p>Inherited from <a href="keeper_contracts_templates_agreementtemplate_abstract.agreementtemplate.html">AgreementTemplate</a>.<a href="keeper_contracts_templates_agreementtemplate_abstract.agreementtemplate.html#getevent">getEvent</a></p>
 								<ul>
-<<<<<<< HEAD
-									<li>Defined in <a href="https://github.com/nevermined-io/sdk-js/blob/7be618b/src/keeper/contracts/ContractBase.ts#L187">src/keeper/contracts/ContractBase.ts:187</a></li>
-=======
 									<li>Defined in <a href="https://github.com/nevermined-io/sdk-js/blob/e6aa843/src/keeper/contracts/ContractBase.ts#L188">src/keeper/contracts/ContractBase.ts:188</a></li>
->>>>>>> 321ebaf4
 								</ul>
 							</aside>
 							<h4 class="tsd-parameters-title">Parameters</h4>
@@ -823,11 +739,7 @@
 							<aside class="tsd-sources">
 								<p>Inherited from <a href="keeper_contracts_templates_agreementtemplate_abstract.agreementtemplate.html">AgreementTemplate</a>.<a href="keeper_contracts_templates_agreementtemplate_abstract.agreementtemplate.html#geteventdata">getEventData</a></p>
 								<ul>
-<<<<<<< HEAD
-									<li>Defined in <a href="https://github.com/nevermined-io/sdk-js/blob/7be618b/src/keeper/contracts/ContractBase.ts#L30">src/keeper/contracts/ContractBase.ts:30</a></li>
-=======
 									<li>Defined in <a href="https://github.com/nevermined-io/sdk-js/blob/e6aa843/src/keeper/contracts/ContractBase.ts#L30">src/keeper/contracts/ContractBase.ts:30</a></li>
->>>>>>> 321ebaf4
 								</ul>
 							</aside>
 							<h4 class="tsd-parameters-title">Parameters</h4>
@@ -854,11 +766,7 @@
 							<aside class="tsd-sources">
 								<p>Inherited from <a href="keeper_contracts_templates_agreementtemplate_abstract.agreementtemplate.html">AgreementTemplate</a>.<a href="keeper_contracts_templates_agreementtemplate_abstract.agreementtemplate.html#getfromaddress">getFromAddress</a></p>
 								<ul>
-<<<<<<< HEAD
-									<li>Defined in <a href="https://github.com/nevermined-io/sdk-js/blob/7be618b/src/keeper/contracts/ContractBase.ts#L79">src/keeper/contracts/ContractBase.ts:79</a></li>
-=======
 									<li>Defined in <a href="https://github.com/nevermined-io/sdk-js/blob/e6aa843/src/keeper/contracts/ContractBase.ts#L79">src/keeper/contracts/ContractBase.ts:79</a></li>
->>>>>>> 321ebaf4
 								</ul>
 							</aside>
 							<h4 class="tsd-parameters-title">Parameters</h4>
@@ -882,11 +790,7 @@
 							<aside class="tsd-sources">
 								<p>Inherited from <a href="keeper_contracts_templates_agreementtemplate_abstract.agreementtemplate.html">AgreementTemplate</a>.<a href="keeper_contracts_templates_agreementtemplate_abstract.agreementtemplate.html#getinputsofmethod">getInputsOfMethod</a></p>
 								<ul>
-<<<<<<< HEAD
-									<li>Defined in <a href="https://github.com/nevermined-io/sdk-js/blob/7be618b/src/keeper/contracts/ContractBase.ts#L68">src/keeper/contracts/ContractBase.ts:68</a></li>
-=======
 									<li>Defined in <a href="https://github.com/nevermined-io/sdk-js/blob/e6aa843/src/keeper/contracts/ContractBase.ts#L68">src/keeper/contracts/ContractBase.ts:68</a></li>
->>>>>>> 321ebaf4
 								</ul>
 							</aside>
 							<h4 class="tsd-parameters-title">Parameters</h4>
@@ -910,11 +814,7 @@
 							<aside class="tsd-sources">
 								<p>Inherited from <a href="keeper_contracts_templates_agreementtemplate_abstract.agreementtemplate.html">AgreementTemplate</a>.<a href="keeper_contracts_templates_agreementtemplate_abstract.agreementtemplate.html#getpastevents">getPastEvents</a></p>
 								<ul>
-<<<<<<< HEAD
-									<li>Defined in <a href="https://github.com/nevermined-io/sdk-js/blob/7be618b/src/keeper/contracts/ContractBase.ts#L39">src/keeper/contracts/ContractBase.ts:39</a></li>
-=======
 									<li>Defined in <a href="https://github.com/nevermined-io/sdk-js/blob/e6aa843/src/keeper/contracts/ContractBase.ts#L39">src/keeper/contracts/ContractBase.ts:39</a></li>
->>>>>>> 321ebaf4
 								</ul>
 							</aside>
 							<h4 class="tsd-parameters-title">Parameters</h4>
@@ -946,11 +846,7 @@
 							<aside class="tsd-sources">
 								<p>Inherited from <a href="keeper_contracts_templates_agreementtemplate_abstract.agreementtemplate.html">AgreementTemplate</a>.<a href="keeper_contracts_templates_agreementtemplate_abstract.agreementtemplate.html#getserviceagreementtemplate">getServiceAgreementTemplate</a></p>
 								<ul>
-<<<<<<< HEAD
-									<li>Defined in <a href="https://github.com/nevermined-io/sdk-js/blob/7be618b/src/keeper/contracts/templates/AgreementTemplate.abstract.ts#L119">src/keeper/contracts/templates/AgreementTemplate.abstract.ts:119</a></li>
-=======
 									<li>Defined in <a href="https://github.com/nevermined-io/sdk-js/blob/e6aa843/src/keeper/contracts/templates/AgreementTemplate.abstract.ts#L119">src/keeper/contracts/templates/AgreementTemplate.abstract.ts:119</a></li>
->>>>>>> 321ebaf4
 								</ul>
 							</aside>
 							<h4 class="tsd-returns-title">Returns <span class="tsd-signature-type">Promise</span><span class="tsd-signature-symbol">&lt;</span><a href="../interfaces/ddo_serviceagreementtemplate.serviceagreementtemplate.html" class="tsd-signature-type" data-tsd-kind="Interface">ServiceAgreementTemplate</a><span class="tsd-signature-symbol">&gt;</span></h4>
@@ -968,11 +864,7 @@
 							<aside class="tsd-sources">
 								<p>Inherited from <a href="keeper_contracts_templates_agreementtemplate_abstract.agreementtemplate.html">AgreementTemplate</a>.<a href="keeper_contracts_templates_agreementtemplate_abstract.agreementtemplate.html#getserviceagreementtemplateconditionbyref">getServiceAgreementTemplateConditionByRef</a></p>
 								<ul>
-<<<<<<< HEAD
-									<li>Defined in <a href="https://github.com/nevermined-io/sdk-js/blob/7be618b/src/keeper/contracts/templates/AgreementTemplate.abstract.ts#L126">src/keeper/contracts/templates/AgreementTemplate.abstract.ts:126</a></li>
-=======
 									<li>Defined in <a href="https://github.com/nevermined-io/sdk-js/blob/e6aa843/src/keeper/contracts/templates/AgreementTemplate.abstract.ts#L126">src/keeper/contracts/templates/AgreementTemplate.abstract.ts:126</a></li>
->>>>>>> 321ebaf4
 								</ul>
 							</aside>
 							<h4 class="tsd-parameters-title">Parameters</h4>
@@ -996,11 +888,7 @@
 							<aside class="tsd-sources">
 								<p>Inherited from <a href="keeper_contracts_templates_agreementtemplate_abstract.agreementtemplate.html">AgreementTemplate</a>.<a href="keeper_contracts_templates_agreementtemplate_abstract.agreementtemplate.html#getserviceagreementtemplateconditions">getServiceAgreementTemplateConditions</a></p>
 								<ul>
-<<<<<<< HEAD
-									<li>Defined in <a href="https://github.com/nevermined-io/sdk-js/blob/7be618b/src/keeper/contracts/templates/AgreementTemplate.abstract.ts#L121">src/keeper/contracts/templates/AgreementTemplate.abstract.ts:121</a></li>
-=======
 									<li>Defined in <a href="https://github.com/nevermined-io/sdk-js/blob/e6aa843/src/keeper/contracts/templates/AgreementTemplate.abstract.ts#L121">src/keeper/contracts/templates/AgreementTemplate.abstract.ts:121</a></li>
->>>>>>> 321ebaf4
 								</ul>
 							</aside>
 							<h4 class="tsd-returns-title">Returns <span class="tsd-signature-type">Promise</span><span class="tsd-signature-symbol">&lt;</span><a href="../interfaces/ddo_serviceagreementtemplate.serviceagreementtemplatecondition.html" class="tsd-signature-type" data-tsd-kind="Interface">ServiceAgreementTemplateCondition</a><span class="tsd-signature-symbol">[]</span><span class="tsd-signature-symbol">&gt;</span></h4>
@@ -1018,11 +906,7 @@
 							<aside class="tsd-sources">
 								<p>Inherited from <a href="keeper_contracts_templates_agreementtemplate_abstract.agreementtemplate.html">AgreementTemplate</a>.<a href="keeper_contracts_templates_agreementtemplate_abstract.agreementtemplate.html#getserviceagreementtemplatedependencies">getServiceAgreementTemplateDependencies</a></p>
 								<ul>
-<<<<<<< HEAD
-									<li>Defined in <a href="https://github.com/nevermined-io/sdk-js/blob/7be618b/src/keeper/contracts/templates/AgreementTemplate.abstract.ts#L135">src/keeper/contracts/templates/AgreementTemplate.abstract.ts:135</a></li>
-=======
 									<li>Defined in <a href="https://github.com/nevermined-io/sdk-js/blob/e6aa843/src/keeper/contracts/templates/AgreementTemplate.abstract.ts#L135">src/keeper/contracts/templates/AgreementTemplate.abstract.ts:135</a></li>
->>>>>>> 321ebaf4
 								</ul>
 							</aside>
 							<h4 class="tsd-returns-title">Returns <span class="tsd-signature-type">Promise</span><span class="tsd-signature-symbol">&lt;</span><span class="tsd-signature-symbol">{}</span><span class="tsd-signature-symbol">&gt;</span></h4>
@@ -1040,11 +924,7 @@
 							<aside class="tsd-sources">
 								<p>Inherited from <a href="keeper_contracts_templates_agreementtemplate_abstract.agreementtemplate.html">AgreementTemplate</a>.<a href="keeper_contracts_templates_agreementtemplate_abstract.agreementtemplate.html#getsignatureofmethod">getSignatureOfMethod</a></p>
 								<ul>
-<<<<<<< HEAD
-									<li>Defined in <a href="https://github.com/nevermined-io/sdk-js/blob/7be618b/src/keeper/contracts/ContractBase.ts#L63">src/keeper/contracts/ContractBase.ts:63</a></li>
-=======
 									<li>Defined in <a href="https://github.com/nevermined-io/sdk-js/blob/e6aa843/src/keeper/contracts/ContractBase.ts#L63">src/keeper/contracts/ContractBase.ts:63</a></li>
->>>>>>> 321ebaf4
 								</ul>
 							</aside>
 							<h4 class="tsd-parameters-title">Parameters</h4>
@@ -1068,11 +948,7 @@
 							<aside class="tsd-sources">
 								<p>Inherited from <a href="keeper_contracts_templates_agreementtemplate_abstract.agreementtemplate.html">AgreementTemplate</a>.<a href="keeper_contracts_templates_agreementtemplate_abstract.agreementtemplate.html#init">init</a></p>
 								<ul>
-<<<<<<< HEAD
-									<li>Defined in <a href="https://github.com/nevermined-io/sdk-js/blob/7be618b/src/keeper/contracts/ContractBase.ts#L73">src/keeper/contracts/ContractBase.ts:73</a></li>
-=======
 									<li>Defined in <a href="https://github.com/nevermined-io/sdk-js/blob/e6aa843/src/keeper/contracts/ContractBase.ts#L73">src/keeper/contracts/ContractBase.ts:73</a></li>
->>>>>>> 321ebaf4
 								</ul>
 							</aside>
 							<h4 class="tsd-parameters-title">Parameters</h4>
@@ -1099,11 +975,7 @@
 							<aside class="tsd-sources">
 								<p>Inherited from <a href="keeper_contracts_templates_agreementtemplate_abstract.agreementtemplate.html">AgreementTemplate</a>.<a href="keeper_contracts_templates_agreementtemplate_abstract.agreementtemplate.html#printagreementstatus">printAgreementStatus</a></p>
 								<ul>
-<<<<<<< HEAD
-									<li>Defined in <a href="https://github.com/nevermined-io/sdk-js/blob/7be618b/src/keeper/contracts/templates/AgreementTemplate.abstract.ts#L204">src/keeper/contracts/templates/AgreementTemplate.abstract.ts:204</a></li>
-=======
 									<li>Defined in <a href="https://github.com/nevermined-io/sdk-js/blob/e6aa843/src/keeper/contracts/templates/AgreementTemplate.abstract.ts#L204">src/keeper/contracts/templates/AgreementTemplate.abstract.ts:204</a></li>
->>>>>>> 321ebaf4
 								</ul>
 							</aside>
 							<div class="tsd-comment tsd-typography">
@@ -1135,11 +1007,7 @@
 							<aside class="tsd-sources">
 								<p>Inherited from <a href="keeper_contracts_templates_agreementtemplate_abstract.agreementtemplate.html">AgreementTemplate</a>.<a href="keeper_contracts_templates_agreementtemplate_abstract.agreementtemplate.html#send">send</a></p>
 								<ul>
-<<<<<<< HEAD
-									<li>Defined in <a href="https://github.com/nevermined-io/sdk-js/blob/7be618b/src/keeper/contracts/ContractBase.ts#L106">src/keeper/contracts/ContractBase.ts:106</a></li>
-=======
 									<li>Defined in <a href="https://github.com/nevermined-io/sdk-js/blob/e6aa843/src/keeper/contracts/ContractBase.ts#L106">src/keeper/contracts/ContractBase.ts:106</a></li>
->>>>>>> 321ebaf4
 								</ul>
 							</aside>
 							<h4 class="tsd-parameters-title">Parameters</h4>
@@ -1172,11 +1040,7 @@
 							<aside class="tsd-sources">
 								<p>Inherited from <a href="keeper_contracts_templates_agreementtemplate_abstract.agreementtemplate.html">AgreementTemplate</a>.<a href="keeper_contracts_templates_agreementtemplate_abstract.agreementtemplate.html#sendfrom">sendFrom</a></p>
 								<ul>
-<<<<<<< HEAD
-									<li>Defined in <a href="https://github.com/nevermined-io/sdk-js/blob/7be618b/src/keeper/contracts/ContractBase.ts#L86">src/keeper/contracts/ContractBase.ts:86</a></li>
-=======
 									<li>Defined in <a href="https://github.com/nevermined-io/sdk-js/blob/e6aa843/src/keeper/contracts/ContractBase.ts#L86">src/keeper/contracts/ContractBase.ts:86</a></li>
->>>>>>> 321ebaf4
 								</ul>
 							</aside>
 							<h4 class="tsd-parameters-title">Parameters</h4>
@@ -1209,11 +1073,7 @@
 							<aside class="tsd-sources">
 								<p>Inherited from <a href="keeper_contracts_templates_agreementtemplate_abstract.agreementtemplate.html">AgreementTemplate</a>.<a href="keeper_contracts_templates_agreementtemplate_abstract.agreementtemplate.html#setinstanceconfig">setInstanceConfig</a></p>
 								<ul>
-<<<<<<< HEAD
-									<li>Defined in <a href="https://github.com/nevermined-io/sdk-js/blob/7be618b/src/Instantiable.abstract.ts#L92">src/Instantiable.abstract.ts:92</a></li>
-=======
 									<li>Defined in <a href="https://github.com/nevermined-io/sdk-js/blob/e6aa843/src/Instantiable.abstract.ts#L92">src/Instantiable.abstract.ts:92</a></li>
->>>>>>> 321ebaf4
 								</ul>
 							</aside>
 							<h4 class="tsd-parameters-title">Parameters</h4>
@@ -1237,11 +1097,7 @@
 							<aside class="tsd-sources">
 								<p>Inherited from <a href="keeper_contracts_templates_agreementtemplate_abstract.agreementtemplate.html">AgreementTemplate</a>.<a href="keeper_contracts_templates_agreementtemplate_abstract.agreementtemplate.html#getinstance">getInstance</a></p>
 								<ul>
-<<<<<<< HEAD
-									<li>Defined in <a href="https://github.com/nevermined-io/sdk-js/blob/7be618b/src/keeper/contracts/templates/AgreementTemplate.abstract.ts#L22">src/keeper/contracts/templates/AgreementTemplate.abstract.ts:22</a></li>
-=======
 									<li>Defined in <a href="https://github.com/nevermined-io/sdk-js/blob/e6aa843/src/keeper/contracts/templates/AgreementTemplate.abstract.ts#L22">src/keeper/contracts/templates/AgreementTemplate.abstract.ts:22</a></li>
->>>>>>> 321ebaf4
 								</ul>
 							</aside>
 							<h4 class="tsd-parameters-title">Parameters</h4>
@@ -1274,11 +1130,7 @@
 							<aside class="tsd-sources">
 								<p>Inherited from <a href="keeper_contracts_templates_agreementtemplate_abstract.agreementtemplate.html">AgreementTemplate</a>.<a href="keeper_contracts_templates_agreementtemplate_abstract.agreementtemplate.html#setinstanceconfig-1">setInstanceConfig</a></p>
 								<ul>
-<<<<<<< HEAD
-									<li>Defined in <a href="https://github.com/nevermined-io/sdk-js/blob/7be618b/src/Instantiable.abstract.ts#L74">src/Instantiable.abstract.ts:74</a></li>
-=======
 									<li>Defined in <a href="https://github.com/nevermined-io/sdk-js/blob/e6aa843/src/Instantiable.abstract.ts#L74">src/Instantiable.abstract.ts:74</a></li>
->>>>>>> 321ebaf4
 								</ul>
 							</aside>
 							<h4 class="tsd-type-parameters-title">Type parameters</h4>
