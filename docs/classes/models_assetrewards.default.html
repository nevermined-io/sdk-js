<!doctype html>
<html class="default no-js">
<head>
	<meta charset="utf-8">
	<meta http-equiv="X-UA-Compatible" content="IE=edge">
	<title>default | @nevermined-io/nevermined-sdk-js</title>
	<meta name="description" content="Documentation for @nevermined-io/nevermined-sdk-js">
	<meta name="viewport" content="width=device-width, initial-scale=1">
	<link rel="stylesheet" href="../assets/css/main.css">
	<script async src="../assets/js/search.js" id="search-script"></script>
</head>
<body>
<header>
	<div class="tsd-page-toolbar">
		<div class="container">
			<div class="table-wrap">
				<div class="table-cell" id="tsd-search" data-index="../assets/js/search.json" data-base="..">
					<div class="field">
						<label for="tsd-search-field" class="tsd-widget search no-caption">Search</label>
						<input id="tsd-search-field" type="text" />
					</div>
					<ul class="results">
						<li class="state loading">Preparing search index...</li>
						<li class="state failure">The search index is not available</li>
					</ul>
					<a href="../index.html" class="title">@nevermined-io/nevermined-sdk-js</a>
				</div>
				<div class="table-cell" id="tsd-widgets">
					<div id="tsd-filter">
						<a href="#" class="tsd-widget options no-caption" data-toggle="options">Options</a>
						<div class="tsd-filter-group">
							<div class="tsd-select" id="tsd-filter-visibility">
								<span class="tsd-select-label">All</span>
								<ul class="tsd-select-list">
									<li data-value="public">Public</li>
									<li data-value="protected">Public/Protected</li>
									<li data-value="private" class="selected">All</li>
								</ul>
							</div>
							<input type="checkbox" id="tsd-filter-inherited" checked />
							<label class="tsd-widget" for="tsd-filter-inherited">Inherited</label>
							<input type="checkbox" id="tsd-filter-externals" checked />
							<label class="tsd-widget" for="tsd-filter-externals">Externals</label>
						</div>
					</div>
					<a href="#" class="tsd-widget menu no-caption" data-toggle="menu">Menu</a>
				</div>
			</div>
		</div>
	</div>
	<div class="tsd-page-title">
		<div class="container">
			<ul class="tsd-breadcrumb">
				<li>
					<a href="../modules.html">@nevermined-io/nevermined-sdk-js</a>
				</li>
				<li>
					<a href="../modules/models_assetrewards.html">models/AssetRewards</a>
				</li>
				<li>
					<a href="models_assetrewards.default.html">default</a>
				</li>
			</ul>
			<h1>Class default</h1>
		</div>
	</div>
</header>
<div class="container container-main">
	<div class="row">
		<div class="col-8 col-content">
			<section class="tsd-panel tsd-hierarchy">
				<h3>Hierarchy</h3>
				<ul class="tsd-hierarchy">
					<li>
						<span class="target">default</span>
					</li>
				</ul>
			</section>
			<section class="tsd-panel-group tsd-index-group">
				<h2>Index</h2>
				<section class="tsd-panel tsd-index-panel">
					<div class="tsd-index-content">
						<section class="tsd-index-section ">
							<h3>Constructors</h3>
							<ul class="tsd-index-list">
								<li class="tsd-kind-constructor tsd-parent-kind-class"><a href="models_assetrewards.default.html#constructor" class="tsd-kind-icon">constructor</a></li>
							</ul>
						</section>
						<section class="tsd-index-section tsd-is-private tsd-is-private-protected">
							<h3>Properties</h3>
							<ul class="tsd-index-list">
								<li class="tsd-kind-property tsd-parent-kind-class tsd-is-private"><a href="models_assetrewards.default.html#rewards" class="tsd-kind-icon">rewards</a></li>
								<li class="tsd-kind-property tsd-parent-kind-class tsd-is-private"><a href="models_assetrewards.default.html#totalprice" class="tsd-kind-icon">total<wbr>Price</a></li>
							</ul>
						</section>
						<section class="tsd-index-section ">
							<h3>Methods</h3>
							<ul class="tsd-index-list">
								<li class="tsd-kind-method tsd-parent-kind-class"><a href="models_assetrewards.default.html#getamounts" class="tsd-kind-icon">get<wbr>Amounts</a></li>
								<li class="tsd-kind-method tsd-parent-kind-class"><a href="models_assetrewards.default.html#getamountsstring" class="tsd-kind-icon">get<wbr>Amounts<wbr>String</a></li>
								<li class="tsd-kind-method tsd-parent-kind-class"><a href="models_assetrewards.default.html#getreceivers" class="tsd-kind-icon">get<wbr>Receivers</a></li>
								<li class="tsd-kind-method tsd-parent-kind-class"><a href="models_assetrewards.default.html#getreceiversstring" class="tsd-kind-icon">get<wbr>Receivers<wbr>String</a></li>
								<li class="tsd-kind-method tsd-parent-kind-class"><a href="models_assetrewards.default.html#getrewards" class="tsd-kind-icon">get<wbr>Rewards</a></li>
								<li class="tsd-kind-method tsd-parent-kind-class"><a href="models_assetrewards.default.html#gettotalprice" class="tsd-kind-icon">get<wbr>Total<wbr>Price</a></li>
							</ul>
						</section>
					</div>
				</section>
			</section>
			<section class="tsd-panel-group tsd-member-group ">
				<h2>Constructors</h2>
				<section class="tsd-panel tsd-member tsd-kind-constructor tsd-parent-kind-class">
					<a name="constructor" class="tsd-anchor"></a>
					<h3>constructor</h3>
					<ul class="tsd-signatures tsd-kind-constructor tsd-parent-kind-class">
						<li class="tsd-signature tsd-kind-icon">new default<span class="tsd-signature-symbol">(</span><span class="tsd-signature-symbol">)</span><span class="tsd-signature-symbol">: </span><a href="models_assetrewards.default.html" class="tsd-signature-type" data-tsd-kind="Class">default</a></li>
						<li class="tsd-signature tsd-kind-icon">new default<span class="tsd-signature-symbol">(</span>_rewards<span class="tsd-signature-symbol">: </span><span class="tsd-signature-type">Map</span><span class="tsd-signature-symbol">&lt;</span><span class="tsd-signature-type">string</span><span class="tsd-signature-symbol">, </span><span class="tsd-signature-type">number</span><span class="tsd-signature-symbol">&gt;</span><span class="tsd-signature-symbol">)</span><span class="tsd-signature-symbol">: </span><a href="models_assetrewards.default.html" class="tsd-signature-type" data-tsd-kind="Class">default</a></li>
						<li class="tsd-signature tsd-kind-icon">new default<span class="tsd-signature-symbol">(</span>address<span class="tsd-signature-symbol">: </span><span class="tsd-signature-type">string</span>, amount<span class="tsd-signature-symbol">: </span><span class="tsd-signature-type">number</span><span class="tsd-signature-symbol">)</span><span class="tsd-signature-symbol">: </span><a href="models_assetrewards.default.html" class="tsd-signature-type" data-tsd-kind="Class">default</a></li>
					</ul>
					<ul class="tsd-descriptions">
						<li class="tsd-description">
							<aside class="tsd-sources">
								<ul>
<<<<<<< HEAD
									<li>Defined in <a href="https://github.com/nevermined-io/sdk-js/blob/7be618b/src/models/AssetRewards.ts#L4">src/models/AssetRewards.ts:4</a></li>
=======
									<li>Defined in <a href="https://github.com/nevermined-io/sdk-js/blob/e6aa843/src/models/AssetRewards.ts#L4">src/models/AssetRewards.ts:4</a></li>
>>>>>>> 321ebaf4
								</ul>
							</aside>
							<h4 class="tsd-returns-title">Returns <a href="models_assetrewards.default.html" class="tsd-signature-type" data-tsd-kind="Class">default</a></h4>
						</li>
						<li class="tsd-description">
							<aside class="tsd-sources">
								<ul>
<<<<<<< HEAD
									<li>Defined in <a href="https://github.com/nevermined-io/sdk-js/blob/7be618b/src/models/AssetRewards.ts#L6">src/models/AssetRewards.ts:6</a></li>
=======
									<li>Defined in <a href="https://github.com/nevermined-io/sdk-js/blob/e6aa843/src/models/AssetRewards.ts#L6">src/models/AssetRewards.ts:6</a></li>
>>>>>>> 321ebaf4
								</ul>
							</aside>
							<h4 class="tsd-parameters-title">Parameters</h4>
							<ul class="tsd-parameters">
								<li>
									<h5>_rewards: <span class="tsd-signature-type">Map</span><span class="tsd-signature-symbol">&lt;</span><span class="tsd-signature-type">string</span><span class="tsd-signature-symbol">, </span><span class="tsd-signature-type">number</span><span class="tsd-signature-symbol">&gt;</span></h5>
								</li>
							</ul>
							<h4 class="tsd-returns-title">Returns <a href="models_assetrewards.default.html" class="tsd-signature-type" data-tsd-kind="Class">default</a></h4>
						</li>
						<li class="tsd-description">
							<aside class="tsd-sources">
								<ul>
<<<<<<< HEAD
									<li>Defined in <a href="https://github.com/nevermined-io/sdk-js/blob/7be618b/src/models/AssetRewards.ts#L8">src/models/AssetRewards.ts:8</a></li>
=======
									<li>Defined in <a href="https://github.com/nevermined-io/sdk-js/blob/e6aa843/src/models/AssetRewards.ts#L8">src/models/AssetRewards.ts:8</a></li>
>>>>>>> 321ebaf4
								</ul>
							</aside>
							<h4 class="tsd-parameters-title">Parameters</h4>
							<ul class="tsd-parameters">
								<li>
									<h5>address: <span class="tsd-signature-type">string</span></h5>
								</li>
								<li>
									<h5>amount: <span class="tsd-signature-type">number</span></h5>
								</li>
							</ul>
							<h4 class="tsd-returns-title">Returns <a href="models_assetrewards.default.html" class="tsd-signature-type" data-tsd-kind="Class">default</a></h4>
						</li>
					</ul>
				</section>
			</section>
			<section class="tsd-panel-group tsd-member-group tsd-is-private tsd-is-private-protected">
				<h2>Properties</h2>
				<section class="tsd-panel tsd-member tsd-kind-property tsd-parent-kind-class tsd-is-private">
					<a name="rewards" class="tsd-anchor"></a>
					<h3><span class="tsd-flag ts-flagPrivate">Private</span> rewards</h3>
					<div class="tsd-signature tsd-kind-icon">rewards<span class="tsd-signature-symbol">:</span> <span class="tsd-signature-type">Map</span><span class="tsd-signature-symbol">&lt;</span><span class="tsd-signature-type">string</span><span class="tsd-signature-symbol">, </span><span class="tsd-signature-type">number</span><span class="tsd-signature-symbol">&gt;</span></div>
					<aside class="tsd-sources">
						<ul>
<<<<<<< HEAD
							<li>Defined in <a href="https://github.com/nevermined-io/sdk-js/blob/7be618b/src/models/AssetRewards.ts#L4">src/models/AssetRewards.ts:4</a></li>
=======
							<li>Defined in <a href="https://github.com/nevermined-io/sdk-js/blob/e6aa843/src/models/AssetRewards.ts#L4">src/models/AssetRewards.ts:4</a></li>
>>>>>>> 321ebaf4
						</ul>
					</aside>
				</section>
				<section class="tsd-panel tsd-member tsd-kind-property tsd-parent-kind-class tsd-is-private">
					<a name="totalprice" class="tsd-anchor"></a>
					<h3><span class="tsd-flag ts-flagPrivate">Private</span> total<wbr>Price</h3>
					<div class="tsd-signature tsd-kind-icon">total<wbr>Price<span class="tsd-signature-symbol">:</span> <span class="tsd-signature-type">number</span></div>
					<aside class="tsd-sources">
						<ul>
<<<<<<< HEAD
							<li>Defined in <a href="https://github.com/nevermined-io/sdk-js/blob/7be618b/src/models/AssetRewards.ts#L2">src/models/AssetRewards.ts:2</a></li>
=======
							<li>Defined in <a href="https://github.com/nevermined-io/sdk-js/blob/e6aa843/src/models/AssetRewards.ts#L2">src/models/AssetRewards.ts:2</a></li>
>>>>>>> 321ebaf4
						</ul>
					</aside>
				</section>
			</section>
			<section class="tsd-panel-group tsd-member-group ">
				<h2>Methods</h2>
				<section class="tsd-panel tsd-member tsd-kind-method tsd-parent-kind-class">
					<a name="getamounts" class="tsd-anchor"></a>
					<h3>get<wbr>Amounts</h3>
					<ul class="tsd-signatures tsd-kind-method tsd-parent-kind-class">
						<li class="tsd-signature tsd-kind-icon">get<wbr>Amounts<span class="tsd-signature-symbol">(</span><span class="tsd-signature-symbol">)</span><span class="tsd-signature-symbol">: </span><span class="tsd-signature-type">number</span><span class="tsd-signature-symbol">[]</span></li>
					</ul>
					<ul class="tsd-descriptions">
						<li class="tsd-description">
							<aside class="tsd-sources">
								<ul>
<<<<<<< HEAD
									<li>Defined in <a href="https://github.com/nevermined-io/sdk-js/blob/7be618b/src/models/AssetRewards.ts#L33">src/models/AssetRewards.ts:33</a></li>
=======
									<li>Defined in <a href="https://github.com/nevermined-io/sdk-js/blob/e6aa843/src/models/AssetRewards.ts#L33">src/models/AssetRewards.ts:33</a></li>
>>>>>>> 321ebaf4
								</ul>
							</aside>
							<h4 class="tsd-returns-title">Returns <span class="tsd-signature-type">number</span><span class="tsd-signature-symbol">[]</span></h4>
						</li>
					</ul>
				</section>
				<section class="tsd-panel tsd-member tsd-kind-method tsd-parent-kind-class">
					<a name="getamountsstring" class="tsd-anchor"></a>
					<h3>get<wbr>Amounts<wbr>String</h3>
					<ul class="tsd-signatures tsd-kind-method tsd-parent-kind-class">
						<li class="tsd-signature tsd-kind-icon">get<wbr>Amounts<wbr>String<span class="tsd-signature-symbol">(</span><span class="tsd-signature-symbol">)</span><span class="tsd-signature-symbol">: </span><span class="tsd-signature-type">string</span></li>
					</ul>
					<ul class="tsd-descriptions">
						<li class="tsd-description">
							<aside class="tsd-sources">
								<ul>
<<<<<<< HEAD
									<li>Defined in <a href="https://github.com/nevermined-io/sdk-js/blob/7be618b/src/models/AssetRewards.ts#L41">src/models/AssetRewards.ts:41</a></li>
=======
									<li>Defined in <a href="https://github.com/nevermined-io/sdk-js/blob/e6aa843/src/models/AssetRewards.ts#L41">src/models/AssetRewards.ts:41</a></li>
>>>>>>> 321ebaf4
								</ul>
							</aside>
							<h4 class="tsd-returns-title">Returns <span class="tsd-signature-type">string</span></h4>
						</li>
					</ul>
				</section>
				<section class="tsd-panel tsd-member tsd-kind-method tsd-parent-kind-class">
					<a name="getreceivers" class="tsd-anchor"></a>
					<h3>get<wbr>Receivers</h3>
					<ul class="tsd-signatures tsd-kind-method tsd-parent-kind-class">
						<li class="tsd-signature tsd-kind-icon">get<wbr>Receivers<span class="tsd-signature-symbol">(</span><span class="tsd-signature-symbol">)</span><span class="tsd-signature-symbol">: </span><span class="tsd-signature-type">string</span><span class="tsd-signature-symbol">[]</span></li>
					</ul>
					<ul class="tsd-descriptions">
						<li class="tsd-description">
							<aside class="tsd-sources">
								<ul>
<<<<<<< HEAD
									<li>Defined in <a href="https://github.com/nevermined-io/sdk-js/blob/7be618b/src/models/AssetRewards.ts#L37">src/models/AssetRewards.ts:37</a></li>
=======
									<li>Defined in <a href="https://github.com/nevermined-io/sdk-js/blob/e6aa843/src/models/AssetRewards.ts#L37">src/models/AssetRewards.ts:37</a></li>
>>>>>>> 321ebaf4
								</ul>
							</aside>
							<h4 class="tsd-returns-title">Returns <span class="tsd-signature-type">string</span><span class="tsd-signature-symbol">[]</span></h4>
						</li>
					</ul>
				</section>
				<section class="tsd-panel tsd-member tsd-kind-method tsd-parent-kind-class">
					<a name="getreceiversstring" class="tsd-anchor"></a>
					<h3>get<wbr>Receivers<wbr>String</h3>
					<ul class="tsd-signatures tsd-kind-method tsd-parent-kind-class">
						<li class="tsd-signature tsd-kind-icon">get<wbr>Receivers<wbr>String<span class="tsd-signature-symbol">(</span><span class="tsd-signature-symbol">)</span><span class="tsd-signature-symbol">: </span><span class="tsd-signature-type">string</span></li>
					</ul>
					<ul class="tsd-descriptions">
						<li class="tsd-description">
							<aside class="tsd-sources">
								<ul>
<<<<<<< HEAD
									<li>Defined in <a href="https://github.com/nevermined-io/sdk-js/blob/7be618b/src/models/AssetRewards.ts#L46">src/models/AssetRewards.ts:46</a></li>
=======
									<li>Defined in <a href="https://github.com/nevermined-io/sdk-js/blob/e6aa843/src/models/AssetRewards.ts#L46">src/models/AssetRewards.ts:46</a></li>
>>>>>>> 321ebaf4
								</ul>
							</aside>
							<h4 class="tsd-returns-title">Returns <span class="tsd-signature-type">string</span></h4>
						</li>
					</ul>
				</section>
				<section class="tsd-panel tsd-member tsd-kind-method tsd-parent-kind-class">
					<a name="getrewards" class="tsd-anchor"></a>
					<h3>get<wbr>Rewards</h3>
					<ul class="tsd-signatures tsd-kind-method tsd-parent-kind-class">
						<li class="tsd-signature tsd-kind-icon">get<wbr>Rewards<span class="tsd-signature-symbol">(</span><span class="tsd-signature-symbol">)</span><span class="tsd-signature-symbol">: </span><span class="tsd-signature-type">Map</span><span class="tsd-signature-symbol">&lt;</span><span class="tsd-signature-type">string</span><span class="tsd-signature-symbol">, </span><span class="tsd-signature-type">number</span><span class="tsd-signature-symbol">&gt;</span></li>
					</ul>
					<ul class="tsd-descriptions">
						<li class="tsd-description">
							<aside class="tsd-sources">
								<ul>
<<<<<<< HEAD
									<li>Defined in <a href="https://github.com/nevermined-io/sdk-js/blob/7be618b/src/models/AssetRewards.ts#L29">src/models/AssetRewards.ts:29</a></li>
=======
									<li>Defined in <a href="https://github.com/nevermined-io/sdk-js/blob/e6aa843/src/models/AssetRewards.ts#L29">src/models/AssetRewards.ts:29</a></li>
>>>>>>> 321ebaf4
								</ul>
							</aside>
							<h4 class="tsd-returns-title">Returns <span class="tsd-signature-type">Map</span><span class="tsd-signature-symbol">&lt;</span><span class="tsd-signature-type">string</span><span class="tsd-signature-symbol">, </span><span class="tsd-signature-type">number</span><span class="tsd-signature-symbol">&gt;</span></h4>
						</li>
					</ul>
				</section>
				<section class="tsd-panel tsd-member tsd-kind-method tsd-parent-kind-class">
					<a name="gettotalprice" class="tsd-anchor"></a>
					<h3>get<wbr>Total<wbr>Price</h3>
					<ul class="tsd-signatures tsd-kind-method tsd-parent-kind-class">
						<li class="tsd-signature tsd-kind-icon">get<wbr>Total<wbr>Price<span class="tsd-signature-symbol">(</span><span class="tsd-signature-symbol">)</span><span class="tsd-signature-symbol">: </span><span class="tsd-signature-type">number</span></li>
					</ul>
					<ul class="tsd-descriptions">
						<li class="tsd-description">
							<aside class="tsd-sources">
								<ul>
<<<<<<< HEAD
									<li>Defined in <a href="https://github.com/nevermined-io/sdk-js/blob/7be618b/src/models/AssetRewards.ts#L25">src/models/AssetRewards.ts:25</a></li>
=======
									<li>Defined in <a href="https://github.com/nevermined-io/sdk-js/blob/e6aa843/src/models/AssetRewards.ts#L25">src/models/AssetRewards.ts:25</a></li>
>>>>>>> 321ebaf4
								</ul>
							</aside>
							<h4 class="tsd-returns-title">Returns <span class="tsd-signature-type">number</span></h4>
						</li>
					</ul>
				</section>
			</section>
		</div>
		<div class="col-4 col-menu menu-sticky-wrap menu-highlight">
			<nav class="tsd-navigation primary">
				<ul>
					<li class=" ">
						<a href="../modules.html">Exports</a>
					</li>
					<li class="current tsd-kind-module">
						<a href="../modules/models_assetrewards.html">models/<wbr>Asset<wbr>Rewards</a>
					</li>
				</ul>
			</nav>
			<nav class="tsd-navigation secondary menu-sticky">
				<ul class="before-current">
				</ul>
				<ul class="current">
					<li class="current tsd-kind-class tsd-parent-kind-module">
						<a href="models_assetrewards.default.html" class="tsd-kind-icon">default</a>
						<ul>
							<li class=" tsd-kind-constructor tsd-parent-kind-class">
								<a href="models_assetrewards.default.html#constructor" class="tsd-kind-icon">constructor</a>
							</li>
							<li class=" tsd-kind-property tsd-parent-kind-class tsd-is-private">
								<a href="models_assetrewards.default.html#rewards" class="tsd-kind-icon">rewards</a>
							</li>
							<li class=" tsd-kind-property tsd-parent-kind-class tsd-is-private">
								<a href="models_assetrewards.default.html#totalprice" class="tsd-kind-icon">total<wbr>Price</a>
							</li>
							<li class=" tsd-kind-method tsd-parent-kind-class">
								<a href="models_assetrewards.default.html#getamounts" class="tsd-kind-icon">get<wbr>Amounts</a>
							</li>
							<li class=" tsd-kind-method tsd-parent-kind-class">
								<a href="models_assetrewards.default.html#getamountsstring" class="tsd-kind-icon">get<wbr>Amounts<wbr>String</a>
							</li>
							<li class=" tsd-kind-method tsd-parent-kind-class">
								<a href="models_assetrewards.default.html#getreceivers" class="tsd-kind-icon">get<wbr>Receivers</a>
							</li>
							<li class=" tsd-kind-method tsd-parent-kind-class">
								<a href="models_assetrewards.default.html#getreceiversstring" class="tsd-kind-icon">get<wbr>Receivers<wbr>String</a>
							</li>
							<li class=" tsd-kind-method tsd-parent-kind-class">
								<a href="models_assetrewards.default.html#getrewards" class="tsd-kind-icon">get<wbr>Rewards</a>
							</li>
							<li class=" tsd-kind-method tsd-parent-kind-class">
								<a href="models_assetrewards.default.html#gettotalprice" class="tsd-kind-icon">get<wbr>Total<wbr>Price</a>
							</li>
						</ul>
					</li>
				</ul>
				<ul class="after-current">
				</ul>
			</nav>
		</div>
	</div>
</div>
<footer class="with-border-bottom">
	<div class="container">
		<h2>Legend</h2>
		<div class="tsd-legend-group">
			<ul class="tsd-legend">
				<li class="tsd-kind-variable"><span class="tsd-kind-icon">Variable</span></li>
				<li class="tsd-kind-function"><span class="tsd-kind-icon">Function</span></li>
				<li class="tsd-kind-type-alias"><span class="tsd-kind-icon">Type alias</span></li>
				<li class="tsd-kind-type-alias tsd-has-type-parameter"><span class="tsd-kind-icon">Type alias with type parameter</span></li>
			</ul>
			<ul class="tsd-legend">
				<li class="tsd-kind-class"><span class="tsd-kind-icon">Class</span></li>
				<li class="tsd-kind-class tsd-has-type-parameter"><span class="tsd-kind-icon">Class with type parameter</span></li>
				<li class="tsd-kind-constructor tsd-parent-kind-class"><span class="tsd-kind-icon">Constructor</span></li>
				<li class="tsd-kind-method tsd-parent-kind-class"><span class="tsd-kind-icon">Method</span></li>
			</ul>
			<ul class="tsd-legend">
				<li class="tsd-kind-enum"><span class="tsd-kind-icon">Enumeration</span></li>
			</ul>
			<ul class="tsd-legend">
				<li class="tsd-kind-interface"><span class="tsd-kind-icon">Interface</span></li>
			</ul>
			<ul class="tsd-legend">
				<li class="tsd-kind-property tsd-parent-kind-class tsd-is-private"><span class="tsd-kind-icon">Private property</span></li>
			</ul>
		</div>
	</div>
</footer>
<div class="container tsd-generator">
	<p>Generated using <a href="https://typedoc.org/" target="_blank">TypeDoc</a></p>
</div>
<div class="overlay"></div>
<script src="../assets/js/main.js"></script>
</body>
</html><|MERGE_RESOLUTION|>--- conflicted
+++ resolved
@@ -121,11 +121,7 @@
 						<li class="tsd-description">
 							<aside class="tsd-sources">
 								<ul>
-<<<<<<< HEAD
-									<li>Defined in <a href="https://github.com/nevermined-io/sdk-js/blob/7be618b/src/models/AssetRewards.ts#L4">src/models/AssetRewards.ts:4</a></li>
-=======
 									<li>Defined in <a href="https://github.com/nevermined-io/sdk-js/blob/e6aa843/src/models/AssetRewards.ts#L4">src/models/AssetRewards.ts:4</a></li>
->>>>>>> 321ebaf4
 								</ul>
 							</aside>
 							<h4 class="tsd-returns-title">Returns <a href="models_assetrewards.default.html" class="tsd-signature-type" data-tsd-kind="Class">default</a></h4>
@@ -133,11 +129,7 @@
 						<li class="tsd-description">
 							<aside class="tsd-sources">
 								<ul>
-<<<<<<< HEAD
-									<li>Defined in <a href="https://github.com/nevermined-io/sdk-js/blob/7be618b/src/models/AssetRewards.ts#L6">src/models/AssetRewards.ts:6</a></li>
-=======
 									<li>Defined in <a href="https://github.com/nevermined-io/sdk-js/blob/e6aa843/src/models/AssetRewards.ts#L6">src/models/AssetRewards.ts:6</a></li>
->>>>>>> 321ebaf4
 								</ul>
 							</aside>
 							<h4 class="tsd-parameters-title">Parameters</h4>
@@ -151,11 +143,7 @@
 						<li class="tsd-description">
 							<aside class="tsd-sources">
 								<ul>
-<<<<<<< HEAD
-									<li>Defined in <a href="https://github.com/nevermined-io/sdk-js/blob/7be618b/src/models/AssetRewards.ts#L8">src/models/AssetRewards.ts:8</a></li>
-=======
 									<li>Defined in <a href="https://github.com/nevermined-io/sdk-js/blob/e6aa843/src/models/AssetRewards.ts#L8">src/models/AssetRewards.ts:8</a></li>
->>>>>>> 321ebaf4
 								</ul>
 							</aside>
 							<h4 class="tsd-parameters-title">Parameters</h4>
@@ -180,11 +168,7 @@
 					<div class="tsd-signature tsd-kind-icon">rewards<span class="tsd-signature-symbol">:</span> <span class="tsd-signature-type">Map</span><span class="tsd-signature-symbol">&lt;</span><span class="tsd-signature-type">string</span><span class="tsd-signature-symbol">, </span><span class="tsd-signature-type">number</span><span class="tsd-signature-symbol">&gt;</span></div>
 					<aside class="tsd-sources">
 						<ul>
-<<<<<<< HEAD
-							<li>Defined in <a href="https://github.com/nevermined-io/sdk-js/blob/7be618b/src/models/AssetRewards.ts#L4">src/models/AssetRewards.ts:4</a></li>
-=======
 							<li>Defined in <a href="https://github.com/nevermined-io/sdk-js/blob/e6aa843/src/models/AssetRewards.ts#L4">src/models/AssetRewards.ts:4</a></li>
->>>>>>> 321ebaf4
 						</ul>
 					</aside>
 				</section>
@@ -194,11 +178,7 @@
 					<div class="tsd-signature tsd-kind-icon">total<wbr>Price<span class="tsd-signature-symbol">:</span> <span class="tsd-signature-type">number</span></div>
 					<aside class="tsd-sources">
 						<ul>
-<<<<<<< HEAD
-							<li>Defined in <a href="https://github.com/nevermined-io/sdk-js/blob/7be618b/src/models/AssetRewards.ts#L2">src/models/AssetRewards.ts:2</a></li>
-=======
 							<li>Defined in <a href="https://github.com/nevermined-io/sdk-js/blob/e6aa843/src/models/AssetRewards.ts#L2">src/models/AssetRewards.ts:2</a></li>
->>>>>>> 321ebaf4
 						</ul>
 					</aside>
 				</section>
@@ -215,11 +195,7 @@
 						<li class="tsd-description">
 							<aside class="tsd-sources">
 								<ul>
-<<<<<<< HEAD
-									<li>Defined in <a href="https://github.com/nevermined-io/sdk-js/blob/7be618b/src/models/AssetRewards.ts#L33">src/models/AssetRewards.ts:33</a></li>
-=======
 									<li>Defined in <a href="https://github.com/nevermined-io/sdk-js/blob/e6aa843/src/models/AssetRewards.ts#L33">src/models/AssetRewards.ts:33</a></li>
->>>>>>> 321ebaf4
 								</ul>
 							</aside>
 							<h4 class="tsd-returns-title">Returns <span class="tsd-signature-type">number</span><span class="tsd-signature-symbol">[]</span></h4>
@@ -236,11 +212,7 @@
 						<li class="tsd-description">
 							<aside class="tsd-sources">
 								<ul>
-<<<<<<< HEAD
-									<li>Defined in <a href="https://github.com/nevermined-io/sdk-js/blob/7be618b/src/models/AssetRewards.ts#L41">src/models/AssetRewards.ts:41</a></li>
-=======
 									<li>Defined in <a href="https://github.com/nevermined-io/sdk-js/blob/e6aa843/src/models/AssetRewards.ts#L41">src/models/AssetRewards.ts:41</a></li>
->>>>>>> 321ebaf4
 								</ul>
 							</aside>
 							<h4 class="tsd-returns-title">Returns <span class="tsd-signature-type">string</span></h4>
@@ -257,11 +229,7 @@
 						<li class="tsd-description">
 							<aside class="tsd-sources">
 								<ul>
-<<<<<<< HEAD
-									<li>Defined in <a href="https://github.com/nevermined-io/sdk-js/blob/7be618b/src/models/AssetRewards.ts#L37">src/models/AssetRewards.ts:37</a></li>
-=======
 									<li>Defined in <a href="https://github.com/nevermined-io/sdk-js/blob/e6aa843/src/models/AssetRewards.ts#L37">src/models/AssetRewards.ts:37</a></li>
->>>>>>> 321ebaf4
 								</ul>
 							</aside>
 							<h4 class="tsd-returns-title">Returns <span class="tsd-signature-type">string</span><span class="tsd-signature-symbol">[]</span></h4>
@@ -278,11 +246,7 @@
 						<li class="tsd-description">
 							<aside class="tsd-sources">
 								<ul>
-<<<<<<< HEAD
-									<li>Defined in <a href="https://github.com/nevermined-io/sdk-js/blob/7be618b/src/models/AssetRewards.ts#L46">src/models/AssetRewards.ts:46</a></li>
-=======
 									<li>Defined in <a href="https://github.com/nevermined-io/sdk-js/blob/e6aa843/src/models/AssetRewards.ts#L46">src/models/AssetRewards.ts:46</a></li>
->>>>>>> 321ebaf4
 								</ul>
 							</aside>
 							<h4 class="tsd-returns-title">Returns <span class="tsd-signature-type">string</span></h4>
@@ -299,11 +263,7 @@
 						<li class="tsd-description">
 							<aside class="tsd-sources">
 								<ul>
-<<<<<<< HEAD
-									<li>Defined in <a href="https://github.com/nevermined-io/sdk-js/blob/7be618b/src/models/AssetRewards.ts#L29">src/models/AssetRewards.ts:29</a></li>
-=======
 									<li>Defined in <a href="https://github.com/nevermined-io/sdk-js/blob/e6aa843/src/models/AssetRewards.ts#L29">src/models/AssetRewards.ts:29</a></li>
->>>>>>> 321ebaf4
 								</ul>
 							</aside>
 							<h4 class="tsd-returns-title">Returns <span class="tsd-signature-type">Map</span><span class="tsd-signature-symbol">&lt;</span><span class="tsd-signature-type">string</span><span class="tsd-signature-symbol">, </span><span class="tsd-signature-type">number</span><span class="tsd-signature-symbol">&gt;</span></h4>
@@ -320,11 +280,7 @@
 						<li class="tsd-description">
 							<aside class="tsd-sources">
 								<ul>
-<<<<<<< HEAD
-									<li>Defined in <a href="https://github.com/nevermined-io/sdk-js/blob/7be618b/src/models/AssetRewards.ts#L25">src/models/AssetRewards.ts:25</a></li>
-=======
 									<li>Defined in <a href="https://github.com/nevermined-io/sdk-js/blob/e6aa843/src/models/AssetRewards.ts#L25">src/models/AssetRewards.ts:25</a></li>
->>>>>>> 321ebaf4
 								</ul>
 							</aside>
 							<h4 class="tsd-returns-title">Returns <span class="tsd-signature-type">number</span></h4>
