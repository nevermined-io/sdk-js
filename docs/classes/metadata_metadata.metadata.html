--- conflicted
+++ resolved
@@ -146,11 +146,7 @@
 							<aside class="tsd-sources">
 								<p>Overrides <a href="instantiable_abstract.instantiable.html">Instantiable</a>.<a href="instantiable_abstract.instantiable.html#constructor">constructor</a></p>
 								<ul>
-<<<<<<< HEAD
-									<li>Defined in <a href="https://github.com/nevermined-io/sdk-js/blob/7be618b/src/metadata/Metadata.ts#L46">src/metadata/Metadata.ts:46</a></li>
-=======
 									<li>Defined in <a href="https://github.com/nevermined-io/sdk-js/blob/e6aa843/src/metadata/Metadata.ts#L46">src/metadata/Metadata.ts:46</a></li>
->>>>>>> 321ebaf4
 								</ul>
 							</aside>
 							<h4 class="tsd-parameters-title">Parameters</h4>
@@ -176,11 +172,7 @@
 						<li class="tsd-description">
 							<aside class="tsd-sources">
 								<ul>
-<<<<<<< HEAD
-									<li>Defined in <a href="https://github.com/nevermined-io/sdk-js/blob/7be618b/src/Instantiable.abstract.ts#L47">src/Instantiable.abstract.ts:47</a></li>
-=======
 									<li>Defined in <a href="https://github.com/nevermined-io/sdk-js/blob/e6aa843/src/Instantiable.abstract.ts#L47">src/Instantiable.abstract.ts:47</a></li>
->>>>>>> 321ebaf4
 								</ul>
 							</aside>
 							<h4 class="tsd-returns-title">Returns <a href="models_config.config.html" class="tsd-signature-type" data-tsd-kind="Class">Config</a></h4>
@@ -197,11 +189,7 @@
 						<li class="tsd-description">
 							<aside class="tsd-sources">
 								<ul>
-<<<<<<< HEAD
-									<li>Defined in <a href="https://github.com/nevermined-io/sdk-js/blob/7be618b/src/Instantiable.abstract.ts#L63">src/Instantiable.abstract.ts:63</a></li>
-=======
 									<li>Defined in <a href="https://github.com/nevermined-io/sdk-js/blob/e6aa843/src/Instantiable.abstract.ts#L63">src/Instantiable.abstract.ts:63</a></li>
->>>>>>> 321ebaf4
 								</ul>
 							</aside>
 							<h4 class="tsd-returns-title">Returns <a href="../interfaces/instantiable_abstract.instantiableconfig.html" class="tsd-signature-type" data-tsd-kind="Interface">InstantiableConfig</a></h4>
@@ -218,11 +206,7 @@
 						<li class="tsd-description">
 							<aside class="tsd-sources">
 								<ul>
-<<<<<<< HEAD
-									<li>Defined in <a href="https://github.com/nevermined-io/sdk-js/blob/7be618b/src/Instantiable.abstract.ts#L54">src/Instantiable.abstract.ts:54</a></li>
-=======
 									<li>Defined in <a href="https://github.com/nevermined-io/sdk-js/blob/e6aa843/src/Instantiable.abstract.ts#L54">src/Instantiable.abstract.ts:54</a></li>
->>>>>>> 321ebaf4
 								</ul>
 							</aside>
 							<h4 class="tsd-returns-title">Returns <a href="utils_logger.logger.html" class="tsd-signature-type" data-tsd-kind="Class">Logger</a></h4>
@@ -239,11 +223,7 @@
 						<li class="tsd-description">
 							<aside class="tsd-sources">
 								<ul>
-<<<<<<< HEAD
-									<li>Defined in <a href="https://github.com/nevermined-io/sdk-js/blob/7be618b/src/Instantiable.abstract.ts#L31">src/Instantiable.abstract.ts:31</a></li>
-=======
 									<li>Defined in <a href="https://github.com/nevermined-io/sdk-js/blob/e6aa843/src/Instantiable.abstract.ts#L31">src/Instantiable.abstract.ts:31</a></li>
->>>>>>> 321ebaf4
 								</ul>
 							</aside>
 							<h4 class="tsd-returns-title">Returns <a href="nevermined_nevermined.nevermined.html" class="tsd-signature-type" data-tsd-kind="Class">Nevermined</a></h4>
@@ -260,11 +240,7 @@
 						<li class="tsd-description">
 							<aside class="tsd-sources">
 								<ul>
-<<<<<<< HEAD
-									<li>Defined in <a href="https://github.com/nevermined-io/sdk-js/blob/7be618b/src/metadata/Metadata.ts#L44">src/metadata/Metadata.ts:44</a></li>
-=======
 									<li>Defined in <a href="https://github.com/nevermined-io/sdk-js/blob/e6aa843/src/metadata/Metadata.ts#L44">src/metadata/Metadata.ts:44</a></li>
->>>>>>> 321ebaf4
 								</ul>
 							</aside>
 							<h4 class="tsd-returns-title">Returns <span class="tsd-signature-type">string</span></h4>
@@ -281,11 +257,7 @@
 						<li class="tsd-description">
 							<aside class="tsd-sources">
 								<ul>
-<<<<<<< HEAD
-									<li>Defined in <a href="https://github.com/nevermined-io/sdk-js/blob/7be618b/src/Instantiable.abstract.ts#L38">src/Instantiable.abstract.ts:38</a></li>
-=======
 									<li>Defined in <a href="https://github.com/nevermined-io/sdk-js/blob/e6aa843/src/Instantiable.abstract.ts#L38">src/Instantiable.abstract.ts:38</a></li>
->>>>>>> 321ebaf4
 								</ul>
 							</aside>
 							<h4 class="tsd-returns-title">Returns <span class="tsd-signature-type">default</span></h4>
@@ -305,11 +277,7 @@
 						<li class="tsd-description">
 							<aside class="tsd-sources">
 								<ul>
-<<<<<<< HEAD
-									<li>Defined in <a href="https://github.com/nevermined-io/sdk-js/blob/7be618b/src/metadata/Metadata.ts#L251">src/metadata/Metadata.ts:251</a></li>
-=======
 									<li>Defined in <a href="https://github.com/nevermined-io/sdk-js/blob/e6aa843/src/metadata/Metadata.ts#L251">src/metadata/Metadata.ts:251</a></li>
->>>>>>> 321ebaf4
 								</ul>
 							</aside>
 							<h4 class="tsd-parameters-title">Parameters</h4>
@@ -332,11 +300,7 @@
 						<li class="tsd-description">
 							<aside class="tsd-sources">
 								<ul>
-<<<<<<< HEAD
-									<li>Defined in <a href="https://github.com/nevermined-io/sdk-js/blob/7be618b/src/metadata/Metadata.ts#L57">src/metadata/Metadata.ts:57</a></li>
-=======
 									<li>Defined in <a href="https://github.com/nevermined-io/sdk-js/blob/e6aa843/src/metadata/Metadata.ts#L57">src/metadata/Metadata.ts:57</a></li>
->>>>>>> 321ebaf4
 								</ul>
 							</aside>
 							<h4 class="tsd-parameters-title">Parameters</h4>
@@ -362,11 +326,7 @@
 						<li class="tsd-description">
 							<aside class="tsd-sources">
 								<ul>
-<<<<<<< HEAD
-									<li>Defined in <a href="https://github.com/nevermined-io/sdk-js/blob/7be618b/src/metadata/Metadata.ts#L300">src/metadata/Metadata.ts:300</a></li>
-=======
 									<li>Defined in <a href="https://github.com/nevermined-io/sdk-js/blob/e6aa843/src/metadata/Metadata.ts#L300">src/metadata/Metadata.ts:300</a></li>
->>>>>>> 321ebaf4
 								</ul>
 							</aside>
 							<h4 class="tsd-parameters-title">Parameters</h4>
@@ -389,11 +349,7 @@
 						<li class="tsd-description">
 							<aside class="tsd-sources">
 								<ul>
-<<<<<<< HEAD
-									<li>Defined in <a href="https://github.com/nevermined-io/sdk-js/blob/7be618b/src/metadata/Metadata.ts#L53">src/metadata/Metadata.ts:53</a></li>
-=======
 									<li>Defined in <a href="https://github.com/nevermined-io/sdk-js/blob/e6aa843/src/metadata/Metadata.ts#L53">src/metadata/Metadata.ts:53</a></li>
->>>>>>> 321ebaf4
 								</ul>
 							</aside>
 							<h4 class="tsd-returns-title">Returns <span class="tsd-signature-type">Promise</span><span class="tsd-signature-symbol">&lt;</span><span class="tsd-signature-type">any</span><span class="tsd-signature-symbol">&gt;</span></h4>
@@ -410,11 +366,7 @@
 						<li class="tsd-description">
 							<aside class="tsd-sources">
 								<ul>
-<<<<<<< HEAD
-									<li>Defined in <a href="https://github.com/nevermined-io/sdk-js/blob/7be618b/src/metadata/Metadata.ts#L87">src/metadata/Metadata.ts:87</a></li>
-=======
 									<li>Defined in <a href="https://github.com/nevermined-io/sdk-js/blob/e6aa843/src/metadata/Metadata.ts#L87">src/metadata/Metadata.ts:87</a></li>
->>>>>>> 321ebaf4
 								</ul>
 							</aside>
 							<div class="tsd-comment tsd-typography">
@@ -445,11 +397,7 @@
 						<li class="tsd-description">
 							<aside class="tsd-sources">
 								<ul>
-<<<<<<< HEAD
-									<li>Defined in <a href="https://github.com/nevermined-io/sdk-js/blob/7be618b/src/metadata/Metadata.ts#L117">src/metadata/Metadata.ts:117</a></li>
-=======
 									<li>Defined in <a href="https://github.com/nevermined-io/sdk-js/blob/e6aa843/src/metadata/Metadata.ts#L117">src/metadata/Metadata.ts:117</a></li>
->>>>>>> 321ebaf4
 								</ul>
 							</aside>
 							<div class="tsd-comment tsd-typography">
@@ -480,11 +428,7 @@
 						<li class="tsd-description">
 							<aside class="tsd-sources">
 								<ul>
-<<<<<<< HEAD
-									<li>Defined in <a href="https://github.com/nevermined-io/sdk-js/blob/7be618b/src/metadata/Metadata.ts#L220">src/metadata/Metadata.ts:220</a></li>
-=======
 									<li>Defined in <a href="https://github.com/nevermined-io/sdk-js/blob/e6aa843/src/metadata/Metadata.ts#L220">src/metadata/Metadata.ts:220</a></li>
->>>>>>> 321ebaf4
 								</ul>
 							</aside>
 							<div class="tsd-comment tsd-typography">
@@ -519,11 +463,7 @@
 						<li class="tsd-description">
 							<aside class="tsd-sources">
 								<ul>
-<<<<<<< HEAD
-									<li>Defined in <a href="https://github.com/nevermined-io/sdk-js/blob/7be618b/src/metadata/Metadata.ts#L259">src/metadata/Metadata.ts:259</a></li>
-=======
 									<li>Defined in <a href="https://github.com/nevermined-io/sdk-js/blob/e6aa843/src/metadata/Metadata.ts#L259">src/metadata/Metadata.ts:259</a></li>
->>>>>>> 321ebaf4
 								</ul>
 							</aside>
 							<h4 class="tsd-parameters-title">Parameters</h4>
@@ -547,11 +487,7 @@
 							<aside class="tsd-sources">
 								<p>Inherited from <a href="instantiable_abstract.instantiable.html">Instantiable</a>.<a href="instantiable_abstract.instantiable.html#setinstanceconfig">setInstanceConfig</a></p>
 								<ul>
-<<<<<<< HEAD
-									<li>Defined in <a href="https://github.com/nevermined-io/sdk-js/blob/7be618b/src/Instantiable.abstract.ts#L92">src/Instantiable.abstract.ts:92</a></li>
-=======
 									<li>Defined in <a href="https://github.com/nevermined-io/sdk-js/blob/e6aa843/src/Instantiable.abstract.ts#L92">src/Instantiable.abstract.ts:92</a></li>
->>>>>>> 321ebaf4
 								</ul>
 							</aside>
 							<h4 class="tsd-parameters-title">Parameters</h4>
@@ -574,11 +510,7 @@
 						<li class="tsd-description">
 							<aside class="tsd-sources">
 								<ul>
-<<<<<<< HEAD
-									<li>Defined in <a href="https://github.com/nevermined-io/sdk-js/blob/7be618b/src/metadata/Metadata.ts#L268">src/metadata/Metadata.ts:268</a></li>
-=======
 									<li>Defined in <a href="https://github.com/nevermined-io/sdk-js/blob/e6aa843/src/metadata/Metadata.ts#L268">src/metadata/Metadata.ts:268</a></li>
->>>>>>> 321ebaf4
 								</ul>
 							</aside>
 							<div class="tsd-comment tsd-typography">
@@ -613,11 +545,7 @@
 						<li class="tsd-description">
 							<aside class="tsd-sources">
 								<ul>
-<<<<<<< HEAD
-									<li>Defined in <a href="https://github.com/nevermined-io/sdk-js/blob/7be618b/src/metadata/Metadata.ts#L188">src/metadata/Metadata.ts:188</a></li>
-=======
 									<li>Defined in <a href="https://github.com/nevermined-io/sdk-js/blob/e6aa843/src/metadata/Metadata.ts#L188">src/metadata/Metadata.ts:188</a></li>
->>>>>>> 321ebaf4
 								</ul>
 							</aside>
 							<div class="tsd-comment tsd-typography">
@@ -649,11 +577,7 @@
 						<li class="tsd-description">
 							<aside class="tsd-sources">
 								<ul>
-<<<<<<< HEAD
-									<li>Defined in <a href="https://github.com/nevermined-io/sdk-js/blob/7be618b/src/metadata/Metadata.ts#L304">src/metadata/Metadata.ts:304</a></li>
-=======
 									<li>Defined in <a href="https://github.com/nevermined-io/sdk-js/blob/e6aa843/src/metadata/Metadata.ts#L304">src/metadata/Metadata.ts:304</a></li>
->>>>>>> 321ebaf4
 								</ul>
 							</aside>
 							<h4 class="tsd-parameters-title">Parameters</h4>
@@ -676,11 +600,7 @@
 						<li class="tsd-description">
 							<aside class="tsd-sources">
 								<ul>
-<<<<<<< HEAD
-									<li>Defined in <a href="https://github.com/nevermined-io/sdk-js/blob/7be618b/src/metadata/Metadata.ts#L155">src/metadata/Metadata.ts:155</a></li>
-=======
 									<li>Defined in <a href="https://github.com/nevermined-io/sdk-js/blob/e6aa843/src/metadata/Metadata.ts#L155">src/metadata/Metadata.ts:155</a></li>
->>>>>>> 321ebaf4
 								</ul>
 							</aside>
 							<div class="tsd-comment tsd-typography">
@@ -716,11 +636,7 @@
 							<aside class="tsd-sources">
 								<p>Inherited from <a href="instantiable_abstract.instantiable.html">Instantiable</a>.<a href="instantiable_abstract.instantiable.html#getinstance">getInstance</a></p>
 								<ul>
-<<<<<<< HEAD
-									<li>Defined in <a href="https://github.com/nevermined-io/sdk-js/blob/7be618b/src/Instantiable.abstract.ts#L68">src/Instantiable.abstract.ts:68</a></li>
-=======
 									<li>Defined in <a href="https://github.com/nevermined-io/sdk-js/blob/e6aa843/src/Instantiable.abstract.ts#L68">src/Instantiable.abstract.ts:68</a></li>
->>>>>>> 321ebaf4
 								</ul>
 							</aside>
 							<h4 class="tsd-parameters-title">Parameters</h4>
@@ -744,11 +660,7 @@
 							<aside class="tsd-sources">
 								<p>Inherited from <a href="instantiable_abstract.instantiable.html">Instantiable</a>.<a href="instantiable_abstract.instantiable.html#setinstanceconfig-1">setInstanceConfig</a></p>
 								<ul>
-<<<<<<< HEAD
-									<li>Defined in <a href="https://github.com/nevermined-io/sdk-js/blob/7be618b/src/Instantiable.abstract.ts#L74">src/Instantiable.abstract.ts:74</a></li>
-=======
 									<li>Defined in <a href="https://github.com/nevermined-io/sdk-js/blob/e6aa843/src/Instantiable.abstract.ts#L74">src/Instantiable.abstract.ts:74</a></li>
->>>>>>> 321ebaf4
 								</ul>
 							</aside>
 							<h4 class="tsd-type-parameters-title">Type parameters</h4>
