<!doctype html>
<html class="default no-js">
<head>
	<meta charset="utf-8">
	<meta http-equiv="X-UA-Compatible" content="IE=edge">
	<title>AccessTemplate | @nevermined-io/nevermined-sdk-js</title>
	<meta name="description" content="Documentation for @nevermined-io/nevermined-sdk-js">
	<meta name="viewport" content="width=device-width, initial-scale=1">
	<link rel="stylesheet" href="../assets/css/main.css">
	<script async src="../assets/js/search.js" id="search-script"></script>
</head>
<body>
<header>
	<div class="tsd-page-toolbar">
		<div class="container">
			<div class="table-wrap">
				<div class="table-cell" id="tsd-search" data-index="../assets/js/search.json" data-base="..">
					<div class="field">
						<label for="tsd-search-field" class="tsd-widget search no-caption">Search</label>
						<input id="tsd-search-field" type="text" />
					</div>
					<ul class="results">
						<li class="state loading">Preparing search index...</li>
						<li class="state failure">The search index is not available</li>
					</ul>
					<a href="../index.html" class="title">@nevermined-io/nevermined-sdk-js</a>
				</div>
				<div class="table-cell" id="tsd-widgets">
					<div id="tsd-filter">
						<a href="#" class="tsd-widget options no-caption" data-toggle="options">Options</a>
						<div class="tsd-filter-group">
							<div class="tsd-select" id="tsd-filter-visibility">
								<span class="tsd-select-label">All</span>
								<ul class="tsd-select-list">
									<li data-value="public">Public</li>
									<li data-value="protected">Public/Protected</li>
									<li data-value="private" class="selected">All</li>
								</ul>
							</div>
							<input type="checkbox" id="tsd-filter-inherited" checked />
							<label class="tsd-widget" for="tsd-filter-inherited">Inherited</label>
							<input type="checkbox" id="tsd-filter-externals" checked />
							<label class="tsd-widget" for="tsd-filter-externals">Externals</label>
						</div>
					</div>
					<a href="#" class="tsd-widget menu no-caption" data-toggle="menu">Menu</a>
				</div>
			</div>
		</div>
	</div>
	<div class="tsd-page-title">
		<div class="container">
			<ul class="tsd-breadcrumb">
				<li>
					<a href="../modules.html">@nevermined-io/nevermined-sdk-js</a>
				</li>
				<li>
					<a href="../modules/keeper_contracts_templates_accesstemplate.html">keeper/contracts/templates/AccessTemplate</a>
				</li>
				<li>
					<a href="keeper_contracts_templates_accesstemplate.accesstemplate.html">AccessTemplate</a>
				</li>
			</ul>
			<h1>Class AccessTemplate</h1>
		</div>
	</div>
</header>
<div class="container container-main">
	<div class="row">
		<div class="col-8 col-content">
			<section class="tsd-panel tsd-hierarchy">
				<h3>Hierarchy</h3>
				<ul class="tsd-hierarchy">
					<li>
						<a href="keeper_contracts_templates_basetemplate_abstract.basetemplate.html" class="tsd-signature-type" data-tsd-kind="Class">BaseTemplate</a>
						<ul class="tsd-hierarchy">
							<li>
								<span class="target">AccessTemplate</span>
							</li>
						</ul>
					</li>
				</ul>
			</section>
			<section class="tsd-panel-group tsd-index-group">
				<h2>Index</h2>
				<section class="tsd-panel tsd-index-panel">
					<div class="tsd-index-content">
						<section class="tsd-index-section tsd-is-inherited tsd-is-private-protected">
							<h3>Constructors</h3>
							<ul class="tsd-index-list">
								<li class="tsd-kind-constructor tsd-parent-kind-class tsd-is-inherited tsd-is-protected"><a href="keeper_contracts_templates_accesstemplate.accesstemplate.html#constructor" class="tsd-kind-icon">constructor</a></li>
							</ul>
						</section>
						<section class="tsd-index-section tsd-is-inherited">
							<h3>Properties</h3>
							<ul class="tsd-index-list">
								<li class="tsd-kind-property tsd-parent-kind-class tsd-is-inherited tsd-is-protected"><a href="keeper_contracts_templates_accesstemplate.accesstemplate.html#contract" class="tsd-kind-icon">contract</a></li>
								<li class="tsd-kind-property tsd-parent-kind-class tsd-is-inherited"><a href="keeper_contracts_templates_accesstemplate.accesstemplate.html#contractname" class="tsd-kind-icon">contract<wbr>Name</a></li>
								<li class="tsd-kind-property tsd-parent-kind-class tsd-is-inherited tsd-is-protected tsd-is-static"><a href="keeper_contracts_templates_accesstemplate.accesstemplate.html#instance" class="tsd-kind-icon">instance</a></li>
							</ul>
						</section>
						<section class="tsd-index-section ">
							<h3>Accessors</h3>
							<ul class="tsd-index-list">
								<li class="tsd-kind-get-signature tsd-parent-kind-class tsd-is-inherited"><a href="keeper_contracts_templates_accesstemplate.accesstemplate.html#address" class="tsd-kind-icon">address</a></li>
								<li class="tsd-kind-get-signature tsd-parent-kind-class tsd-is-inherited tsd-is-protected"><a href="keeper_contracts_templates_accesstemplate.accesstemplate.html#config" class="tsd-kind-icon">config</a></li>
								<li class="tsd-kind-get-signature tsd-parent-kind-class tsd-is-inherited tsd-is-protected"><a href="keeper_contracts_templates_accesstemplate.accesstemplate.html#instanceconfig" class="tsd-kind-icon">instance<wbr>Config</a></li>
								<li class="tsd-kind-get-signature tsd-parent-kind-class tsd-is-inherited tsd-is-protected"><a href="keeper_contracts_templates_accesstemplate.accesstemplate.html#logger" class="tsd-kind-icon">logger</a></li>
								<li class="tsd-kind-get-signature tsd-parent-kind-class tsd-is-inherited tsd-is-protected"><a href="keeper_contracts_templates_accesstemplate.accesstemplate.html#nevermined" class="tsd-kind-icon">nevermined</a></li>
								<li class="tsd-kind-get-signature tsd-parent-kind-class tsd-is-inherited tsd-is-protected"><a href="keeper_contracts_templates_accesstemplate.accesstemplate.html#web3" class="tsd-kind-icon">web3</a></li>
							</ul>
						</section>
						<section class="tsd-index-section ">
							<h3>Methods</h3>
							<ul class="tsd-index-list">
								<li class="tsd-kind-method tsd-parent-kind-class tsd-has-type-parameter tsd-is-inherited tsd-is-protected"><a href="keeper_contracts_templates_accesstemplate.accesstemplate.html#call" class="tsd-kind-icon">call</a></li>
								<li class="tsd-kind-method tsd-parent-kind-class tsd-is-inherited"><a href="keeper_contracts_templates_accesstemplate.accesstemplate.html#createagreement" class="tsd-kind-icon">create<wbr>Agreement</a></li>
								<li class="tsd-kind-method tsd-parent-kind-class tsd-is-overwrite"><a href="keeper_contracts_templates_accesstemplate.accesstemplate.html#createagreementfromddo" class="tsd-kind-icon">create<wbr>Agreement<wbr>FromDDO</a></li>
								<li class="tsd-kind-method tsd-parent-kind-class"><a href="keeper_contracts_templates_accesstemplate.accesstemplate.html#createfullagreement" class="tsd-kind-icon">create<wbr>Full<wbr>Agreement</a></li>
								<li class="tsd-kind-method tsd-parent-kind-class tsd-is-private"><a href="keeper_contracts_templates_accesstemplate.accesstemplate.html#createfullagreementdata" class="tsd-kind-icon">create<wbr>Full<wbr>Agreement<wbr>Data</a></li>
								<li class="tsd-kind-method tsd-parent-kind-class tsd-is-inherited"><a href="keeper_contracts_templates_accesstemplate.accesstemplate.html#getaddress" class="tsd-kind-icon">get<wbr>Address</a></li>
								<li class="tsd-kind-method tsd-parent-kind-class tsd-is-inherited"><a href="keeper_contracts_templates_accesstemplate.accesstemplate.html#getagreementcreatedevent" class="tsd-kind-icon">get<wbr>Agreement<wbr>Created<wbr>Event</a></li>
								<li class="tsd-kind-method tsd-parent-kind-class tsd-is-inherited"><a href="keeper_contracts_templates_accesstemplate.accesstemplate.html#getagreementdata" class="tsd-kind-icon">get<wbr>Agreement<wbr>Data</a></li>
								<li class="tsd-kind-method tsd-parent-kind-class tsd-is-overwrite"><a href="keeper_contracts_templates_accesstemplate.accesstemplate.html#getagreementidsfromddo" class="tsd-kind-icon">get<wbr>Agreement<wbr>Ids<wbr>FromDDO</a></li>
								<li class="tsd-kind-method tsd-parent-kind-class tsd-is-inherited"><a href="keeper_contracts_templates_accesstemplate.accesstemplate.html#getagreementstatus" class="tsd-kind-icon">get<wbr>Agreement<wbr>Status</a></li>
								<li class="tsd-kind-method tsd-parent-kind-class tsd-is-inherited"><a href="keeper_contracts_templates_accesstemplate.accesstemplate.html#getconditiontypes" class="tsd-kind-icon">get<wbr>Condition<wbr>Types</a></li>
								<li class="tsd-kind-method tsd-parent-kind-class tsd-is-inherited"><a href="keeper_contracts_templates_accesstemplate.accesstemplate.html#getconditions" class="tsd-kind-icon">get<wbr>Conditions</a></li>
								<li class="tsd-kind-method tsd-parent-kind-class tsd-is-inherited tsd-is-protected"><a href="keeper_contracts_templates_accesstemplate.accesstemplate.html#getevent" class="tsd-kind-icon">get<wbr>Event</a></li>
								<li class="tsd-kind-method tsd-parent-kind-class tsd-is-inherited"><a href="keeper_contracts_templates_accesstemplate.accesstemplate.html#geteventdata" class="tsd-kind-icon">get<wbr>Event<wbr>Data</a></li>
								<li class="tsd-kind-method tsd-parent-kind-class tsd-is-inherited tsd-is-protected"><a href="keeper_contracts_templates_accesstemplate.accesstemplate.html#getfromaddress" class="tsd-kind-icon">get<wbr>From<wbr>Address</a></li>
								<li class="tsd-kind-method tsd-parent-kind-class tsd-is-inherited"><a href="keeper_contracts_templates_accesstemplate.accesstemplate.html#getinputsofmethod" class="tsd-kind-icon">get<wbr>Inputs<wbr>OfMethod</a></li>
								<li class="tsd-kind-method tsd-parent-kind-class tsd-is-inherited"><a href="keeper_contracts_templates_accesstemplate.accesstemplate.html#getpastevents" class="tsd-kind-icon">get<wbr>Past<wbr>Events</a></li>
								<li class="tsd-kind-method tsd-parent-kind-class tsd-is-overwrite"><a href="keeper_contracts_templates_accesstemplate.accesstemplate.html#getserviceagreementtemplate" class="tsd-kind-icon">get<wbr>Service<wbr>Agreement<wbr>Template</a></li>
								<li class="tsd-kind-method tsd-parent-kind-class tsd-is-inherited"><a href="keeper_contracts_templates_accesstemplate.accesstemplate.html#getserviceagreementtemplateconditionbyref" class="tsd-kind-icon">get<wbr>Service<wbr>Agreement<wbr>Template<wbr>Condition<wbr>ByRef</a></li>
								<li class="tsd-kind-method tsd-parent-kind-class tsd-is-inherited"><a href="keeper_contracts_templates_accesstemplate.accesstemplate.html#getserviceagreementtemplateconditions" class="tsd-kind-icon">get<wbr>Service<wbr>Agreement<wbr>Template<wbr>Conditions</a></li>
								<li class="tsd-kind-method tsd-parent-kind-class tsd-is-inherited"><a href="keeper_contracts_templates_accesstemplate.accesstemplate.html#getserviceagreementtemplatedependencies" class="tsd-kind-icon">get<wbr>Service<wbr>Agreement<wbr>Template<wbr>Dependencies</a></li>
								<li class="tsd-kind-method tsd-parent-kind-class tsd-is-inherited"><a href="keeper_contracts_templates_accesstemplate.accesstemplate.html#getsignatureofmethod" class="tsd-kind-icon">get<wbr>Signature<wbr>OfMethod</a></li>
								<li class="tsd-kind-method tsd-parent-kind-class tsd-is-inherited tsd-is-protected"><a href="keeper_contracts_templates_accesstemplate.accesstemplate.html#init" class="tsd-kind-icon">init</a></li>
								<li class="tsd-kind-method tsd-parent-kind-class tsd-is-inherited"><a href="keeper_contracts_templates_accesstemplate.accesstemplate.html#printagreementstatus" class="tsd-kind-icon">print<wbr>Agreement<wbr>Status</a></li>
								<li class="tsd-kind-method tsd-parent-kind-class tsd-is-inherited tsd-is-protected"><a href="keeper_contracts_templates_accesstemplate.accesstemplate.html#send" class="tsd-kind-icon">send</a></li>
								<li class="tsd-kind-method tsd-parent-kind-class tsd-is-inherited tsd-is-protected"><a href="keeper_contracts_templates_accesstemplate.accesstemplate.html#sendfrom" class="tsd-kind-icon">send<wbr>From</a></li>
								<li class="tsd-kind-method tsd-parent-kind-class tsd-is-inherited tsd-is-protected"><a href="keeper_contracts_templates_accesstemplate.accesstemplate.html#setinstanceconfig" class="tsd-kind-icon">set<wbr>Instance<wbr>Config</a></li>
								<li class="tsd-kind-method tsd-parent-kind-class tsd-is-overwrite tsd-is-static"><a href="keeper_contracts_templates_accesstemplate.accesstemplate.html#getinstance" class="tsd-kind-icon">get<wbr>Instance</a></li>
								<li class="tsd-kind-method tsd-parent-kind-class tsd-has-type-parameter tsd-is-inherited tsd-is-protected tsd-is-static"><a href="keeper_contracts_templates_accesstemplate.accesstemplate.html#setinstanceconfig-1" class="tsd-kind-icon">set<wbr>Instance<wbr>Config</a></li>
							</ul>
						</section>
					</div>
				</section>
			</section>
			<section class="tsd-panel-group tsd-member-group tsd-is-inherited tsd-is-private-protected">
				<h2>Constructors</h2>
				<section class="tsd-panel tsd-member tsd-kind-constructor tsd-parent-kind-class tsd-is-inherited tsd-is-protected">
					<a name="constructor" class="tsd-anchor"></a>
					<h3><span class="tsd-flag ts-flagProtected">Protected</span> constructor</h3>
					<ul class="tsd-signatures tsd-kind-constructor tsd-parent-kind-class tsd-is-inherited tsd-is-protected">
						<li class="tsd-signature tsd-kind-icon">new <wbr>Access<wbr>Template<span class="tsd-signature-symbol">(</span>contractName<span class="tsd-signature-symbol">: </span><span class="tsd-signature-type">string</span><span class="tsd-signature-symbol">)</span><span class="tsd-signature-symbol">: </span><a href="keeper_contracts_templates_accesstemplate.accesstemplate.html" class="tsd-signature-type" data-tsd-kind="Class">AccessTemplate</a></li>
					</ul>
					<ul class="tsd-descriptions">
						<li class="tsd-description">
							<aside class="tsd-sources">
								<p>Inherited from <a href="keeper_contracts_templates_basetemplate_abstract.basetemplate.html">BaseTemplate</a>.<a href="keeper_contracts_templates_basetemplate_abstract.basetemplate.html#constructor">constructor</a></p>
								<ul>
<<<<<<< HEAD
									<li>Defined in <a href="https://github.com/nevermined-io/sdk-js/blob/7be618b/src/keeper/contracts/templates/AgreementTemplate.abstract.ts#L31">src/keeper/contracts/templates/AgreementTemplate.abstract.ts:31</a></li>
=======
									<li>Defined in <a href="https://github.com/nevermined-io/sdk-js/blob/e6aa843/src/keeper/contracts/templates/AgreementTemplate.abstract.ts#L31">src/keeper/contracts/templates/AgreementTemplate.abstract.ts:31</a></li>
>>>>>>> 321ebaf4
								</ul>
							</aside>
							<h4 class="tsd-parameters-title">Parameters</h4>
							<ul class="tsd-parameters">
								<li>
									<h5>contractName: <span class="tsd-signature-type">string</span></h5>
								</li>
							</ul>
							<h4 class="tsd-returns-title">Returns <a href="keeper_contracts_templates_accesstemplate.accesstemplate.html" class="tsd-signature-type" data-tsd-kind="Class">AccessTemplate</a></h4>
						</li>
					</ul>
				</section>
			</section>
			<section class="tsd-panel-group tsd-member-group tsd-is-inherited">
				<h2>Properties</h2>
				<section class="tsd-panel tsd-member tsd-kind-property tsd-parent-kind-class tsd-is-inherited tsd-is-protected">
					<a name="contract" class="tsd-anchor"></a>
					<h3><span class="tsd-flag ts-flagProtected">Protected</span> contract</h3>
					<div class="tsd-signature tsd-kind-icon">contract<span class="tsd-signature-symbol">:</span> <span class="tsd-signature-type">Contract</span><span class="tsd-signature-symbol"> = null</span></div>
					<aside class="tsd-sources">
						<p>Inherited from <a href="keeper_contracts_templates_basetemplate_abstract.basetemplate.html">BaseTemplate</a>.<a href="keeper_contracts_templates_basetemplate_abstract.basetemplate.html#contract">contract</a></p>
						<ul>
<<<<<<< HEAD
							<li>Defined in <a href="https://github.com/nevermined-io/sdk-js/blob/7be618b/src/keeper/contracts/ContractBase.ts#L19">src/keeper/contracts/ContractBase.ts:19</a></li>
=======
							<li>Defined in <a href="https://github.com/nevermined-io/sdk-js/blob/e6aa843/src/keeper/contracts/ContractBase.ts#L19">src/keeper/contracts/ContractBase.ts:19</a></li>
>>>>>>> 321ebaf4
						</ul>
					</aside>
				</section>
				<section class="tsd-panel tsd-member tsd-kind-property tsd-parent-kind-class tsd-is-inherited">
					<a name="contractname" class="tsd-anchor"></a>
					<h3>contract<wbr>Name</h3>
					<div class="tsd-signature tsd-kind-icon">contract<wbr>Name<span class="tsd-signature-symbol">:</span> <span class="tsd-signature-type">string</span></div>
					<aside class="tsd-sources">
						<p>Inherited from <a href="keeper_contracts_templates_basetemplate_abstract.basetemplate.html">BaseTemplate</a>.<a href="keeper_contracts_templates_basetemplate_abstract.basetemplate.html#contractname">contractName</a></p>
						<ul>
<<<<<<< HEAD
							<li>Defined in <a href="https://github.com/nevermined-io/sdk-js/blob/7be618b/src/keeper/contracts/ContractBase.ts#L17">src/keeper/contracts/ContractBase.ts:17</a></li>
=======
							<li>Defined in <a href="https://github.com/nevermined-io/sdk-js/blob/e6aa843/src/keeper/contracts/ContractBase.ts#L17">src/keeper/contracts/ContractBase.ts:17</a></li>
>>>>>>> 321ebaf4
						</ul>
					</aside>
				</section>
				<section class="tsd-panel tsd-member tsd-kind-property tsd-parent-kind-class tsd-is-inherited tsd-is-protected tsd-is-static">
					<a name="instance" class="tsd-anchor"></a>
					<h3><span class="tsd-flag ts-flagStatic">Static</span> <span class="tsd-flag ts-flagProtected">Protected</span> instance</h3>
					<div class="tsd-signature tsd-kind-icon">instance<span class="tsd-signature-symbol">:</span> <span class="tsd-signature-type">any</span><span class="tsd-signature-symbol"> = null</span></div>
					<aside class="tsd-sources">
						<p>Inherited from <a href="keeper_contracts_templates_basetemplate_abstract.basetemplate.html">BaseTemplate</a>.<a href="keeper_contracts_templates_basetemplate_abstract.basetemplate.html#instance">instance</a></p>
						<ul>
<<<<<<< HEAD
							<li>Defined in <a href="https://github.com/nevermined-io/sdk-js/blob/7be618b/src/keeper/contracts/ContractBase.ts#L15">src/keeper/contracts/ContractBase.ts:15</a></li>
=======
							<li>Defined in <a href="https://github.com/nevermined-io/sdk-js/blob/e6aa843/src/keeper/contracts/ContractBase.ts#L15">src/keeper/contracts/ContractBase.ts:15</a></li>
>>>>>>> 321ebaf4
						</ul>
					</aside>
				</section>
			</section>
			<section class="tsd-panel-group tsd-member-group ">
				<h2>Accessors</h2>
				<section class="tsd-panel tsd-member tsd-kind-get-signature tsd-parent-kind-class tsd-is-inherited">
					<a name="address" class="tsd-anchor"></a>
					<h3>address</h3>
					<ul class="tsd-signatures tsd-kind-get-signature tsd-parent-kind-class tsd-is-inherited">
						<li class="tsd-signature tsd-kind-icon"><span class="tsd-signature-symbol">get</span> address<span class="tsd-signature-symbol">(</span><span class="tsd-signature-symbol">)</span><span class="tsd-signature-symbol">: </span><span class="tsd-signature-type">string</span></li>
					</ul>
					<ul class="tsd-descriptions">
						<li class="tsd-description">
							<aside class="tsd-sources">
								<ul>
<<<<<<< HEAD
									<li>Defined in <a href="https://github.com/nevermined-io/sdk-js/blob/7be618b/src/keeper/contracts/ContractBase.ts#L21">src/keeper/contracts/ContractBase.ts:21</a></li>
=======
									<li>Defined in <a href="https://github.com/nevermined-io/sdk-js/blob/e6aa843/src/keeper/contracts/ContractBase.ts#L21">src/keeper/contracts/ContractBase.ts:21</a></li>
>>>>>>> 321ebaf4
								</ul>
							</aside>
							<h4 class="tsd-returns-title">Returns <span class="tsd-signature-type">string</span></h4>
						</li>
					</ul>
				</section>
				<section class="tsd-panel tsd-member tsd-kind-get-signature tsd-parent-kind-class tsd-is-inherited tsd-is-protected">
					<a name="config" class="tsd-anchor"></a>
					<h3><span class="tsd-flag ts-flagProtected">Protected</span> config</h3>
					<ul class="tsd-signatures tsd-kind-get-signature tsd-parent-kind-class tsd-is-inherited tsd-is-protected">
						<li class="tsd-signature tsd-kind-icon"><span class="tsd-signature-symbol">get</span> config<span class="tsd-signature-symbol">(</span><span class="tsd-signature-symbol">)</span><span class="tsd-signature-symbol">: </span><a href="models_config.config.html" class="tsd-signature-type" data-tsd-kind="Class">Config</a></li>
					</ul>
					<ul class="tsd-descriptions">
						<li class="tsd-description">
							<aside class="tsd-sources">
								<ul>
<<<<<<< HEAD
									<li>Defined in <a href="https://github.com/nevermined-io/sdk-js/blob/7be618b/src/Instantiable.abstract.ts#L47">src/Instantiable.abstract.ts:47</a></li>
=======
									<li>Defined in <a href="https://github.com/nevermined-io/sdk-js/blob/e6aa843/src/Instantiable.abstract.ts#L47">src/Instantiable.abstract.ts:47</a></li>
>>>>>>> 321ebaf4
								</ul>
							</aside>
							<h4 class="tsd-returns-title">Returns <a href="models_config.config.html" class="tsd-signature-type" data-tsd-kind="Class">Config</a></h4>
						</li>
					</ul>
				</section>
				<section class="tsd-panel tsd-member tsd-kind-get-signature tsd-parent-kind-class tsd-is-inherited tsd-is-protected">
					<a name="instanceconfig" class="tsd-anchor"></a>
					<h3><span class="tsd-flag ts-flagProtected">Protected</span> instance<wbr>Config</h3>
					<ul class="tsd-signatures tsd-kind-get-signature tsd-parent-kind-class tsd-is-inherited tsd-is-protected">
						<li class="tsd-signature tsd-kind-icon"><span class="tsd-signature-symbol">get</span> instanceConfig<span class="tsd-signature-symbol">(</span><span class="tsd-signature-symbol">)</span><span class="tsd-signature-symbol">: </span><a href="../interfaces/instantiable_abstract.instantiableconfig.html" class="tsd-signature-type" data-tsd-kind="Interface">InstantiableConfig</a></li>
					</ul>
					<ul class="tsd-descriptions">
						<li class="tsd-description">
							<aside class="tsd-sources">
								<ul>
<<<<<<< HEAD
									<li>Defined in <a href="https://github.com/nevermined-io/sdk-js/blob/7be618b/src/Instantiable.abstract.ts#L63">src/Instantiable.abstract.ts:63</a></li>
=======
									<li>Defined in <a href="https://github.com/nevermined-io/sdk-js/blob/e6aa843/src/Instantiable.abstract.ts#L63">src/Instantiable.abstract.ts:63</a></li>
>>>>>>> 321ebaf4
								</ul>
							</aside>
							<h4 class="tsd-returns-title">Returns <a href="../interfaces/instantiable_abstract.instantiableconfig.html" class="tsd-signature-type" data-tsd-kind="Interface">InstantiableConfig</a></h4>
						</li>
					</ul>
				</section>
				<section class="tsd-panel tsd-member tsd-kind-get-signature tsd-parent-kind-class tsd-is-inherited tsd-is-protected">
					<a name="logger" class="tsd-anchor"></a>
					<h3><span class="tsd-flag ts-flagProtected">Protected</span> logger</h3>
					<ul class="tsd-signatures tsd-kind-get-signature tsd-parent-kind-class tsd-is-inherited tsd-is-protected">
						<li class="tsd-signature tsd-kind-icon"><span class="tsd-signature-symbol">get</span> logger<span class="tsd-signature-symbol">(</span><span class="tsd-signature-symbol">)</span><span class="tsd-signature-symbol">: </span><a href="utils_logger.logger.html" class="tsd-signature-type" data-tsd-kind="Class">Logger</a></li>
					</ul>
					<ul class="tsd-descriptions">
						<li class="tsd-description">
							<aside class="tsd-sources">
								<ul>
<<<<<<< HEAD
									<li>Defined in <a href="https://github.com/nevermined-io/sdk-js/blob/7be618b/src/Instantiable.abstract.ts#L54">src/Instantiable.abstract.ts:54</a></li>
=======
									<li>Defined in <a href="https://github.com/nevermined-io/sdk-js/blob/e6aa843/src/Instantiable.abstract.ts#L54">src/Instantiable.abstract.ts:54</a></li>
>>>>>>> 321ebaf4
								</ul>
							</aside>
							<h4 class="tsd-returns-title">Returns <a href="utils_logger.logger.html" class="tsd-signature-type" data-tsd-kind="Class">Logger</a></h4>
						</li>
					</ul>
				</section>
				<section class="tsd-panel tsd-member tsd-kind-get-signature tsd-parent-kind-class tsd-is-inherited tsd-is-protected">
					<a name="nevermined" class="tsd-anchor"></a>
					<h3><span class="tsd-flag ts-flagProtected">Protected</span> nevermined</h3>
					<ul class="tsd-signatures tsd-kind-get-signature tsd-parent-kind-class tsd-is-inherited tsd-is-protected">
						<li class="tsd-signature tsd-kind-icon"><span class="tsd-signature-symbol">get</span> nevermined<span class="tsd-signature-symbol">(</span><span class="tsd-signature-symbol">)</span><span class="tsd-signature-symbol">: </span><a href="nevermined_nevermined.nevermined.html" class="tsd-signature-type" data-tsd-kind="Class">Nevermined</a></li>
					</ul>
					<ul class="tsd-descriptions">
						<li class="tsd-description">
							<aside class="tsd-sources">
								<ul>
<<<<<<< HEAD
									<li>Defined in <a href="https://github.com/nevermined-io/sdk-js/blob/7be618b/src/Instantiable.abstract.ts#L31">src/Instantiable.abstract.ts:31</a></li>
=======
									<li>Defined in <a href="https://github.com/nevermined-io/sdk-js/blob/e6aa843/src/Instantiable.abstract.ts#L31">src/Instantiable.abstract.ts:31</a></li>
>>>>>>> 321ebaf4
								</ul>
							</aside>
							<h4 class="tsd-returns-title">Returns <a href="nevermined_nevermined.nevermined.html" class="tsd-signature-type" data-tsd-kind="Class">Nevermined</a></h4>
						</li>
					</ul>
				</section>
				<section class="tsd-panel tsd-member tsd-kind-get-signature tsd-parent-kind-class tsd-is-inherited tsd-is-protected">
					<a name="web3" class="tsd-anchor"></a>
					<h3><span class="tsd-flag ts-flagProtected">Protected</span> web3</h3>
					<ul class="tsd-signatures tsd-kind-get-signature tsd-parent-kind-class tsd-is-inherited tsd-is-protected">
						<li class="tsd-signature tsd-kind-icon"><span class="tsd-signature-symbol">get</span> web3<span class="tsd-signature-symbol">(</span><span class="tsd-signature-symbol">)</span><span class="tsd-signature-symbol">: </span><span class="tsd-signature-type">default</span></li>
					</ul>
					<ul class="tsd-descriptions">
						<li class="tsd-description">
							<aside class="tsd-sources">
								<ul>
<<<<<<< HEAD
									<li>Defined in <a href="https://github.com/nevermined-io/sdk-js/blob/7be618b/src/Instantiable.abstract.ts#L38">src/Instantiable.abstract.ts:38</a></li>
=======
									<li>Defined in <a href="https://github.com/nevermined-io/sdk-js/blob/e6aa843/src/Instantiable.abstract.ts#L38">src/Instantiable.abstract.ts:38</a></li>
>>>>>>> 321ebaf4
								</ul>
							</aside>
							<h4 class="tsd-returns-title">Returns <span class="tsd-signature-type">default</span></h4>
						</li>
					</ul>
				</section>
			</section>
			<section class="tsd-panel-group tsd-member-group ">
				<h2>Methods</h2>
				<section class="tsd-panel tsd-member tsd-kind-method tsd-parent-kind-class tsd-has-type-parameter tsd-is-inherited tsd-is-protected">
					<a name="call" class="tsd-anchor"></a>
					<h3><span class="tsd-flag ts-flagProtected">Protected</span> call</h3>
					<ul class="tsd-signatures tsd-kind-method tsd-parent-kind-class tsd-has-type-parameter tsd-is-inherited tsd-is-protected">
						<li class="tsd-signature tsd-kind-icon">call&lt;T&gt;<span class="tsd-signature-symbol">(</span>name<span class="tsd-signature-symbol">: </span><span class="tsd-signature-type">string</span>, args<span class="tsd-signature-symbol">: </span><span class="tsd-signature-type">any</span><span class="tsd-signature-symbol">[]</span>, from<span class="tsd-signature-symbol">?: </span><span class="tsd-signature-type">string</span><span class="tsd-signature-symbol">)</span><span class="tsd-signature-symbol">: </span><span class="tsd-signature-type">Promise</span><span class="tsd-signature-symbol">&lt;</span><span class="tsd-signature-type">T</span><span class="tsd-signature-symbol">&gt;</span></li>
					</ul>
					<ul class="tsd-descriptions">
						<li class="tsd-description">
							<aside class="tsd-sources">
								<p>Inherited from <a href="keeper_contracts_templates_basetemplate_abstract.basetemplate.html">BaseTemplate</a>.<a href="keeper_contracts_templates_basetemplate_abstract.basetemplate.html#call">call</a></p>
								<ul>
<<<<<<< HEAD
									<li>Defined in <a href="https://github.com/nevermined-io/sdk-js/blob/7be618b/src/keeper/contracts/ContractBase.ts#L166">src/keeper/contracts/ContractBase.ts:166</a></li>
=======
									<li>Defined in <a href="https://github.com/nevermined-io/sdk-js/blob/e6aa843/src/keeper/contracts/ContractBase.ts#L167">src/keeper/contracts/ContractBase.ts:167</a></li>
>>>>>>> 321ebaf4
								</ul>
							</aside>
							<h4 class="tsd-type-parameters-title">Type parameters</h4>
							<ul class="tsd-type-parameters">
								<li>
									<h4>T<span class="tsd-signature-symbol">: </span><span class="tsd-signature-type">unknown</span></h4>
								</li>
							</ul>
							<h4 class="tsd-parameters-title">Parameters</h4>
							<ul class="tsd-parameters">
								<li>
									<h5>name: <span class="tsd-signature-type">string</span></h5>
								</li>
								<li>
									<h5>args: <span class="tsd-signature-type">any</span><span class="tsd-signature-symbol">[]</span></h5>
								</li>
								<li>
									<h5><span class="tsd-flag ts-flagOptional">Optional</span> from: <span class="tsd-signature-type">string</span></h5>
								</li>
							</ul>
							<h4 class="tsd-returns-title">Returns <span class="tsd-signature-type">Promise</span><span class="tsd-signature-symbol">&lt;</span><span class="tsd-signature-type">T</span><span class="tsd-signature-symbol">&gt;</span></h4>
						</li>
					</ul>
				</section>
				<section class="tsd-panel tsd-member tsd-kind-method tsd-parent-kind-class tsd-is-inherited">
					<a name="createagreement" class="tsd-anchor"></a>
					<h3>create<wbr>Agreement</h3>
					<ul class="tsd-signatures tsd-kind-method tsd-parent-kind-class tsd-is-inherited">
						<li class="tsd-signature tsd-kind-icon">create<wbr>Agreement<span class="tsd-signature-symbol">(</span>agreementId<span class="tsd-signature-symbol">: </span><span class="tsd-signature-type">string</span>, did<span class="tsd-signature-symbol">: </span><span class="tsd-signature-type">string</span>, conditionIds<span class="tsd-signature-symbol">: </span><span class="tsd-signature-type">string</span><span class="tsd-signature-symbol">[]</span>, timeLocks<span class="tsd-signature-symbol">: </span><span class="tsd-signature-type">number</span><span class="tsd-signature-symbol">[]</span>, timeOuts<span class="tsd-signature-symbol">: </span><span class="tsd-signature-type">number</span><span class="tsd-signature-symbol">[]</span>, accessConsumer<span class="tsd-signature-symbol">: </span><span class="tsd-signature-type">string</span>, from<span class="tsd-signature-symbol">?: </span><a href="nevermined_account.default.html" class="tsd-signature-type" data-tsd-kind="Class">default</a><span class="tsd-signature-symbol">)</span><span class="tsd-signature-symbol">: </span><span class="tsd-signature-type">any</span></li>
					</ul>
					<ul class="tsd-descriptions">
						<li class="tsd-description">
							<aside class="tsd-sources">
								<p>Inherited from <a href="keeper_contracts_templates_basetemplate_abstract.basetemplate.html">BaseTemplate</a>.<a href="keeper_contracts_templates_basetemplate_abstract.basetemplate.html#createagreement">createAgreement</a></p>
								<ul>
<<<<<<< HEAD
									<li>Defined in <a href="https://github.com/nevermined-io/sdk-js/blob/7be618b/src/keeper/contracts/templates/BaseTemplate.abstract.ts#L17">src/keeper/contracts/templates/BaseTemplate.abstract.ts:17</a></li>
=======
									<li>Defined in <a href="https://github.com/nevermined-io/sdk-js/blob/e6aa843/src/keeper/contracts/templates/BaseTemplate.abstract.ts#L17">src/keeper/contracts/templates/BaseTemplate.abstract.ts:17</a></li>
>>>>>>> 321ebaf4
								</ul>
							</aside>
							<div class="tsd-comment tsd-typography">
								<div class="lead">
									<p>Create a agreement using EscrowComputeExecutionTemplate.</p>
								</div>
							</div>
							<h4 class="tsd-parameters-title">Parameters</h4>
							<ul class="tsd-parameters">
								<li>
									<h5>agreementId: <span class="tsd-signature-type">string</span></h5>
									<div class="tsd-comment tsd-typography">
										<p>Generated agreement ID.</p>
									</div>
								</li>
								<li>
									<h5>did: <span class="tsd-signature-type">string</span></h5>
									<div class="tsd-comment tsd-typography">
										<p>Asset DID.</p>
									</div>
								</li>
								<li>
									<h5>conditionIds: <span class="tsd-signature-type">string</span><span class="tsd-signature-symbol">[]</span></h5>
									<div class="tsd-comment tsd-typography">
										<p>List of conditions IDs.</p>
									</div>
								</li>
								<li>
									<h5>timeLocks: <span class="tsd-signature-type">number</span><span class="tsd-signature-symbol">[]</span></h5>
									<div class="tsd-comment tsd-typography">
										<p>Timelocks.</p>
									</div>
								</li>
								<li>
									<h5>timeOuts: <span class="tsd-signature-type">number</span><span class="tsd-signature-symbol">[]</span></h5>
									<div class="tsd-comment tsd-typography">
										<p>Timeouts.</p>
									</div>
								</li>
								<li>
									<h5>accessConsumer: <span class="tsd-signature-type">string</span></h5>
									<div class="tsd-comment tsd-typography">
										<p>Consumer address.</p>
									</div>
								</li>
								<li>
									<h5><span class="tsd-flag ts-flagOptional">Optional</span> from: <a href="nevermined_account.default.html" class="tsd-signature-type" data-tsd-kind="Class">default</a></h5>
									<div class="tsd-comment tsd-typography">
										<p>Action sender.</p>
									</div>
								</li>
							</ul>
							<h4 class="tsd-returns-title">Returns <span class="tsd-signature-type">any</span></h4>
						</li>
					</ul>
				</section>
				<section class="tsd-panel tsd-member tsd-kind-method tsd-parent-kind-class tsd-is-overwrite">
					<a name="createagreementfromddo" class="tsd-anchor"></a>
					<h3>create<wbr>Agreement<wbr>FromDDO</h3>
					<ul class="tsd-signatures tsd-kind-method tsd-parent-kind-class tsd-is-overwrite">
						<li class="tsd-signature tsd-kind-icon">create<wbr>Agreement<wbr>FromDDO<span class="tsd-signature-symbol">(</span>agreementId<span class="tsd-signature-symbol">: </span><span class="tsd-signature-type">string</span>, ddo<span class="tsd-signature-symbol">: </span><a href="ddo_ddo.ddo.html" class="tsd-signature-type" data-tsd-kind="Class">DDO</a>, assetRewards<span class="tsd-signature-symbol">: </span><a href="models_assetrewards.default.html" class="tsd-signature-type" data-tsd-kind="Class">default</a>, consumer<span class="tsd-signature-symbol">: </span><a href="nevermined_account.default.html" class="tsd-signature-type" data-tsd-kind="Class">default</a>, from<span class="tsd-signature-symbol">?: </span><a href="nevermined_account.default.html" class="tsd-signature-type" data-tsd-kind="Class">default</a><span class="tsd-signature-symbol">)</span><span class="tsd-signature-symbol">: </span><span class="tsd-signature-type">Promise</span><span class="tsd-signature-symbol">&lt;</span><span class="tsd-signature-type">boolean</span><span class="tsd-signature-symbol">&gt;</span></li>
					</ul>
					<ul class="tsd-descriptions">
						<li class="tsd-description">
							<aside class="tsd-sources">
								<p>Overrides <a href="keeper_contracts_templates_basetemplate_abstract.basetemplate.html">BaseTemplate</a>.<a href="keeper_contracts_templates_basetemplate_abstract.basetemplate.html#createagreementfromddo">createAgreementFromDDO</a></p>
								<ul>
<<<<<<< HEAD
									<li>Defined in <a href="https://github.com/nevermined-io/sdk-js/blob/7be618b/src/keeper/contracts/templates/AccessTemplate.ts#L20">src/keeper/contracts/templates/AccessTemplate.ts:20</a></li>
=======
									<li>Defined in <a href="https://github.com/nevermined-io/sdk-js/blob/e6aa843/src/keeper/contracts/templates/AccessTemplate.ts#L20">src/keeper/contracts/templates/AccessTemplate.ts:20</a></li>
>>>>>>> 321ebaf4
								</ul>
							</aside>
							<h4 class="tsd-parameters-title">Parameters</h4>
							<ul class="tsd-parameters">
								<li>
									<h5>agreementId: <span class="tsd-signature-type">string</span></h5>
								</li>
								<li>
									<h5>ddo: <a href="ddo_ddo.ddo.html" class="tsd-signature-type" data-tsd-kind="Class">DDO</a></h5>
								</li>
								<li>
									<h5>assetRewards: <a href="models_assetrewards.default.html" class="tsd-signature-type" data-tsd-kind="Class">default</a></h5>
								</li>
								<li>
									<h5>consumer: <a href="nevermined_account.default.html" class="tsd-signature-type" data-tsd-kind="Class">default</a></h5>
								</li>
								<li>
									<h5><span class="tsd-flag ts-flagOptional">Optional</span> from: <a href="nevermined_account.default.html" class="tsd-signature-type" data-tsd-kind="Class">default</a></h5>
								</li>
							</ul>
							<h4 class="tsd-returns-title">Returns <span class="tsd-signature-type">Promise</span><span class="tsd-signature-symbol">&lt;</span><span class="tsd-signature-type">boolean</span><span class="tsd-signature-symbol">&gt;</span></h4>
						</li>
					</ul>
				</section>
				<section class="tsd-panel tsd-member tsd-kind-method tsd-parent-kind-class">
					<a name="createfullagreement" class="tsd-anchor"></a>
					<h3>create<wbr>Full<wbr>Agreement</h3>
					<ul class="tsd-signatures tsd-kind-method tsd-parent-kind-class">
						<li class="tsd-signature tsd-kind-icon">create<wbr>Full<wbr>Agreement<span class="tsd-signature-symbol">(</span>ddo<span class="tsd-signature-symbol">: </span><a href="ddo_ddo.ddo.html" class="tsd-signature-type" data-tsd-kind="Class">DDO</a>, assetRewards<span class="tsd-signature-symbol">: </span><a href="models_assetrewards.default.html" class="tsd-signature-type" data-tsd-kind="Class">default</a>, consumer<span class="tsd-signature-symbol">: </span><span class="tsd-signature-type">string</span>, agreementId<span class="tsd-signature-symbol">?: </span><span class="tsd-signature-type">string</span>, from<span class="tsd-signature-symbol">?: </span><a href="nevermined_account.default.html" class="tsd-signature-type" data-tsd-kind="Class">default</a><span class="tsd-signature-symbol">)</span><span class="tsd-signature-symbol">: </span><span class="tsd-signature-type">Promise</span><span class="tsd-signature-symbol">&lt;</span><span class="tsd-signature-type">string</span><span class="tsd-signature-symbol">&gt;</span></li>
					</ul>
					<ul class="tsd-descriptions">
						<li class="tsd-description">
							<aside class="tsd-sources">
								<ul>
<<<<<<< HEAD
									<li>Defined in <a href="https://github.com/nevermined-io/sdk-js/blob/7be618b/src/keeper/contracts/templates/AccessTemplate.ts#L59">src/keeper/contracts/templates/AccessTemplate.ts:59</a></li>
=======
									<li>Defined in <a href="https://github.com/nevermined-io/sdk-js/blob/e6aa843/src/keeper/contracts/templates/AccessTemplate.ts#L59">src/keeper/contracts/templates/AccessTemplate.ts:59</a></li>
>>>>>>> 321ebaf4
								</ul>
							</aside>
							<div class="tsd-comment tsd-typography">
								<div class="lead">
									<p>Create a agreement using AccessTemplate using only the most important information.</p>
								</div>
							</div>
							<h4 class="tsd-parameters-title">Parameters</h4>
							<ul class="tsd-parameters">
								<li>
									<h5>ddo: <a href="ddo_ddo.ddo.html" class="tsd-signature-type" data-tsd-kind="Class">DDO</a></h5>
									<div class="tsd-comment tsd-typography">
										<p>Asset DID.</p>
									</div>
								</li>
								<li>
									<h5>assetRewards: <a href="models_assetrewards.default.html" class="tsd-signature-type" data-tsd-kind="Class">default</a></h5>
									<div class="tsd-comment tsd-typography">
										<p>Asset rewards</p>
									</div>
								</li>
								<li>
									<h5>consumer: <span class="tsd-signature-type">string</span></h5>
									<div class="tsd-comment tsd-typography">
										<p>Consumer address.</p>
									</div>
								</li>
								<li>
									<h5>agreementId: <span class="tsd-signature-type">string</span><span class="tsd-signature-symbol"> = ...</span></h5>
									<div class="tsd-comment tsd-typography">
										<p>Consumer address.</p>
									</div>
								</li>
								<li>
									<h5><span class="tsd-flag ts-flagOptional">Optional</span> from: <a href="nevermined_account.default.html" class="tsd-signature-type" data-tsd-kind="Class">default</a></h5>
									<div class="tsd-comment tsd-typography">
										<p>Consumer address.</p>
									</div>
								</li>
							</ul>
							<h4 class="tsd-returns-title">Returns <span class="tsd-signature-type">Promise</span><span class="tsd-signature-symbol">&lt;</span><span class="tsd-signature-type">string</span><span class="tsd-signature-symbol">&gt;</span></h4>
							<p>Agreement ID.</p>
						</li>
					</ul>
				</section>
				<section class="tsd-panel tsd-member tsd-kind-method tsd-parent-kind-class tsd-is-private">
					<a name="createfullagreementdata" class="tsd-anchor"></a>
					<h3><span class="tsd-flag ts-flagPrivate">Private</span> create<wbr>Full<wbr>Agreement<wbr>Data</h3>
					<ul class="tsd-signatures tsd-kind-method tsd-parent-kind-class tsd-is-private">
						<li class="tsd-signature tsd-kind-icon">create<wbr>Full<wbr>Agreement<wbr>Data<span class="tsd-signature-symbol">(</span>agreementId<span class="tsd-signature-symbol">: </span><span class="tsd-signature-type">string</span>, ddo<span class="tsd-signature-symbol">: </span><a href="ddo_ddo.ddo.html" class="tsd-signature-type" data-tsd-kind="Class">DDO</a>, assetRewards<span class="tsd-signature-symbol">: </span><a href="models_assetrewards.default.html" class="tsd-signature-type" data-tsd-kind="Class">default</a>, consumer<span class="tsd-signature-symbol">: </span><span class="tsd-signature-type">string</span><span class="tsd-signature-symbol">)</span><span class="tsd-signature-symbol">: </span><span class="tsd-signature-type">Promise</span><span class="tsd-signature-symbol">&lt;</span><span class="tsd-signature-symbol">{ </span>accessConditionId<span class="tsd-signature-symbol">: </span><span class="tsd-signature-type">string</span><span class="tsd-signature-symbol">; </span>escrowPaymentConditionId<span class="tsd-signature-symbol">: </span><span class="tsd-signature-type">string</span><span class="tsd-signature-symbol">; </span>lockPaymentConditionId<span class="tsd-signature-symbol">: </span><span class="tsd-signature-type">string</span><span class="tsd-signature-symbol"> }</span><span class="tsd-signature-symbol">&gt;</span></li>
					</ul>
					<ul class="tsd-descriptions">
						<li class="tsd-description">
							<aside class="tsd-sources">
								<ul>
<<<<<<< HEAD
									<li>Defined in <a href="https://github.com/nevermined-io/sdk-js/blob/7be618b/src/keeper/contracts/templates/AccessTemplate.ts#L85">src/keeper/contracts/templates/AccessTemplate.ts:85</a></li>
=======
									<li>Defined in <a href="https://github.com/nevermined-io/sdk-js/blob/e6aa843/src/keeper/contracts/templates/AccessTemplate.ts#L85">src/keeper/contracts/templates/AccessTemplate.ts:85</a></li>
>>>>>>> 321ebaf4
								</ul>
							</aside>
							<h4 class="tsd-parameters-title">Parameters</h4>
							<ul class="tsd-parameters">
								<li>
									<h5>agreementId: <span class="tsd-signature-type">string</span></h5>
								</li>
								<li>
									<h5>ddo: <a href="ddo_ddo.ddo.html" class="tsd-signature-type" data-tsd-kind="Class">DDO</a></h5>
								</li>
								<li>
									<h5>assetRewards: <a href="models_assetrewards.default.html" class="tsd-signature-type" data-tsd-kind="Class">default</a></h5>
								</li>
								<li>
									<h5>consumer: <span class="tsd-signature-type">string</span></h5>
								</li>
							</ul>
							<h4 class="tsd-returns-title">Returns <span class="tsd-signature-type">Promise</span><span class="tsd-signature-symbol">&lt;</span><span class="tsd-signature-symbol">{ </span>accessConditionId<span class="tsd-signature-symbol">: </span><span class="tsd-signature-type">string</span><span class="tsd-signature-symbol">; </span>escrowPaymentConditionId<span class="tsd-signature-symbol">: </span><span class="tsd-signature-type">string</span><span class="tsd-signature-symbol">; </span>lockPaymentConditionId<span class="tsd-signature-symbol">: </span><span class="tsd-signature-type">string</span><span class="tsd-signature-symbol"> }</span><span class="tsd-signature-symbol">&gt;</span></h4>
						</li>
					</ul>
				</section>
				<section class="tsd-panel tsd-member tsd-kind-method tsd-parent-kind-class tsd-is-inherited">
					<a name="getaddress" class="tsd-anchor"></a>
					<h3>get<wbr>Address</h3>
					<ul class="tsd-signatures tsd-kind-method tsd-parent-kind-class tsd-is-inherited">
						<li class="tsd-signature tsd-kind-icon">get<wbr>Address<span class="tsd-signature-symbol">(</span><span class="tsd-signature-symbol">)</span><span class="tsd-signature-symbol">: </span><span class="tsd-signature-type">string</span></li>
					</ul>
					<ul class="tsd-descriptions">
						<li class="tsd-description">
							<aside class="tsd-sources">
								<p>Inherited from <a href="keeper_contracts_templates_basetemplate_abstract.basetemplate.html">BaseTemplate</a>.<a href="keeper_contracts_templates_basetemplate_abstract.basetemplate.html#getaddress">getAddress</a></p>
								<ul>
<<<<<<< HEAD
									<li>Defined in <a href="https://github.com/nevermined-io/sdk-js/blob/7be618b/src/keeper/contracts/ContractBase.ts#L59">src/keeper/contracts/ContractBase.ts:59</a></li>
=======
									<li>Defined in <a href="https://github.com/nevermined-io/sdk-js/blob/e6aa843/src/keeper/contracts/ContractBase.ts#L59">src/keeper/contracts/ContractBase.ts:59</a></li>
>>>>>>> 321ebaf4
								</ul>
							</aside>
							<h4 class="tsd-returns-title">Returns <span class="tsd-signature-type">string</span></h4>
						</li>
					</ul>
				</section>
				<section class="tsd-panel tsd-member tsd-kind-method tsd-parent-kind-class tsd-is-inherited">
					<a name="getagreementcreatedevent" class="tsd-anchor"></a>
					<h3>get<wbr>Agreement<wbr>Created<wbr>Event</h3>
					<ul class="tsd-signatures tsd-kind-method tsd-parent-kind-class tsd-is-inherited">
						<li class="tsd-signature tsd-kind-icon">get<wbr>Agreement<wbr>Created<wbr>Event<span class="tsd-signature-symbol">(</span>agreementId<span class="tsd-signature-symbol">: </span><span class="tsd-signature-type">string</span><span class="tsd-signature-symbol">)</span><span class="tsd-signature-symbol">: </span><a href="keeper_contractevent.contractevent.html" class="tsd-signature-type" data-tsd-kind="Class">ContractEvent</a></li>
					</ul>
					<ul class="tsd-descriptions">
						<li class="tsd-description">
							<aside class="tsd-sources">
								<p>Inherited from <a href="keeper_contracts_templates_basetemplate_abstract.basetemplate.html">BaseTemplate</a>.<a href="keeper_contracts_templates_basetemplate_abstract.basetemplate.html#getagreementcreatedevent">getAgreementCreatedEvent</a></p>
								<ul>
<<<<<<< HEAD
									<li>Defined in <a href="https://github.com/nevermined-io/sdk-js/blob/7be618b/src/keeper/contracts/templates/AgreementTemplate.abstract.ts#L234">src/keeper/contracts/templates/AgreementTemplate.abstract.ts:234</a></li>
=======
									<li>Defined in <a href="https://github.com/nevermined-io/sdk-js/blob/e6aa843/src/keeper/contracts/templates/AgreementTemplate.abstract.ts#L234">src/keeper/contracts/templates/AgreementTemplate.abstract.ts:234</a></li>
>>>>>>> 321ebaf4
								</ul>
							</aside>
							<div class="tsd-comment tsd-typography">
								<div class="lead">
									<p>Generates and returns the agreement creation event.</p>
								</div>
							</div>
							<h4 class="tsd-parameters-title">Parameters</h4>
							<ul class="tsd-parameters">
								<li>
									<h5>agreementId: <span class="tsd-signature-type">string</span></h5>
									<div class="tsd-comment tsd-typography">
										<p>Agreement ID.</p>
									</div>
								</li>
							</ul>
							<h4 class="tsd-returns-title">Returns <a href="keeper_contractevent.contractevent.html" class="tsd-signature-type" data-tsd-kind="Class">ContractEvent</a></h4>
							<p>Agreement created event.</p>
						</li>
					</ul>
				</section>
				<section class="tsd-panel tsd-member tsd-kind-method tsd-parent-kind-class tsd-is-inherited">
					<a name="getagreementdata" class="tsd-anchor"></a>
					<h3>get<wbr>Agreement<wbr>Data</h3>
					<ul class="tsd-signatures tsd-kind-method tsd-parent-kind-class tsd-is-inherited">
						<li class="tsd-signature tsd-kind-icon">get<wbr>Agreement<wbr>Data<span class="tsd-signature-symbol">(</span>agreementId<span class="tsd-signature-symbol">: </span><span class="tsd-signature-type">string</span><span class="tsd-signature-symbol">)</span><span class="tsd-signature-symbol">: </span><span class="tsd-signature-type">Promise</span><span class="tsd-signature-symbol">&lt;</span><span class="tsd-signature-symbol">{ </span>accessConsumer<span class="tsd-signature-symbol">: </span><span class="tsd-signature-type">string</span><span class="tsd-signature-symbol">; </span>accessProvider<span class="tsd-signature-symbol">: </span><span class="tsd-signature-type">string</span><span class="tsd-signature-symbol"> }</span><span class="tsd-signature-symbol">&gt;</span></li>
					</ul>
					<ul class="tsd-descriptions">
						<li class="tsd-description">
							<aside class="tsd-sources">
								<p>Inherited from <a href="keeper_contracts_templates_basetemplate_abstract.basetemplate.html">BaseTemplate</a>.<a href="keeper_contracts_templates_basetemplate_abstract.basetemplate.html#getagreementdata">getAgreementData</a></p>
								<ul>
<<<<<<< HEAD
									<li>Defined in <a href="https://github.com/nevermined-io/sdk-js/blob/7be618b/src/keeper/contracts/templates/BaseTemplate.abstract.ts#L37">src/keeper/contracts/templates/BaseTemplate.abstract.ts:37</a></li>
=======
									<li>Defined in <a href="https://github.com/nevermined-io/sdk-js/blob/e6aa843/src/keeper/contracts/templates/BaseTemplate.abstract.ts#L37">src/keeper/contracts/templates/BaseTemplate.abstract.ts:37</a></li>
>>>>>>> 321ebaf4
								</ul>
							</aside>
							<h4 class="tsd-parameters-title">Parameters</h4>
							<ul class="tsd-parameters">
								<li>
									<h5>agreementId: <span class="tsd-signature-type">string</span></h5>
								</li>
							</ul>
							<h4 class="tsd-returns-title">Returns <span class="tsd-signature-type">Promise</span><span class="tsd-signature-symbol">&lt;</span><span class="tsd-signature-symbol">{ </span>accessConsumer<span class="tsd-signature-symbol">: </span><span class="tsd-signature-type">string</span><span class="tsd-signature-symbol">; </span>accessProvider<span class="tsd-signature-symbol">: </span><span class="tsd-signature-type">string</span><span class="tsd-signature-symbol"> }</span><span class="tsd-signature-symbol">&gt;</span></h4>
						</li>
					</ul>
				</section>
				<section class="tsd-panel tsd-member tsd-kind-method tsd-parent-kind-class tsd-is-overwrite">
					<a name="getagreementidsfromddo" class="tsd-anchor"></a>
					<h3>get<wbr>Agreement<wbr>Ids<wbr>FromDDO</h3>
					<ul class="tsd-signatures tsd-kind-method tsd-parent-kind-class tsd-is-overwrite">
						<li class="tsd-signature tsd-kind-icon">get<wbr>Agreement<wbr>Ids<wbr>FromDDO<span class="tsd-signature-symbol">(</span>agreementId<span class="tsd-signature-symbol">: </span><span class="tsd-signature-type">string</span>, ddo<span class="tsd-signature-symbol">: </span><a href="ddo_ddo.ddo.html" class="tsd-signature-type" data-tsd-kind="Class">DDO</a>, assetRewards<span class="tsd-signature-symbol">: </span><a href="models_assetrewards.default.html" class="tsd-signature-type" data-tsd-kind="Class">default</a>, consumer<span class="tsd-signature-symbol">: </span><span class="tsd-signature-type">string</span><span class="tsd-signature-symbol">)</span><span class="tsd-signature-symbol">: </span><span class="tsd-signature-type">Promise</span><span class="tsd-signature-symbol">&lt;</span><span class="tsd-signature-type">string</span><span class="tsd-signature-symbol">[]</span><span class="tsd-signature-symbol">&gt;</span></li>
					</ul>
					<ul class="tsd-descriptions">
						<li class="tsd-description">
							<aside class="tsd-sources">
								<p>Overrides <a href="keeper_contracts_templates_basetemplate_abstract.basetemplate.html">BaseTemplate</a>.<a href="keeper_contracts_templates_basetemplate_abstract.basetemplate.html#getagreementidsfromddo">getAgreementIdsFromDDO</a></p>
								<ul>
<<<<<<< HEAD
									<li>Defined in <a href="https://github.com/nevermined-io/sdk-js/blob/7be618b/src/keeper/contracts/templates/AccessTemplate.ts#L36">src/keeper/contracts/templates/AccessTemplate.ts:36</a></li>
=======
									<li>Defined in <a href="https://github.com/nevermined-io/sdk-js/blob/e6aa843/src/keeper/contracts/templates/AccessTemplate.ts#L36">src/keeper/contracts/templates/AccessTemplate.ts:36</a></li>
>>>>>>> 321ebaf4
								</ul>
							</aside>
							<h4 class="tsd-parameters-title">Parameters</h4>
							<ul class="tsd-parameters">
								<li>
									<h5>agreementId: <span class="tsd-signature-type">string</span></h5>
								</li>
								<li>
									<h5>ddo: <a href="ddo_ddo.ddo.html" class="tsd-signature-type" data-tsd-kind="Class">DDO</a></h5>
								</li>
								<li>
									<h5>assetRewards: <a href="models_assetrewards.default.html" class="tsd-signature-type" data-tsd-kind="Class">default</a></h5>
								</li>
								<li>
									<h5>consumer: <span class="tsd-signature-type">string</span></h5>
								</li>
							</ul>
							<h4 class="tsd-returns-title">Returns <span class="tsd-signature-type">Promise</span><span class="tsd-signature-symbol">&lt;</span><span class="tsd-signature-type">string</span><span class="tsd-signature-symbol">[]</span><span class="tsd-signature-symbol">&gt;</span></h4>
						</li>
					</ul>
				</section>
				<section class="tsd-panel tsd-member tsd-kind-method tsd-parent-kind-class tsd-is-inherited">
					<a name="getagreementstatus" class="tsd-anchor"></a>
					<h3>get<wbr>Agreement<wbr>Status</h3>
					<ul class="tsd-signatures tsd-kind-method tsd-parent-kind-class tsd-is-inherited">
						<li class="tsd-signature tsd-kind-icon">get<wbr>Agreement<wbr>Status<span class="tsd-signature-symbol">(</span>agreementId<span class="tsd-signature-symbol">: </span><span class="tsd-signature-type">string</span><span class="tsd-signature-symbol">)</span><span class="tsd-signature-symbol">: </span><span class="tsd-signature-type">Promise</span><span class="tsd-signature-symbol">&lt;</span><span class="tsd-signature-type">false</span><span class="tsd-signature-symbol"> | </span><a href="../interfaces/keeper_contracts_templates_agreementtemplate_abstract.agreementconditionsstatus.html" class="tsd-signature-type" data-tsd-kind="Interface">AgreementConditionsStatus</a><span class="tsd-signature-symbol">&gt;</span></li>
					</ul>
					<ul class="tsd-descriptions">
						<li class="tsd-description">
							<aside class="tsd-sources">
								<p>Inherited from <a href="keeper_contracts_templates_basetemplate_abstract.basetemplate.html">BaseTemplate</a>.<a href="keeper_contracts_templates_basetemplate_abstract.basetemplate.html#getagreementstatus">getAgreementStatus</a></p>
								<ul>
<<<<<<< HEAD
									<li>Defined in <a href="https://github.com/nevermined-io/sdk-js/blob/7be618b/src/keeper/contracts/templates/AgreementTemplate.abstract.ts#L145">src/keeper/contracts/templates/AgreementTemplate.abstract.ts:145</a></li>
=======
									<li>Defined in <a href="https://github.com/nevermined-io/sdk-js/blob/e6aa843/src/keeper/contracts/templates/AgreementTemplate.abstract.ts#L145">src/keeper/contracts/templates/AgreementTemplate.abstract.ts:145</a></li>
>>>>>>> 321ebaf4
								</ul>
							</aside>
							<div class="tsd-comment tsd-typography">
								<div class="lead">
									<p>Returns the status of the conditions.</p>
								</div>
							</div>
							<h4 class="tsd-parameters-title">Parameters</h4>
							<ul class="tsd-parameters">
								<li>
									<h5>agreementId: <span class="tsd-signature-type">string</span></h5>
									<div class="tsd-comment tsd-typography">
										<p>Agreement ID.</p>
									</div>
								</li>
							</ul>
							<h4 class="tsd-returns-title">Returns <span class="tsd-signature-type">Promise</span><span class="tsd-signature-symbol">&lt;</span><span class="tsd-signature-type">false</span><span class="tsd-signature-symbol"> | </span><a href="../interfaces/keeper_contracts_templates_agreementtemplate_abstract.agreementconditionsstatus.html" class="tsd-signature-type" data-tsd-kind="Interface">AgreementConditionsStatus</a><span class="tsd-signature-symbol">&gt;</span></h4>
							<p>Conditions status.</p>
						</li>
					</ul>
				</section>
				<section class="tsd-panel tsd-member tsd-kind-method tsd-parent-kind-class tsd-is-inherited">
					<a name="getconditiontypes" class="tsd-anchor"></a>
					<h3>get<wbr>Condition<wbr>Types</h3>
					<ul class="tsd-signatures tsd-kind-method tsd-parent-kind-class tsd-is-inherited">
						<li class="tsd-signature tsd-kind-icon">get<wbr>Condition<wbr>Types<span class="tsd-signature-symbol">(</span><span class="tsd-signature-symbol">)</span><span class="tsd-signature-symbol">: </span><span class="tsd-signature-type">Promise</span><span class="tsd-signature-symbol">&lt;</span><span class="tsd-signature-type">string</span><span class="tsd-signature-symbol">[]</span><span class="tsd-signature-symbol">&gt;</span></li>
					</ul>
					<ul class="tsd-descriptions">
						<li class="tsd-description">
							<aside class="tsd-sources">
								<p>Inherited from <a href="keeper_contracts_templates_basetemplate_abstract.basetemplate.html">BaseTemplate</a>.<a href="keeper_contracts_templates_basetemplate_abstract.basetemplate.html#getconditiontypes">getConditionTypes</a></p>
								<ul>
<<<<<<< HEAD
									<li>Defined in <a href="https://github.com/nevermined-io/sdk-js/blob/7be618b/src/keeper/contracts/templates/AgreementTemplate.abstract.ts#L75">src/keeper/contracts/templates/AgreementTemplate.abstract.ts:75</a></li>
=======
									<li>Defined in <a href="https://github.com/nevermined-io/sdk-js/blob/e6aa843/src/keeper/contracts/templates/AgreementTemplate.abstract.ts#L75">src/keeper/contracts/templates/AgreementTemplate.abstract.ts:75</a></li>
>>>>>>> 321ebaf4
								</ul>
							</aside>
							<div class="tsd-comment tsd-typography">
								<div class="lead">
									<p>Conditions address list.</p>
								</div>
							</div>
							<h4 class="tsd-returns-title">Returns <span class="tsd-signature-type">Promise</span><span class="tsd-signature-symbol">&lt;</span><span class="tsd-signature-type">string</span><span class="tsd-signature-symbol">[]</span><span class="tsd-signature-symbol">&gt;</span></h4>
							<p>Conditions address.</p>
						</li>
					</ul>
				</section>
				<section class="tsd-panel tsd-member tsd-kind-method tsd-parent-kind-class tsd-is-inherited">
					<a name="getconditions" class="tsd-anchor"></a>
					<h3>get<wbr>Conditions</h3>
					<ul class="tsd-signatures tsd-kind-method tsd-parent-kind-class tsd-is-inherited">
						<li class="tsd-signature tsd-kind-icon">get<wbr>Conditions<span class="tsd-signature-symbol">(</span><span class="tsd-signature-symbol">)</span><span class="tsd-signature-symbol">: </span><span class="tsd-signature-type">Promise</span><span class="tsd-signature-symbol">&lt;</span><a href="keeper_contracts_conditions_condition_abstract.condition.html" class="tsd-signature-type" data-tsd-kind="Class">Condition</a><span class="tsd-signature-symbol">[]</span><span class="tsd-signature-symbol">&gt;</span></li>
					</ul>
					<ul class="tsd-descriptions">
						<li class="tsd-description">
							<aside class="tsd-sources">
								<p>Inherited from <a href="keeper_contracts_templates_basetemplate_abstract.basetemplate.html">BaseTemplate</a>.<a href="keeper_contracts_templates_basetemplate_abstract.basetemplate.html#getconditions">getConditions</a></p>
								<ul>
<<<<<<< HEAD
									<li>Defined in <a href="https://github.com/nevermined-io/sdk-js/blob/7be618b/src/keeper/contracts/templates/AgreementTemplate.abstract.ts#L83">src/keeper/contracts/templates/AgreementTemplate.abstract.ts:83</a></li>
=======
									<li>Defined in <a href="https://github.com/nevermined-io/sdk-js/blob/e6aa843/src/keeper/contracts/templates/AgreementTemplate.abstract.ts#L83">src/keeper/contracts/templates/AgreementTemplate.abstract.ts:83</a></li>
>>>>>>> 321ebaf4
								</ul>
							</aside>
							<div class="tsd-comment tsd-typography">
								<div class="lead">
									<p>List of condition contracts.</p>
								</div>
							</div>
							<h4 class="tsd-returns-title">Returns <span class="tsd-signature-type">Promise</span><span class="tsd-signature-symbol">&lt;</span><a href="keeper_contracts_conditions_condition_abstract.condition.html" class="tsd-signature-type" data-tsd-kind="Class">Condition</a><span class="tsd-signature-symbol">[]</span><span class="tsd-signature-symbol">&gt;</span></h4>
							<p>Conditions contracts.</p>
						</li>
					</ul>
				</section>
				<section class="tsd-panel tsd-member tsd-kind-method tsd-parent-kind-class tsd-is-inherited tsd-is-protected">
					<a name="getevent" class="tsd-anchor"></a>
					<h3><span class="tsd-flag ts-flagProtected">Protected</span> get<wbr>Event</h3>
					<ul class="tsd-signatures tsd-kind-method tsd-parent-kind-class tsd-is-inherited tsd-is-protected">
						<li class="tsd-signature tsd-kind-icon">get<wbr>Event<span class="tsd-signature-symbol">(</span>eventName<span class="tsd-signature-symbol">: </span><span class="tsd-signature-type">string</span>, filter<span class="tsd-signature-symbol">: </span><span class="tsd-signature-symbol">{}</span><span class="tsd-signature-symbol">)</span><span class="tsd-signature-symbol">: </span><a href="keeper_contractevent.contractevent.html" class="tsd-signature-type" data-tsd-kind="Class">ContractEvent</a></li>
					</ul>
					<ul class="tsd-descriptions">
						<li class="tsd-description">
							<aside class="tsd-sources">
								<p>Inherited from <a href="keeper_contracts_templates_basetemplate_abstract.basetemplate.html">BaseTemplate</a>.<a href="keeper_contracts_templates_basetemplate_abstract.basetemplate.html#getevent">getEvent</a></p>
								<ul>
<<<<<<< HEAD
									<li>Defined in <a href="https://github.com/nevermined-io/sdk-js/blob/7be618b/src/keeper/contracts/ContractBase.ts#L187">src/keeper/contracts/ContractBase.ts:187</a></li>
=======
									<li>Defined in <a href="https://github.com/nevermined-io/sdk-js/blob/e6aa843/src/keeper/contracts/ContractBase.ts#L188">src/keeper/contracts/ContractBase.ts:188</a></li>
>>>>>>> 321ebaf4
								</ul>
							</aside>
							<h4 class="tsd-parameters-title">Parameters</h4>
							<ul class="tsd-parameters">
								<li>
									<h5>eventName: <span class="tsd-signature-type">string</span></h5>
								</li>
								<li>
									<h5>filter: <span class="tsd-signature-symbol">{}</span></h5>
									<ul class="tsd-parameters">
										<li class="tsd-parameter-index-signature">
											<h5><span class="tsd-signature-symbol">[</span>key: <span class="tsd-signature-type">string</span><span class="tsd-signature-symbol">]: </span><span class="tsd-signature-type">any</span></h5>
										</li>
									</ul>
								</li>
							</ul>
							<h4 class="tsd-returns-title">Returns <a href="keeper_contractevent.contractevent.html" class="tsd-signature-type" data-tsd-kind="Class">ContractEvent</a></h4>
						</li>
					</ul>
				</section>
				<section class="tsd-panel tsd-member tsd-kind-method tsd-parent-kind-class tsd-is-inherited">
					<a name="geteventdata" class="tsd-anchor"></a>
					<h3>get<wbr>Event<wbr>Data</h3>
					<ul class="tsd-signatures tsd-kind-method tsd-parent-kind-class tsd-is-inherited">
						<li class="tsd-signature tsd-kind-icon">get<wbr>Event<wbr>Data<span class="tsd-signature-symbol">(</span>eventName<span class="tsd-signature-symbol">: </span><span class="tsd-signature-type">string</span>, options<span class="tsd-signature-symbol">: </span><span class="tsd-signature-type">any</span><span class="tsd-signature-symbol">)</span><span class="tsd-signature-symbol">: </span><span class="tsd-signature-type">Promise</span><span class="tsd-signature-symbol">&lt;</span><span class="tsd-signature-type">EventData</span><span class="tsd-signature-symbol">[]</span><span class="tsd-signature-symbol">&gt;</span></li>
					</ul>
					<ul class="tsd-descriptions">
						<li class="tsd-description">
							<aside class="tsd-sources">
								<p>Inherited from <a href="keeper_contracts_templates_basetemplate_abstract.basetemplate.html">BaseTemplate</a>.<a href="keeper_contracts_templates_basetemplate_abstract.basetemplate.html#geteventdata">getEventData</a></p>
								<ul>
<<<<<<< HEAD
									<li>Defined in <a href="https://github.com/nevermined-io/sdk-js/blob/7be618b/src/keeper/contracts/ContractBase.ts#L30">src/keeper/contracts/ContractBase.ts:30</a></li>
=======
									<li>Defined in <a href="https://github.com/nevermined-io/sdk-js/blob/e6aa843/src/keeper/contracts/ContractBase.ts#L30">src/keeper/contracts/ContractBase.ts:30</a></li>
>>>>>>> 321ebaf4
								</ul>
							</aside>
							<h4 class="tsd-parameters-title">Parameters</h4>
							<ul class="tsd-parameters">
								<li>
									<h5>eventName: <span class="tsd-signature-type">string</span></h5>
								</li>
								<li>
									<h5>options: <span class="tsd-signature-type">any</span></h5>
								</li>
							</ul>
							<h4 class="tsd-returns-title">Returns <span class="tsd-signature-type">Promise</span><span class="tsd-signature-symbol">&lt;</span><span class="tsd-signature-type">EventData</span><span class="tsd-signature-symbol">[]</span><span class="tsd-signature-symbol">&gt;</span></h4>
						</li>
					</ul>
				</section>
				<section class="tsd-panel tsd-member tsd-kind-method tsd-parent-kind-class tsd-is-inherited tsd-is-protected">
					<a name="getfromaddress" class="tsd-anchor"></a>
					<h3><span class="tsd-flag ts-flagProtected">Protected</span> get<wbr>From<wbr>Address</h3>
					<ul class="tsd-signatures tsd-kind-method tsd-parent-kind-class tsd-is-inherited tsd-is-protected">
						<li class="tsd-signature tsd-kind-icon">get<wbr>From<wbr>Address<span class="tsd-signature-symbol">(</span>from<span class="tsd-signature-symbol">?: </span><span class="tsd-signature-type">string</span><span class="tsd-signature-symbol">)</span><span class="tsd-signature-symbol">: </span><span class="tsd-signature-type">Promise</span><span class="tsd-signature-symbol">&lt;</span><span class="tsd-signature-type">string</span><span class="tsd-signature-symbol">&gt;</span></li>
					</ul>
					<ul class="tsd-descriptions">
						<li class="tsd-description">
							<aside class="tsd-sources">
								<p>Inherited from <a href="keeper_contracts_templates_basetemplate_abstract.basetemplate.html">BaseTemplate</a>.<a href="keeper_contracts_templates_basetemplate_abstract.basetemplate.html#getfromaddress">getFromAddress</a></p>
								<ul>
<<<<<<< HEAD
									<li>Defined in <a href="https://github.com/nevermined-io/sdk-js/blob/7be618b/src/keeper/contracts/ContractBase.ts#L79">src/keeper/contracts/ContractBase.ts:79</a></li>
=======
									<li>Defined in <a href="https://github.com/nevermined-io/sdk-js/blob/e6aa843/src/keeper/contracts/ContractBase.ts#L79">src/keeper/contracts/ContractBase.ts:79</a></li>
>>>>>>> 321ebaf4
								</ul>
							</aside>
							<h4 class="tsd-parameters-title">Parameters</h4>
							<ul class="tsd-parameters">
								<li>
									<h5><span class="tsd-flag ts-flagOptional">Optional</span> from: <span class="tsd-signature-type">string</span></h5>
								</li>
							</ul>
							<h4 class="tsd-returns-title">Returns <span class="tsd-signature-type">Promise</span><span class="tsd-signature-symbol">&lt;</span><span class="tsd-signature-type">string</span><span class="tsd-signature-symbol">&gt;</span></h4>
						</li>
					</ul>
				</section>
				<section class="tsd-panel tsd-member tsd-kind-method tsd-parent-kind-class tsd-is-inherited">
					<a name="getinputsofmethod" class="tsd-anchor"></a>
					<h3>get<wbr>Inputs<wbr>OfMethod</h3>
					<ul class="tsd-signatures tsd-kind-method tsd-parent-kind-class tsd-is-inherited">
						<li class="tsd-signature tsd-kind-icon">get<wbr>Inputs<wbr>OfMethod<span class="tsd-signature-symbol">(</span>methodName<span class="tsd-signature-symbol">: </span><span class="tsd-signature-type">string</span><span class="tsd-signature-symbol">)</span><span class="tsd-signature-symbol">: </span><span class="tsd-signature-type">any</span><span class="tsd-signature-symbol">[]</span></li>
					</ul>
					<ul class="tsd-descriptions">
						<li class="tsd-description">
							<aside class="tsd-sources">
								<p>Inherited from <a href="keeper_contracts_templates_basetemplate_abstract.basetemplate.html">BaseTemplate</a>.<a href="keeper_contracts_templates_basetemplate_abstract.basetemplate.html#getinputsofmethod">getInputsOfMethod</a></p>
								<ul>
<<<<<<< HEAD
									<li>Defined in <a href="https://github.com/nevermined-io/sdk-js/blob/7be618b/src/keeper/contracts/ContractBase.ts#L68">src/keeper/contracts/ContractBase.ts:68</a></li>
=======
									<li>Defined in <a href="https://github.com/nevermined-io/sdk-js/blob/e6aa843/src/keeper/contracts/ContractBase.ts#L68">src/keeper/contracts/ContractBase.ts:68</a></li>
>>>>>>> 321ebaf4
								</ul>
							</aside>
							<h4 class="tsd-parameters-title">Parameters</h4>
							<ul class="tsd-parameters">
								<li>
									<h5>methodName: <span class="tsd-signature-type">string</span></h5>
								</li>
							</ul>
							<h4 class="tsd-returns-title">Returns <span class="tsd-signature-type">any</span><span class="tsd-signature-symbol">[]</span></h4>
						</li>
					</ul>
				</section>
				<section class="tsd-panel tsd-member tsd-kind-method tsd-parent-kind-class tsd-is-inherited">
					<a name="getpastevents" class="tsd-anchor"></a>
					<h3>get<wbr>Past<wbr>Events</h3>
					<ul class="tsd-signatures tsd-kind-method tsd-parent-kind-class tsd-is-inherited">
						<li class="tsd-signature tsd-kind-icon">get<wbr>Past<wbr>Events<span class="tsd-signature-symbol">(</span>eventName<span class="tsd-signature-symbol">: </span><span class="tsd-signature-type">string</span>, filter<span class="tsd-signature-symbol">: </span><span class="tsd-signature-symbol">{}</span><span class="tsd-signature-symbol">)</span><span class="tsd-signature-symbol">: </span><span class="tsd-signature-type">Promise</span><span class="tsd-signature-symbol">&lt;</span><span class="tsd-signature-type">EventData</span><span class="tsd-signature-symbol">[]</span><span class="tsd-signature-symbol">&gt;</span></li>
					</ul>
					<ul class="tsd-descriptions">
						<li class="tsd-description">
							<aside class="tsd-sources">
								<p>Inherited from <a href="keeper_contracts_templates_basetemplate_abstract.basetemplate.html">BaseTemplate</a>.<a href="keeper_contracts_templates_basetemplate_abstract.basetemplate.html#getpastevents">getPastEvents</a></p>
								<ul>
<<<<<<< HEAD
									<li>Defined in <a href="https://github.com/nevermined-io/sdk-js/blob/7be618b/src/keeper/contracts/ContractBase.ts#L39">src/keeper/contracts/ContractBase.ts:39</a></li>
=======
									<li>Defined in <a href="https://github.com/nevermined-io/sdk-js/blob/e6aa843/src/keeper/contracts/ContractBase.ts#L39">src/keeper/contracts/ContractBase.ts:39</a></li>
>>>>>>> 321ebaf4
								</ul>
							</aside>
							<h4 class="tsd-parameters-title">Parameters</h4>
							<ul class="tsd-parameters">
								<li>
									<h5>eventName: <span class="tsd-signature-type">string</span></h5>
								</li>
								<li>
									<h5>filter: <span class="tsd-signature-symbol">{}</span></h5>
									<ul class="tsd-parameters">
										<li class="tsd-parameter-index-signature">
											<h5><span class="tsd-signature-symbol">[</span>key: <span class="tsd-signature-type">string</span><span class="tsd-signature-symbol">]: </span><span class="tsd-signature-type">any</span></h5>
										</li>
									</ul>
								</li>
							</ul>
							<h4 class="tsd-returns-title">Returns <span class="tsd-signature-type">Promise</span><span class="tsd-signature-symbol">&lt;</span><span class="tsd-signature-type">EventData</span><span class="tsd-signature-symbol">[]</span><span class="tsd-signature-symbol">&gt;</span></h4>
						</li>
					</ul>
				</section>
				<section class="tsd-panel tsd-member tsd-kind-method tsd-parent-kind-class tsd-is-overwrite">
					<a name="getserviceagreementtemplate" class="tsd-anchor"></a>
					<h3>get<wbr>Service<wbr>Agreement<wbr>Template</h3>
					<ul class="tsd-signatures tsd-kind-method tsd-parent-kind-class tsd-is-overwrite">
						<li class="tsd-signature tsd-kind-icon">get<wbr>Service<wbr>Agreement<wbr>Template<span class="tsd-signature-symbol">(</span><span class="tsd-signature-symbol">)</span><span class="tsd-signature-symbol">: </span><span class="tsd-signature-type">Promise</span><span class="tsd-signature-symbol">&lt;</span><a href="../interfaces/ddo_serviceagreementtemplate.serviceagreementtemplate.html" class="tsd-signature-type" data-tsd-kind="Interface">ServiceAgreementTemplate</a><span class="tsd-signature-symbol">&gt;</span></li>
					</ul>
					<ul class="tsd-descriptions">
						<li class="tsd-description">
							<aside class="tsd-sources">
								<p>Overrides <a href="keeper_contracts_templates_basetemplate_abstract.basetemplate.html">BaseTemplate</a>.<a href="keeper_contracts_templates_basetemplate_abstract.basetemplate.html#getserviceagreementtemplate">getServiceAgreementTemplate</a></p>
								<ul>
<<<<<<< HEAD
									<li>Defined in <a href="https://github.com/nevermined-io/sdk-js/blob/7be618b/src/keeper/contracts/templates/AccessTemplate.ts#L16">src/keeper/contracts/templates/AccessTemplate.ts:16</a></li>
=======
									<li>Defined in <a href="https://github.com/nevermined-io/sdk-js/blob/e6aa843/src/keeper/contracts/templates/AccessTemplate.ts#L16">src/keeper/contracts/templates/AccessTemplate.ts:16</a></li>
>>>>>>> 321ebaf4
								</ul>
							</aside>
							<h4 class="tsd-returns-title">Returns <span class="tsd-signature-type">Promise</span><span class="tsd-signature-symbol">&lt;</span><a href="../interfaces/ddo_serviceagreementtemplate.serviceagreementtemplate.html" class="tsd-signature-type" data-tsd-kind="Interface">ServiceAgreementTemplate</a><span class="tsd-signature-symbol">&gt;</span></h4>
						</li>
					</ul>
				</section>
				<section class="tsd-panel tsd-member tsd-kind-method tsd-parent-kind-class tsd-is-inherited">
					<a name="getserviceagreementtemplateconditionbyref" class="tsd-anchor"></a>
					<h3>get<wbr>Service<wbr>Agreement<wbr>Template<wbr>Condition<wbr>ByRef</h3>
					<ul class="tsd-signatures tsd-kind-method tsd-parent-kind-class tsd-is-inherited">
						<li class="tsd-signature tsd-kind-icon">get<wbr>Service<wbr>Agreement<wbr>Template<wbr>Condition<wbr>ByRef<span class="tsd-signature-symbol">(</span>ref<span class="tsd-signature-symbol">: </span><span class="tsd-signature-type">string</span><span class="tsd-signature-symbol">)</span><span class="tsd-signature-symbol">: </span><span class="tsd-signature-type">Promise</span><span class="tsd-signature-symbol">&lt;</span><a href="keeper_contracts_conditions_condition_abstract.condition.html" class="tsd-signature-type" data-tsd-kind="Class">Condition</a><span class="tsd-signature-symbol">&gt;</span></li>
					</ul>
					<ul class="tsd-descriptions">
						<li class="tsd-description">
							<aside class="tsd-sources">
								<p>Inherited from <a href="keeper_contracts_templates_basetemplate_abstract.basetemplate.html">BaseTemplate</a>.<a href="keeper_contracts_templates_basetemplate_abstract.basetemplate.html#getserviceagreementtemplateconditionbyref">getServiceAgreementTemplateConditionByRef</a></p>
								<ul>
<<<<<<< HEAD
									<li>Defined in <a href="https://github.com/nevermined-io/sdk-js/blob/7be618b/src/keeper/contracts/templates/AgreementTemplate.abstract.ts#L126">src/keeper/contracts/templates/AgreementTemplate.abstract.ts:126</a></li>
=======
									<li>Defined in <a href="https://github.com/nevermined-io/sdk-js/blob/e6aa843/src/keeper/contracts/templates/AgreementTemplate.abstract.ts#L126">src/keeper/contracts/templates/AgreementTemplate.abstract.ts:126</a></li>
>>>>>>> 321ebaf4
								</ul>
							</aside>
							<h4 class="tsd-parameters-title">Parameters</h4>
							<ul class="tsd-parameters">
								<li>
									<h5>ref: <span class="tsd-signature-type">string</span></h5>
								</li>
							</ul>
							<h4 class="tsd-returns-title">Returns <span class="tsd-signature-type">Promise</span><span class="tsd-signature-symbol">&lt;</span><a href="keeper_contracts_conditions_condition_abstract.condition.html" class="tsd-signature-type" data-tsd-kind="Class">Condition</a><span class="tsd-signature-symbol">&gt;</span></h4>
						</li>
					</ul>
				</section>
				<section class="tsd-panel tsd-member tsd-kind-method tsd-parent-kind-class tsd-is-inherited">
					<a name="getserviceagreementtemplateconditions" class="tsd-anchor"></a>
					<h3>get<wbr>Service<wbr>Agreement<wbr>Template<wbr>Conditions</h3>
					<ul class="tsd-signatures tsd-kind-method tsd-parent-kind-class tsd-is-inherited">
						<li class="tsd-signature tsd-kind-icon">get<wbr>Service<wbr>Agreement<wbr>Template<wbr>Conditions<span class="tsd-signature-symbol">(</span><span class="tsd-signature-symbol">)</span><span class="tsd-signature-symbol">: </span><span class="tsd-signature-type">Promise</span><span class="tsd-signature-symbol">&lt;</span><a href="../interfaces/ddo_serviceagreementtemplate.serviceagreementtemplatecondition.html" class="tsd-signature-type" data-tsd-kind="Interface">ServiceAgreementTemplateCondition</a><span class="tsd-signature-symbol">[]</span><span class="tsd-signature-symbol">&gt;</span></li>
					</ul>
					<ul class="tsd-descriptions">
						<li class="tsd-description">
							<aside class="tsd-sources">
								<p>Inherited from <a href="keeper_contracts_templates_basetemplate_abstract.basetemplate.html">BaseTemplate</a>.<a href="keeper_contracts_templates_basetemplate_abstract.basetemplate.html#getserviceagreementtemplateconditions">getServiceAgreementTemplateConditions</a></p>
								<ul>
<<<<<<< HEAD
									<li>Defined in <a href="https://github.com/nevermined-io/sdk-js/blob/7be618b/src/keeper/contracts/templates/AgreementTemplate.abstract.ts#L121">src/keeper/contracts/templates/AgreementTemplate.abstract.ts:121</a></li>
=======
									<li>Defined in <a href="https://github.com/nevermined-io/sdk-js/blob/e6aa843/src/keeper/contracts/templates/AgreementTemplate.abstract.ts#L121">src/keeper/contracts/templates/AgreementTemplate.abstract.ts:121</a></li>
>>>>>>> 321ebaf4
								</ul>
							</aside>
							<h4 class="tsd-returns-title">Returns <span class="tsd-signature-type">Promise</span><span class="tsd-signature-symbol">&lt;</span><a href="../interfaces/ddo_serviceagreementtemplate.serviceagreementtemplatecondition.html" class="tsd-signature-type" data-tsd-kind="Interface">ServiceAgreementTemplateCondition</a><span class="tsd-signature-symbol">[]</span><span class="tsd-signature-symbol">&gt;</span></h4>
						</li>
					</ul>
				</section>
				<section class="tsd-panel tsd-member tsd-kind-method tsd-parent-kind-class tsd-is-inherited">
					<a name="getserviceagreementtemplatedependencies" class="tsd-anchor"></a>
					<h3>get<wbr>Service<wbr>Agreement<wbr>Template<wbr>Dependencies</h3>
					<ul class="tsd-signatures tsd-kind-method tsd-parent-kind-class tsd-is-inherited">
						<li class="tsd-signature tsd-kind-icon">get<wbr>Service<wbr>Agreement<wbr>Template<wbr>Dependencies<span class="tsd-signature-symbol">(</span><span class="tsd-signature-symbol">)</span><span class="tsd-signature-symbol">: </span><span class="tsd-signature-type">Promise</span><span class="tsd-signature-symbol">&lt;</span><span class="tsd-signature-symbol">{}</span><span class="tsd-signature-symbol">&gt;</span></li>
					</ul>
					<ul class="tsd-descriptions">
						<li class="tsd-description">
							<aside class="tsd-sources">
								<p>Inherited from <a href="keeper_contracts_templates_basetemplate_abstract.basetemplate.html">BaseTemplate</a>.<a href="keeper_contracts_templates_basetemplate_abstract.basetemplate.html#getserviceagreementtemplatedependencies">getServiceAgreementTemplateDependencies</a></p>
								<ul>
<<<<<<< HEAD
									<li>Defined in <a href="https://github.com/nevermined-io/sdk-js/blob/7be618b/src/keeper/contracts/templates/AgreementTemplate.abstract.ts#L135">src/keeper/contracts/templates/AgreementTemplate.abstract.ts:135</a></li>
=======
									<li>Defined in <a href="https://github.com/nevermined-io/sdk-js/blob/e6aa843/src/keeper/contracts/templates/AgreementTemplate.abstract.ts#L135">src/keeper/contracts/templates/AgreementTemplate.abstract.ts:135</a></li>
>>>>>>> 321ebaf4
								</ul>
							</aside>
							<h4 class="tsd-returns-title">Returns <span class="tsd-signature-type">Promise</span><span class="tsd-signature-symbol">&lt;</span><span class="tsd-signature-symbol">{}</span><span class="tsd-signature-symbol">&gt;</span></h4>
						</li>
					</ul>
				</section>
				<section class="tsd-panel tsd-member tsd-kind-method tsd-parent-kind-class tsd-is-inherited">
					<a name="getsignatureofmethod" class="tsd-anchor"></a>
					<h3>get<wbr>Signature<wbr>OfMethod</h3>
					<ul class="tsd-signatures tsd-kind-method tsd-parent-kind-class tsd-is-inherited">
						<li class="tsd-signature tsd-kind-icon">get<wbr>Signature<wbr>OfMethod<span class="tsd-signature-symbol">(</span>methodName<span class="tsd-signature-symbol">: </span><span class="tsd-signature-type">string</span><span class="tsd-signature-symbol">)</span><span class="tsd-signature-symbol">: </span><span class="tsd-signature-type">string</span></li>
					</ul>
					<ul class="tsd-descriptions">
						<li class="tsd-description">
							<aside class="tsd-sources">
								<p>Inherited from <a href="keeper_contracts_templates_basetemplate_abstract.basetemplate.html">BaseTemplate</a>.<a href="keeper_contracts_templates_basetemplate_abstract.basetemplate.html#getsignatureofmethod">getSignatureOfMethod</a></p>
								<ul>
<<<<<<< HEAD
									<li>Defined in <a href="https://github.com/nevermined-io/sdk-js/blob/7be618b/src/keeper/contracts/ContractBase.ts#L63">src/keeper/contracts/ContractBase.ts:63</a></li>
=======
									<li>Defined in <a href="https://github.com/nevermined-io/sdk-js/blob/e6aa843/src/keeper/contracts/ContractBase.ts#L63">src/keeper/contracts/ContractBase.ts:63</a></li>
>>>>>>> 321ebaf4
								</ul>
							</aside>
							<h4 class="tsd-parameters-title">Parameters</h4>
							<ul class="tsd-parameters">
								<li>
									<h5>methodName: <span class="tsd-signature-type">string</span></h5>
								</li>
							</ul>
							<h4 class="tsd-returns-title">Returns <span class="tsd-signature-type">string</span></h4>
						</li>
					</ul>
				</section>
				<section class="tsd-panel tsd-member tsd-kind-method tsd-parent-kind-class tsd-is-inherited tsd-is-protected">
					<a name="init" class="tsd-anchor"></a>
					<h3><span class="tsd-flag ts-flagProtected">Protected</span> init</h3>
					<ul class="tsd-signatures tsd-kind-method tsd-parent-kind-class tsd-is-inherited tsd-is-protected">
						<li class="tsd-signature tsd-kind-icon">init<span class="tsd-signature-symbol">(</span>config<span class="tsd-signature-symbol">: </span><a href="../interfaces/instantiable_abstract.instantiableconfig.html" class="tsd-signature-type" data-tsd-kind="Interface">InstantiableConfig</a>, optional<span class="tsd-signature-symbol">?: </span><span class="tsd-signature-type">boolean</span><span class="tsd-signature-symbol">)</span><span class="tsd-signature-symbol">: </span><span class="tsd-signature-type">Promise</span><span class="tsd-signature-symbol">&lt;</span><span class="tsd-signature-type">void</span><span class="tsd-signature-symbol">&gt;</span></li>
					</ul>
					<ul class="tsd-descriptions">
						<li class="tsd-description">
							<aside class="tsd-sources">
								<p>Inherited from <a href="keeper_contracts_templates_basetemplate_abstract.basetemplate.html">BaseTemplate</a>.<a href="keeper_contracts_templates_basetemplate_abstract.basetemplate.html#init">init</a></p>
								<ul>
<<<<<<< HEAD
									<li>Defined in <a href="https://github.com/nevermined-io/sdk-js/blob/7be618b/src/keeper/contracts/ContractBase.ts#L73">src/keeper/contracts/ContractBase.ts:73</a></li>
=======
									<li>Defined in <a href="https://github.com/nevermined-io/sdk-js/blob/e6aa843/src/keeper/contracts/ContractBase.ts#L73">src/keeper/contracts/ContractBase.ts:73</a></li>
>>>>>>> 321ebaf4
								</ul>
							</aside>
							<h4 class="tsd-parameters-title">Parameters</h4>
							<ul class="tsd-parameters">
								<li>
									<h5>config: <a href="../interfaces/instantiable_abstract.instantiableconfig.html" class="tsd-signature-type" data-tsd-kind="Interface">InstantiableConfig</a></h5>
								</li>
								<li>
									<h5>optional: <span class="tsd-signature-type">boolean</span><span class="tsd-signature-symbol"> = false</span></h5>
								</li>
							</ul>
							<h4 class="tsd-returns-title">Returns <span class="tsd-signature-type">Promise</span><span class="tsd-signature-symbol">&lt;</span><span class="tsd-signature-type">void</span><span class="tsd-signature-symbol">&gt;</span></h4>
						</li>
					</ul>
				</section>
				<section class="tsd-panel tsd-member tsd-kind-method tsd-parent-kind-class tsd-is-inherited">
					<a name="printagreementstatus" class="tsd-anchor"></a>
					<h3>print<wbr>Agreement<wbr>Status</h3>
					<ul class="tsd-signatures tsd-kind-method tsd-parent-kind-class tsd-is-inherited">
						<li class="tsd-signature tsd-kind-icon">print<wbr>Agreement<wbr>Status<span class="tsd-signature-symbol">(</span>agreementId<span class="tsd-signature-symbol">: </span><span class="tsd-signature-type">string</span><span class="tsd-signature-symbol">)</span><span class="tsd-signature-symbol">: </span><span class="tsd-signature-type">Promise</span><span class="tsd-signature-symbol">&lt;</span><span class="tsd-signature-type">void</span><span class="tsd-signature-symbol">&gt;</span></li>
					</ul>
					<ul class="tsd-descriptions">
						<li class="tsd-description">
							<aside class="tsd-sources">
								<p>Inherited from <a href="keeper_contracts_templates_basetemplate_abstract.basetemplate.html">BaseTemplate</a>.<a href="keeper_contracts_templates_basetemplate_abstract.basetemplate.html#printagreementstatus">printAgreementStatus</a></p>
								<ul>
<<<<<<< HEAD
									<li>Defined in <a href="https://github.com/nevermined-io/sdk-js/blob/7be618b/src/keeper/contracts/templates/AgreementTemplate.abstract.ts#L204">src/keeper/contracts/templates/AgreementTemplate.abstract.ts:204</a></li>
=======
									<li>Defined in <a href="https://github.com/nevermined-io/sdk-js/blob/e6aa843/src/keeper/contracts/templates/AgreementTemplate.abstract.ts#L204">src/keeper/contracts/templates/AgreementTemplate.abstract.ts:204</a></li>
>>>>>>> 321ebaf4
								</ul>
							</aside>
							<div class="tsd-comment tsd-typography">
								<div class="lead">
									<p>Prints the agreement status.</p>
								</div>
							</div>
							<h4 class="tsd-parameters-title">Parameters</h4>
							<ul class="tsd-parameters">
								<li>
									<h5>agreementId: <span class="tsd-signature-type">string</span></h5>
									<div class="tsd-comment tsd-typography">
										<p>Agreement ID.</p>
									</div>
								</li>
							</ul>
							<h4 class="tsd-returns-title">Returns <span class="tsd-signature-type">Promise</span><span class="tsd-signature-symbol">&lt;</span><span class="tsd-signature-type">void</span><span class="tsd-signature-symbol">&gt;</span></h4>
						</li>
					</ul>
				</section>
				<section class="tsd-panel tsd-member tsd-kind-method tsd-parent-kind-class tsd-is-inherited tsd-is-protected">
					<a name="send" class="tsd-anchor"></a>
					<h3><span class="tsd-flag ts-flagProtected">Protected</span> send</h3>
					<ul class="tsd-signatures tsd-kind-method tsd-parent-kind-class tsd-is-inherited tsd-is-protected">
						<li class="tsd-signature tsd-kind-icon">send<span class="tsd-signature-symbol">(</span>name<span class="tsd-signature-symbol">: </span><span class="tsd-signature-type">string</span>, from<span class="tsd-signature-symbol">: </span><span class="tsd-signature-type">string</span>, args<span class="tsd-signature-symbol">: </span><span class="tsd-signature-type">any</span><span class="tsd-signature-symbol">[]</span>, params<span class="tsd-signature-symbol">?: </span><a href="../interfaces/keeper_contracts_contractbase.txparameters.html" class="tsd-signature-type" data-tsd-kind="Interface">TxParameters</a><span class="tsd-signature-symbol">)</span><span class="tsd-signature-symbol">: </span><span class="tsd-signature-type">Promise</span><span class="tsd-signature-symbol">&lt;</span><span class="tsd-signature-type">TransactionReceipt</span><span class="tsd-signature-symbol">&gt;</span></li>
					</ul>
					<ul class="tsd-descriptions">
						<li class="tsd-description">
							<aside class="tsd-sources">
								<p>Inherited from <a href="keeper_contracts_templates_basetemplate_abstract.basetemplate.html">BaseTemplate</a>.<a href="keeper_contracts_templates_basetemplate_abstract.basetemplate.html#send">send</a></p>
								<ul>
<<<<<<< HEAD
									<li>Defined in <a href="https://github.com/nevermined-io/sdk-js/blob/7be618b/src/keeper/contracts/ContractBase.ts#L106">src/keeper/contracts/ContractBase.ts:106</a></li>
=======
									<li>Defined in <a href="https://github.com/nevermined-io/sdk-js/blob/e6aa843/src/keeper/contracts/ContractBase.ts#L106">src/keeper/contracts/ContractBase.ts:106</a></li>
>>>>>>> 321ebaf4
								</ul>
							</aside>
							<h4 class="tsd-parameters-title">Parameters</h4>
							<ul class="tsd-parameters">
								<li>
									<h5>name: <span class="tsd-signature-type">string</span></h5>
								</li>
								<li>
									<h5>from: <span class="tsd-signature-type">string</span></h5>
								</li>
								<li>
									<h5>args: <span class="tsd-signature-type">any</span><span class="tsd-signature-symbol">[]</span></h5>
								</li>
								<li>
									<h5>params: <a href="../interfaces/keeper_contracts_contractbase.txparameters.html" class="tsd-signature-type" data-tsd-kind="Interface">TxParameters</a><span class="tsd-signature-symbol"> = {}</span></h5>
								</li>
							</ul>
							<h4 class="tsd-returns-title">Returns <span class="tsd-signature-type">Promise</span><span class="tsd-signature-symbol">&lt;</span><span class="tsd-signature-type">TransactionReceipt</span><span class="tsd-signature-symbol">&gt;</span></h4>
						</li>
					</ul>
				</section>
				<section class="tsd-panel tsd-member tsd-kind-method tsd-parent-kind-class tsd-is-inherited tsd-is-protected">
					<a name="sendfrom" class="tsd-anchor"></a>
					<h3><span class="tsd-flag ts-flagProtected">Protected</span> send<wbr>From</h3>
					<ul class="tsd-signatures tsd-kind-method tsd-parent-kind-class tsd-is-inherited tsd-is-protected">
						<li class="tsd-signature tsd-kind-icon">send<wbr>From<span class="tsd-signature-symbol">(</span>name<span class="tsd-signature-symbol">: </span><span class="tsd-signature-type">string</span>, args<span class="tsd-signature-symbol">: </span><span class="tsd-signature-type">any</span><span class="tsd-signature-symbol">[]</span>, from<span class="tsd-signature-symbol">?: </span><a href="nevermined_account.default.html" class="tsd-signature-type" data-tsd-kind="Class">default</a>, value<span class="tsd-signature-symbol">?: </span><a href="../interfaces/keeper_contracts_contractbase.txparameters.html" class="tsd-signature-type" data-tsd-kind="Interface">TxParameters</a><span class="tsd-signature-symbol">)</span><span class="tsd-signature-symbol">: </span><span class="tsd-signature-type">Promise</span><span class="tsd-signature-symbol">&lt;</span><span class="tsd-signature-type">TransactionReceipt</span><span class="tsd-signature-symbol">&gt;</span></li>
					</ul>
					<ul class="tsd-descriptions">
						<li class="tsd-description">
							<aside class="tsd-sources">
								<p>Inherited from <a href="keeper_contracts_templates_basetemplate_abstract.basetemplate.html">BaseTemplate</a>.<a href="keeper_contracts_templates_basetemplate_abstract.basetemplate.html#sendfrom">sendFrom</a></p>
								<ul>
<<<<<<< HEAD
									<li>Defined in <a href="https://github.com/nevermined-io/sdk-js/blob/7be618b/src/keeper/contracts/ContractBase.ts#L86">src/keeper/contracts/ContractBase.ts:86</a></li>
=======
									<li>Defined in <a href="https://github.com/nevermined-io/sdk-js/blob/e6aa843/src/keeper/contracts/ContractBase.ts#L86">src/keeper/contracts/ContractBase.ts:86</a></li>
>>>>>>> 321ebaf4
								</ul>
							</aside>
							<h4 class="tsd-parameters-title">Parameters</h4>
							<ul class="tsd-parameters">
								<li>
									<h5>name: <span class="tsd-signature-type">string</span></h5>
								</li>
								<li>
									<h5>args: <span class="tsd-signature-type">any</span><span class="tsd-signature-symbol">[]</span></h5>
								</li>
								<li>
									<h5><span class="tsd-flag ts-flagOptional">Optional</span> from: <a href="nevermined_account.default.html" class="tsd-signature-type" data-tsd-kind="Class">default</a></h5>
								</li>
								<li>
									<h5><span class="tsd-flag ts-flagOptional">Optional</span> value: <a href="../interfaces/keeper_contracts_contractbase.txparameters.html" class="tsd-signature-type" data-tsd-kind="Interface">TxParameters</a></h5>
								</li>
							</ul>
							<h4 class="tsd-returns-title">Returns <span class="tsd-signature-type">Promise</span><span class="tsd-signature-symbol">&lt;</span><span class="tsd-signature-type">TransactionReceipt</span><span class="tsd-signature-symbol">&gt;</span></h4>
						</li>
					</ul>
				</section>
				<section class="tsd-panel tsd-member tsd-kind-method tsd-parent-kind-class tsd-is-inherited tsd-is-protected">
					<a name="setinstanceconfig" class="tsd-anchor"></a>
					<h3><span class="tsd-flag ts-flagProtected">Protected</span> set<wbr>Instance<wbr>Config</h3>
					<ul class="tsd-signatures tsd-kind-method tsd-parent-kind-class tsd-is-inherited tsd-is-protected">
						<li class="tsd-signature tsd-kind-icon">set<wbr>Instance<wbr>Config<span class="tsd-signature-symbol">(</span>config<span class="tsd-signature-symbol">: </span><a href="../interfaces/instantiable_abstract.instantiableconfig.html" class="tsd-signature-type" data-tsd-kind="Interface">InstantiableConfig</a><span class="tsd-signature-symbol">)</span><span class="tsd-signature-symbol">: </span><span class="tsd-signature-type">void</span></li>
					</ul>
					<ul class="tsd-descriptions">
						<li class="tsd-description">
							<aside class="tsd-sources">
								<p>Inherited from <a href="keeper_contracts_templates_basetemplate_abstract.basetemplate.html">BaseTemplate</a>.<a href="keeper_contracts_templates_basetemplate_abstract.basetemplate.html#setinstanceconfig">setInstanceConfig</a></p>
								<ul>
<<<<<<< HEAD
									<li>Defined in <a href="https://github.com/nevermined-io/sdk-js/blob/7be618b/src/Instantiable.abstract.ts#L92">src/Instantiable.abstract.ts:92</a></li>
=======
									<li>Defined in <a href="https://github.com/nevermined-io/sdk-js/blob/e6aa843/src/Instantiable.abstract.ts#L92">src/Instantiable.abstract.ts:92</a></li>
>>>>>>> 321ebaf4
								</ul>
							</aside>
							<h4 class="tsd-parameters-title">Parameters</h4>
							<ul class="tsd-parameters">
								<li>
									<h5>config: <a href="../interfaces/instantiable_abstract.instantiableconfig.html" class="tsd-signature-type" data-tsd-kind="Interface">InstantiableConfig</a></h5>
								</li>
							</ul>
							<h4 class="tsd-returns-title">Returns <span class="tsd-signature-type">void</span></h4>
						</li>
					</ul>
				</section>
				<section class="tsd-panel tsd-member tsd-kind-method tsd-parent-kind-class tsd-is-overwrite tsd-is-static">
					<a name="getinstance" class="tsd-anchor"></a>
					<h3><span class="tsd-flag ts-flagStatic">Static</span> get<wbr>Instance</h3>
					<ul class="tsd-signatures tsd-kind-method tsd-parent-kind-class tsd-is-overwrite tsd-is-static">
						<li class="tsd-signature tsd-kind-icon">get<wbr>Instance<span class="tsd-signature-symbol">(</span>config<span class="tsd-signature-symbol">: </span><a href="../interfaces/instantiable_abstract.instantiableconfig.html" class="tsd-signature-type" data-tsd-kind="Interface">InstantiableConfig</a><span class="tsd-signature-symbol">)</span><span class="tsd-signature-symbol">: </span><span class="tsd-signature-type">Promise</span><span class="tsd-signature-symbol">&lt;</span><a href="keeper_contracts_templates_accesstemplate.accesstemplate.html" class="tsd-signature-type" data-tsd-kind="Class">AccessTemplate</a><span class="tsd-signature-symbol">&gt;</span></li>
					</ul>
					<ul class="tsd-descriptions">
						<li class="tsd-description">
							<aside class="tsd-sources">
								<p>Overrides <a href="keeper_contracts_templates_basetemplate_abstract.basetemplate.html">BaseTemplate</a>.<a href="keeper_contracts_templates_basetemplate_abstract.basetemplate.html#getinstance">getInstance</a></p>
								<ul>
<<<<<<< HEAD
									<li>Defined in <a href="https://github.com/nevermined-io/sdk-js/blob/7be618b/src/keeper/contracts/templates/AccessTemplate.ts#L12">src/keeper/contracts/templates/AccessTemplate.ts:12</a></li>
=======
									<li>Defined in <a href="https://github.com/nevermined-io/sdk-js/blob/e6aa843/src/keeper/contracts/templates/AccessTemplate.ts#L12">src/keeper/contracts/templates/AccessTemplate.ts:12</a></li>
>>>>>>> 321ebaf4
								</ul>
							</aside>
							<h4 class="tsd-parameters-title">Parameters</h4>
							<ul class="tsd-parameters">
								<li>
									<h5>config: <a href="../interfaces/instantiable_abstract.instantiableconfig.html" class="tsd-signature-type" data-tsd-kind="Interface">InstantiableConfig</a></h5>
								</li>
							</ul>
							<h4 class="tsd-returns-title">Returns <span class="tsd-signature-type">Promise</span><span class="tsd-signature-symbol">&lt;</span><a href="keeper_contracts_templates_accesstemplate.accesstemplate.html" class="tsd-signature-type" data-tsd-kind="Class">AccessTemplate</a><span class="tsd-signature-symbol">&gt;</span></h4>
						</li>
					</ul>
				</section>
				<section class="tsd-panel tsd-member tsd-kind-method tsd-parent-kind-class tsd-has-type-parameter tsd-is-inherited tsd-is-protected tsd-is-static">
					<a name="setinstanceconfig-1" class="tsd-anchor"></a>
					<h3><span class="tsd-flag ts-flagStatic">Static</span> <span class="tsd-flag ts-flagProtected">Protected</span> set<wbr>Instance<wbr>Config</h3>
					<ul class="tsd-signatures tsd-kind-method tsd-parent-kind-class tsd-has-type-parameter tsd-is-inherited tsd-is-protected tsd-is-static">
						<li class="tsd-signature tsd-kind-icon">set<wbr>Instance<wbr>Config&lt;T&gt;<span class="tsd-signature-symbol">(</span>instance<span class="tsd-signature-symbol">: </span><span class="tsd-signature-type">T</span>, __namedParameters<span class="tsd-signature-symbol">: </span><a href="../interfaces/instantiable_abstract.instantiableconfig.html" class="tsd-signature-type" data-tsd-kind="Interface">InstantiableConfig</a><span class="tsd-signature-symbol">)</span><span class="tsd-signature-symbol">: </span><span class="tsd-signature-type">void</span></li>
					</ul>
					<ul class="tsd-descriptions">
						<li class="tsd-description">
							<aside class="tsd-sources">
								<p>Inherited from <a href="keeper_contracts_templates_basetemplate_abstract.basetemplate.html">BaseTemplate</a>.<a href="keeper_contracts_templates_basetemplate_abstract.basetemplate.html#setinstanceconfig-1">setInstanceConfig</a></p>
								<ul>
<<<<<<< HEAD
									<li>Defined in <a href="https://github.com/nevermined-io/sdk-js/blob/7be618b/src/Instantiable.abstract.ts#L74">src/Instantiable.abstract.ts:74</a></li>
=======
									<li>Defined in <a href="https://github.com/nevermined-io/sdk-js/blob/e6aa843/src/Instantiable.abstract.ts#L74">src/Instantiable.abstract.ts:74</a></li>
>>>>>>> 321ebaf4
								</ul>
							</aside>
							<h4 class="tsd-type-parameters-title">Type parameters</h4>
							<ul class="tsd-type-parameters">
								<li>
									<h4>T<span class="tsd-signature-symbol">: </span><a href="instantiable_abstract.instantiable.html" class="tsd-signature-type" data-tsd-kind="Class">Instantiable</a><span class="tsd-signature-symbol">&lt;</span><span class="tsd-signature-type">T</span><span class="tsd-signature-symbol">&gt;</span></h4>
								</li>
							</ul>
							<h4 class="tsd-parameters-title">Parameters</h4>
							<ul class="tsd-parameters">
								<li>
									<h5>instance: <span class="tsd-signature-type">T</span></h5>
								</li>
								<li>
									<h5>__namedParameters: <a href="../interfaces/instantiable_abstract.instantiableconfig.html" class="tsd-signature-type" data-tsd-kind="Interface">InstantiableConfig</a></h5>
								</li>
							</ul>
							<h4 class="tsd-returns-title">Returns <span class="tsd-signature-type">void</span></h4>
						</li>
					</ul>
				</section>
			</section>
		</div>
		<div class="col-4 col-menu menu-sticky-wrap menu-highlight">
			<nav class="tsd-navigation primary">
				<ul>
					<li class=" ">
						<a href="../modules.html">Exports</a>
					</li>
					<li class="current tsd-kind-module">
						<a href="../modules/keeper_contracts_templates_accesstemplate.html">keeper/contracts/templates/<wbr>Access<wbr>Template</a>
					</li>
				</ul>
			</nav>
			<nav class="tsd-navigation secondary menu-sticky">
				<ul class="before-current">
				</ul>
				<ul class="current">
					<li class="current tsd-kind-class tsd-parent-kind-module">
						<a href="keeper_contracts_templates_accesstemplate.accesstemplate.html" class="tsd-kind-icon">Access<wbr>Template</a>
						<ul>
							<li class=" tsd-kind-constructor tsd-parent-kind-class tsd-is-inherited tsd-is-protected">
								<a href="keeper_contracts_templates_accesstemplate.accesstemplate.html#constructor" class="tsd-kind-icon">constructor</a>
							</li>
							<li class=" tsd-kind-property tsd-parent-kind-class tsd-is-inherited tsd-is-protected">
								<a href="keeper_contracts_templates_accesstemplate.accesstemplate.html#contract" class="tsd-kind-icon">contract</a>
							</li>
							<li class=" tsd-kind-property tsd-parent-kind-class tsd-is-inherited">
								<a href="keeper_contracts_templates_accesstemplate.accesstemplate.html#contractname" class="tsd-kind-icon">contract<wbr>Name</a>
							</li>
							<li class=" tsd-kind-property tsd-parent-kind-class tsd-is-inherited tsd-is-protected tsd-is-static">
								<a href="keeper_contracts_templates_accesstemplate.accesstemplate.html#instance" class="tsd-kind-icon">instance</a>
							</li>
							<li class=" tsd-kind-get-signature tsd-parent-kind-class tsd-is-inherited">
								<a href="keeper_contracts_templates_accesstemplate.accesstemplate.html#address" class="tsd-kind-icon">address</a>
							</li>
							<li class=" tsd-kind-get-signature tsd-parent-kind-class tsd-is-inherited tsd-is-protected">
								<a href="keeper_contracts_templates_accesstemplate.accesstemplate.html#config" class="tsd-kind-icon">config</a>
							</li>
							<li class=" tsd-kind-get-signature tsd-parent-kind-class tsd-is-inherited tsd-is-protected">
								<a href="keeper_contracts_templates_accesstemplate.accesstemplate.html#instanceconfig" class="tsd-kind-icon">instance<wbr>Config</a>
							</li>
							<li class=" tsd-kind-get-signature tsd-parent-kind-class tsd-is-inherited tsd-is-protected">
								<a href="keeper_contracts_templates_accesstemplate.accesstemplate.html#logger" class="tsd-kind-icon">logger</a>
							</li>
							<li class=" tsd-kind-get-signature tsd-parent-kind-class tsd-is-inherited tsd-is-protected">
								<a href="keeper_contracts_templates_accesstemplate.accesstemplate.html#nevermined" class="tsd-kind-icon">nevermined</a>
							</li>
							<li class=" tsd-kind-get-signature tsd-parent-kind-class tsd-is-inherited tsd-is-protected">
								<a href="keeper_contracts_templates_accesstemplate.accesstemplate.html#web3" class="tsd-kind-icon">web3</a>
							</li>
							<li class=" tsd-kind-method tsd-parent-kind-class tsd-has-type-parameter tsd-is-inherited tsd-is-protected">
								<a href="keeper_contracts_templates_accesstemplate.accesstemplate.html#call" class="tsd-kind-icon">call</a>
							</li>
							<li class=" tsd-kind-method tsd-parent-kind-class tsd-is-inherited">
								<a href="keeper_contracts_templates_accesstemplate.accesstemplate.html#createagreement" class="tsd-kind-icon">create<wbr>Agreement</a>
							</li>
							<li class=" tsd-kind-method tsd-parent-kind-class tsd-is-overwrite">
								<a href="keeper_contracts_templates_accesstemplate.accesstemplate.html#createagreementfromddo" class="tsd-kind-icon">create<wbr>Agreement<wbr>FromDDO</a>
							</li>
							<li class=" tsd-kind-method tsd-parent-kind-class">
								<a href="keeper_contracts_templates_accesstemplate.accesstemplate.html#createfullagreement" class="tsd-kind-icon">create<wbr>Full<wbr>Agreement</a>
							</li>
							<li class=" tsd-kind-method tsd-parent-kind-class tsd-is-private">
								<a href="keeper_contracts_templates_accesstemplate.accesstemplate.html#createfullagreementdata" class="tsd-kind-icon">create<wbr>Full<wbr>Agreement<wbr>Data</a>
							</li>
							<li class=" tsd-kind-method tsd-parent-kind-class tsd-is-inherited">
								<a href="keeper_contracts_templates_accesstemplate.accesstemplate.html#getaddress" class="tsd-kind-icon">get<wbr>Address</a>
							</li>
							<li class=" tsd-kind-method tsd-parent-kind-class tsd-is-inherited">
								<a href="keeper_contracts_templates_accesstemplate.accesstemplate.html#getagreementcreatedevent" class="tsd-kind-icon">get<wbr>Agreement<wbr>Created<wbr>Event</a>
							</li>
							<li class=" tsd-kind-method tsd-parent-kind-class tsd-is-inherited">
								<a href="keeper_contracts_templates_accesstemplate.accesstemplate.html#getagreementdata" class="tsd-kind-icon">get<wbr>Agreement<wbr>Data</a>
							</li>
							<li class=" tsd-kind-method tsd-parent-kind-class tsd-is-overwrite">
								<a href="keeper_contracts_templates_accesstemplate.accesstemplate.html#getagreementidsfromddo" class="tsd-kind-icon">get<wbr>Agreement<wbr>Ids<wbr>FromDDO</a>
							</li>
							<li class=" tsd-kind-method tsd-parent-kind-class tsd-is-inherited">
								<a href="keeper_contracts_templates_accesstemplate.accesstemplate.html#getagreementstatus" class="tsd-kind-icon">get<wbr>Agreement<wbr>Status</a>
							</li>
							<li class=" tsd-kind-method tsd-parent-kind-class tsd-is-inherited">
								<a href="keeper_contracts_templates_accesstemplate.accesstemplate.html#getconditiontypes" class="tsd-kind-icon">get<wbr>Condition<wbr>Types</a>
							</li>
							<li class=" tsd-kind-method tsd-parent-kind-class tsd-is-inherited">
								<a href="keeper_contracts_templates_accesstemplate.accesstemplate.html#getconditions" class="tsd-kind-icon">get<wbr>Conditions</a>
							</li>
							<li class=" tsd-kind-method tsd-parent-kind-class tsd-is-inherited tsd-is-protected">
								<a href="keeper_contracts_templates_accesstemplate.accesstemplate.html#getevent" class="tsd-kind-icon">get<wbr>Event</a>
							</li>
							<li class=" tsd-kind-method tsd-parent-kind-class tsd-is-inherited">
								<a href="keeper_contracts_templates_accesstemplate.accesstemplate.html#geteventdata" class="tsd-kind-icon">get<wbr>Event<wbr>Data</a>
							</li>
							<li class=" tsd-kind-method tsd-parent-kind-class tsd-is-inherited tsd-is-protected">
								<a href="keeper_contracts_templates_accesstemplate.accesstemplate.html#getfromaddress" class="tsd-kind-icon">get<wbr>From<wbr>Address</a>
							</li>
							<li class=" tsd-kind-method tsd-parent-kind-class tsd-is-inherited">
								<a href="keeper_contracts_templates_accesstemplate.accesstemplate.html#getinputsofmethod" class="tsd-kind-icon">get<wbr>Inputs<wbr>OfMethod</a>
							</li>
							<li class=" tsd-kind-method tsd-parent-kind-class tsd-is-inherited">
								<a href="keeper_contracts_templates_accesstemplate.accesstemplate.html#getpastevents" class="tsd-kind-icon">get<wbr>Past<wbr>Events</a>
							</li>
							<li class=" tsd-kind-method tsd-parent-kind-class tsd-is-overwrite">
								<a href="keeper_contracts_templates_accesstemplate.accesstemplate.html#getserviceagreementtemplate" class="tsd-kind-icon">get<wbr>Service<wbr>Agreement<wbr>Template</a>
							</li>
							<li class=" tsd-kind-method tsd-parent-kind-class tsd-is-inherited">
								<a href="keeper_contracts_templates_accesstemplate.accesstemplate.html#getserviceagreementtemplateconditionbyref" class="tsd-kind-icon">get<wbr>Service<wbr>Agreement<wbr>Template<wbr>Condition<wbr>ByRef</a>
							</li>
							<li class=" tsd-kind-method tsd-parent-kind-class tsd-is-inherited">
								<a href="keeper_contracts_templates_accesstemplate.accesstemplate.html#getserviceagreementtemplateconditions" class="tsd-kind-icon">get<wbr>Service<wbr>Agreement<wbr>Template<wbr>Conditions</a>
							</li>
							<li class=" tsd-kind-method tsd-parent-kind-class tsd-is-inherited">
								<a href="keeper_contracts_templates_accesstemplate.accesstemplate.html#getserviceagreementtemplatedependencies" class="tsd-kind-icon">get<wbr>Service<wbr>Agreement<wbr>Template<wbr>Dependencies</a>
							</li>
							<li class=" tsd-kind-method tsd-parent-kind-class tsd-is-inherited">
								<a href="keeper_contracts_templates_accesstemplate.accesstemplate.html#getsignatureofmethod" class="tsd-kind-icon">get<wbr>Signature<wbr>OfMethod</a>
							</li>
							<li class=" tsd-kind-method tsd-parent-kind-class tsd-is-inherited tsd-is-protected">
								<a href="keeper_contracts_templates_accesstemplate.accesstemplate.html#init" class="tsd-kind-icon">init</a>
							</li>
							<li class=" tsd-kind-method tsd-parent-kind-class tsd-is-inherited">
								<a href="keeper_contracts_templates_accesstemplate.accesstemplate.html#printagreementstatus" class="tsd-kind-icon">print<wbr>Agreement<wbr>Status</a>
							</li>
							<li class=" tsd-kind-method tsd-parent-kind-class tsd-is-inherited tsd-is-protected">
								<a href="keeper_contracts_templates_accesstemplate.accesstemplate.html#send" class="tsd-kind-icon">send</a>
							</li>
							<li class=" tsd-kind-method tsd-parent-kind-class tsd-is-inherited tsd-is-protected">
								<a href="keeper_contracts_templates_accesstemplate.accesstemplate.html#sendfrom" class="tsd-kind-icon">send<wbr>From</a>
							</li>
							<li class=" tsd-kind-method tsd-parent-kind-class tsd-is-inherited tsd-is-protected">
								<a href="keeper_contracts_templates_accesstemplate.accesstemplate.html#setinstanceconfig" class="tsd-kind-icon">set<wbr>Instance<wbr>Config</a>
							</li>
							<li class=" tsd-kind-method tsd-parent-kind-class tsd-is-overwrite tsd-is-static">
								<a href="keeper_contracts_templates_accesstemplate.accesstemplate.html#getinstance" class="tsd-kind-icon">get<wbr>Instance</a>
							</li>
							<li class=" tsd-kind-method tsd-parent-kind-class tsd-has-type-parameter tsd-is-inherited tsd-is-protected tsd-is-static">
								<a href="keeper_contracts_templates_accesstemplate.accesstemplate.html#setinstanceconfig-1" class="tsd-kind-icon">set<wbr>Instance<wbr>Config</a>
							</li>
						</ul>
					</li>
				</ul>
				<ul class="after-current">
				</ul>
			</nav>
		</div>
	</div>
</div>
<footer class="with-border-bottom">
	<div class="container">
		<h2>Legend</h2>
		<div class="tsd-legend-group">
			<ul class="tsd-legend">
				<li class="tsd-kind-variable"><span class="tsd-kind-icon">Variable</span></li>
				<li class="tsd-kind-function"><span class="tsd-kind-icon">Function</span></li>
				<li class="tsd-kind-type-alias"><span class="tsd-kind-icon">Type alias</span></li>
				<li class="tsd-kind-type-alias tsd-has-type-parameter"><span class="tsd-kind-icon">Type alias with type parameter</span></li>
			</ul>
			<ul class="tsd-legend">
				<li class="tsd-kind-class"><span class="tsd-kind-icon">Class</span></li>
				<li class="tsd-kind-class tsd-has-type-parameter"><span class="tsd-kind-icon">Class with type parameter</span></li>
				<li class="tsd-kind-method tsd-parent-kind-class"><span class="tsd-kind-icon">Method</span></li>
			</ul>
			<ul class="tsd-legend">
				<li class="tsd-kind-property tsd-parent-kind-class tsd-is-inherited"><span class="tsd-kind-icon">Inherited property</span></li>
				<li class="tsd-kind-method tsd-parent-kind-class tsd-is-inherited"><span class="tsd-kind-icon">Inherited method</span></li>
			</ul>
			<ul class="tsd-legend">
				<li class="tsd-kind-enum"><span class="tsd-kind-icon">Enumeration</span></li>
			</ul>
			<ul class="tsd-legend">
				<li class="tsd-kind-interface"><span class="tsd-kind-icon">Interface</span></li>
			</ul>
			<ul class="tsd-legend">
				<li class="tsd-kind-method tsd-parent-kind-class tsd-is-private"><span class="tsd-kind-icon">Private method</span></li>
			</ul>
			<ul class="tsd-legend">
				<li class="tsd-kind-method tsd-parent-kind-class tsd-is-static"><span class="tsd-kind-icon">Static method</span></li>
			</ul>
		</div>
	</div>
</footer>
<div class="container tsd-generator">
	<p>Generated using <a href="https://typedoc.org/" target="_blank">TypeDoc</a></p>
</div>
<div class="overlay"></div>
<script src="../assets/js/main.js"></script>
</body>
</html><|MERGE_RESOLUTION|>--- conflicted
+++ resolved
@@ -160,11 +160,7 @@
 							<aside class="tsd-sources">
 								<p>Inherited from <a href="keeper_contracts_templates_basetemplate_abstract.basetemplate.html">BaseTemplate</a>.<a href="keeper_contracts_templates_basetemplate_abstract.basetemplate.html#constructor">constructor</a></p>
 								<ul>
-<<<<<<< HEAD
-									<li>Defined in <a href="https://github.com/nevermined-io/sdk-js/blob/7be618b/src/keeper/contracts/templates/AgreementTemplate.abstract.ts#L31">src/keeper/contracts/templates/AgreementTemplate.abstract.ts:31</a></li>
-=======
 									<li>Defined in <a href="https://github.com/nevermined-io/sdk-js/blob/e6aa843/src/keeper/contracts/templates/AgreementTemplate.abstract.ts#L31">src/keeper/contracts/templates/AgreementTemplate.abstract.ts:31</a></li>
->>>>>>> 321ebaf4
 								</ul>
 							</aside>
 							<h4 class="tsd-parameters-title">Parameters</h4>
@@ -187,11 +183,7 @@
 					<aside class="tsd-sources">
 						<p>Inherited from <a href="keeper_contracts_templates_basetemplate_abstract.basetemplate.html">BaseTemplate</a>.<a href="keeper_contracts_templates_basetemplate_abstract.basetemplate.html#contract">contract</a></p>
 						<ul>
-<<<<<<< HEAD
-							<li>Defined in <a href="https://github.com/nevermined-io/sdk-js/blob/7be618b/src/keeper/contracts/ContractBase.ts#L19">src/keeper/contracts/ContractBase.ts:19</a></li>
-=======
 							<li>Defined in <a href="https://github.com/nevermined-io/sdk-js/blob/e6aa843/src/keeper/contracts/ContractBase.ts#L19">src/keeper/contracts/ContractBase.ts:19</a></li>
->>>>>>> 321ebaf4
 						</ul>
 					</aside>
 				</section>
@@ -202,11 +194,7 @@
 					<aside class="tsd-sources">
 						<p>Inherited from <a href="keeper_contracts_templates_basetemplate_abstract.basetemplate.html">BaseTemplate</a>.<a href="keeper_contracts_templates_basetemplate_abstract.basetemplate.html#contractname">contractName</a></p>
 						<ul>
-<<<<<<< HEAD
-							<li>Defined in <a href="https://github.com/nevermined-io/sdk-js/blob/7be618b/src/keeper/contracts/ContractBase.ts#L17">src/keeper/contracts/ContractBase.ts:17</a></li>
-=======
 							<li>Defined in <a href="https://github.com/nevermined-io/sdk-js/blob/e6aa843/src/keeper/contracts/ContractBase.ts#L17">src/keeper/contracts/ContractBase.ts:17</a></li>
->>>>>>> 321ebaf4
 						</ul>
 					</aside>
 				</section>
@@ -217,11 +205,7 @@
 					<aside class="tsd-sources">
 						<p>Inherited from <a href="keeper_contracts_templates_basetemplate_abstract.basetemplate.html">BaseTemplate</a>.<a href="keeper_contracts_templates_basetemplate_abstract.basetemplate.html#instance">instance</a></p>
 						<ul>
-<<<<<<< HEAD
-							<li>Defined in <a href="https://github.com/nevermined-io/sdk-js/blob/7be618b/src/keeper/contracts/ContractBase.ts#L15">src/keeper/contracts/ContractBase.ts:15</a></li>
-=======
 							<li>Defined in <a href="https://github.com/nevermined-io/sdk-js/blob/e6aa843/src/keeper/contracts/ContractBase.ts#L15">src/keeper/contracts/ContractBase.ts:15</a></li>
->>>>>>> 321ebaf4
 						</ul>
 					</aside>
 				</section>
@@ -238,11 +222,7 @@
 						<li class="tsd-description">
 							<aside class="tsd-sources">
 								<ul>
-<<<<<<< HEAD
-									<li>Defined in <a href="https://github.com/nevermined-io/sdk-js/blob/7be618b/src/keeper/contracts/ContractBase.ts#L21">src/keeper/contracts/ContractBase.ts:21</a></li>
-=======
 									<li>Defined in <a href="https://github.com/nevermined-io/sdk-js/blob/e6aa843/src/keeper/contracts/ContractBase.ts#L21">src/keeper/contracts/ContractBase.ts:21</a></li>
->>>>>>> 321ebaf4
 								</ul>
 							</aside>
 							<h4 class="tsd-returns-title">Returns <span class="tsd-signature-type">string</span></h4>
@@ -259,11 +239,7 @@
 						<li class="tsd-description">
 							<aside class="tsd-sources">
 								<ul>
-<<<<<<< HEAD
-									<li>Defined in <a href="https://github.com/nevermined-io/sdk-js/blob/7be618b/src/Instantiable.abstract.ts#L47">src/Instantiable.abstract.ts:47</a></li>
-=======
 									<li>Defined in <a href="https://github.com/nevermined-io/sdk-js/blob/e6aa843/src/Instantiable.abstract.ts#L47">src/Instantiable.abstract.ts:47</a></li>
->>>>>>> 321ebaf4
 								</ul>
 							</aside>
 							<h4 class="tsd-returns-title">Returns <a href="models_config.config.html" class="tsd-signature-type" data-tsd-kind="Class">Config</a></h4>
@@ -280,11 +256,7 @@
 						<li class="tsd-description">
 							<aside class="tsd-sources">
 								<ul>
-<<<<<<< HEAD
-									<li>Defined in <a href="https://github.com/nevermined-io/sdk-js/blob/7be618b/src/Instantiable.abstract.ts#L63">src/Instantiable.abstract.ts:63</a></li>
-=======
 									<li>Defined in <a href="https://github.com/nevermined-io/sdk-js/blob/e6aa843/src/Instantiable.abstract.ts#L63">src/Instantiable.abstract.ts:63</a></li>
->>>>>>> 321ebaf4
 								</ul>
 							</aside>
 							<h4 class="tsd-returns-title">Returns <a href="../interfaces/instantiable_abstract.instantiableconfig.html" class="tsd-signature-type" data-tsd-kind="Interface">InstantiableConfig</a></h4>
@@ -301,11 +273,7 @@
 						<li class="tsd-description">
 							<aside class="tsd-sources">
 								<ul>
-<<<<<<< HEAD
-									<li>Defined in <a href="https://github.com/nevermined-io/sdk-js/blob/7be618b/src/Instantiable.abstract.ts#L54">src/Instantiable.abstract.ts:54</a></li>
-=======
 									<li>Defined in <a href="https://github.com/nevermined-io/sdk-js/blob/e6aa843/src/Instantiable.abstract.ts#L54">src/Instantiable.abstract.ts:54</a></li>
->>>>>>> 321ebaf4
 								</ul>
 							</aside>
 							<h4 class="tsd-returns-title">Returns <a href="utils_logger.logger.html" class="tsd-signature-type" data-tsd-kind="Class">Logger</a></h4>
@@ -322,11 +290,7 @@
 						<li class="tsd-description">
 							<aside class="tsd-sources">
 								<ul>
-<<<<<<< HEAD
-									<li>Defined in <a href="https://github.com/nevermined-io/sdk-js/blob/7be618b/src/Instantiable.abstract.ts#L31">src/Instantiable.abstract.ts:31</a></li>
-=======
 									<li>Defined in <a href="https://github.com/nevermined-io/sdk-js/blob/e6aa843/src/Instantiable.abstract.ts#L31">src/Instantiable.abstract.ts:31</a></li>
->>>>>>> 321ebaf4
 								</ul>
 							</aside>
 							<h4 class="tsd-returns-title">Returns <a href="nevermined_nevermined.nevermined.html" class="tsd-signature-type" data-tsd-kind="Class">Nevermined</a></h4>
@@ -343,11 +307,7 @@
 						<li class="tsd-description">
 							<aside class="tsd-sources">
 								<ul>
-<<<<<<< HEAD
-									<li>Defined in <a href="https://github.com/nevermined-io/sdk-js/blob/7be618b/src/Instantiable.abstract.ts#L38">src/Instantiable.abstract.ts:38</a></li>
-=======
 									<li>Defined in <a href="https://github.com/nevermined-io/sdk-js/blob/e6aa843/src/Instantiable.abstract.ts#L38">src/Instantiable.abstract.ts:38</a></li>
->>>>>>> 321ebaf4
 								</ul>
 							</aside>
 							<h4 class="tsd-returns-title">Returns <span class="tsd-signature-type">default</span></h4>
@@ -368,11 +328,7 @@
 							<aside class="tsd-sources">
 								<p>Inherited from <a href="keeper_contracts_templates_basetemplate_abstract.basetemplate.html">BaseTemplate</a>.<a href="keeper_contracts_templates_basetemplate_abstract.basetemplate.html#call">call</a></p>
 								<ul>
-<<<<<<< HEAD
-									<li>Defined in <a href="https://github.com/nevermined-io/sdk-js/blob/7be618b/src/keeper/contracts/ContractBase.ts#L166">src/keeper/contracts/ContractBase.ts:166</a></li>
-=======
 									<li>Defined in <a href="https://github.com/nevermined-io/sdk-js/blob/e6aa843/src/keeper/contracts/ContractBase.ts#L167">src/keeper/contracts/ContractBase.ts:167</a></li>
->>>>>>> 321ebaf4
 								</ul>
 							</aside>
 							<h4 class="tsd-type-parameters-title">Type parameters</h4>
@@ -408,11 +364,7 @@
 							<aside class="tsd-sources">
 								<p>Inherited from <a href="keeper_contracts_templates_basetemplate_abstract.basetemplate.html">BaseTemplate</a>.<a href="keeper_contracts_templates_basetemplate_abstract.basetemplate.html#createagreement">createAgreement</a></p>
 								<ul>
-<<<<<<< HEAD
-									<li>Defined in <a href="https://github.com/nevermined-io/sdk-js/blob/7be618b/src/keeper/contracts/templates/BaseTemplate.abstract.ts#L17">src/keeper/contracts/templates/BaseTemplate.abstract.ts:17</a></li>
-=======
 									<li>Defined in <a href="https://github.com/nevermined-io/sdk-js/blob/e6aa843/src/keeper/contracts/templates/BaseTemplate.abstract.ts#L17">src/keeper/contracts/templates/BaseTemplate.abstract.ts:17</a></li>
->>>>>>> 321ebaf4
 								</ul>
 							</aside>
 							<div class="tsd-comment tsd-typography">
@@ -480,11 +432,7 @@
 							<aside class="tsd-sources">
 								<p>Overrides <a href="keeper_contracts_templates_basetemplate_abstract.basetemplate.html">BaseTemplate</a>.<a href="keeper_contracts_templates_basetemplate_abstract.basetemplate.html#createagreementfromddo">createAgreementFromDDO</a></p>
 								<ul>
-<<<<<<< HEAD
-									<li>Defined in <a href="https://github.com/nevermined-io/sdk-js/blob/7be618b/src/keeper/contracts/templates/AccessTemplate.ts#L20">src/keeper/contracts/templates/AccessTemplate.ts:20</a></li>
-=======
 									<li>Defined in <a href="https://github.com/nevermined-io/sdk-js/blob/e6aa843/src/keeper/contracts/templates/AccessTemplate.ts#L20">src/keeper/contracts/templates/AccessTemplate.ts:20</a></li>
->>>>>>> 321ebaf4
 								</ul>
 							</aside>
 							<h4 class="tsd-parameters-title">Parameters</h4>
@@ -519,11 +467,7 @@
 						<li class="tsd-description">
 							<aside class="tsd-sources">
 								<ul>
-<<<<<<< HEAD
-									<li>Defined in <a href="https://github.com/nevermined-io/sdk-js/blob/7be618b/src/keeper/contracts/templates/AccessTemplate.ts#L59">src/keeper/contracts/templates/AccessTemplate.ts:59</a></li>
-=======
 									<li>Defined in <a href="https://github.com/nevermined-io/sdk-js/blob/e6aa843/src/keeper/contracts/templates/AccessTemplate.ts#L59">src/keeper/contracts/templates/AccessTemplate.ts:59</a></li>
->>>>>>> 321ebaf4
 								</ul>
 							</aside>
 							<div class="tsd-comment tsd-typography">
@@ -579,11 +523,7 @@
 						<li class="tsd-description">
 							<aside class="tsd-sources">
 								<ul>
-<<<<<<< HEAD
-									<li>Defined in <a href="https://github.com/nevermined-io/sdk-js/blob/7be618b/src/keeper/contracts/templates/AccessTemplate.ts#L85">src/keeper/contracts/templates/AccessTemplate.ts:85</a></li>
-=======
 									<li>Defined in <a href="https://github.com/nevermined-io/sdk-js/blob/e6aa843/src/keeper/contracts/templates/AccessTemplate.ts#L85">src/keeper/contracts/templates/AccessTemplate.ts:85</a></li>
->>>>>>> 321ebaf4
 								</ul>
 							</aside>
 							<h4 class="tsd-parameters-title">Parameters</h4>
@@ -616,11 +556,7 @@
 							<aside class="tsd-sources">
 								<p>Inherited from <a href="keeper_contracts_templates_basetemplate_abstract.basetemplate.html">BaseTemplate</a>.<a href="keeper_contracts_templates_basetemplate_abstract.basetemplate.html#getaddress">getAddress</a></p>
 								<ul>
-<<<<<<< HEAD
-									<li>Defined in <a href="https://github.com/nevermined-io/sdk-js/blob/7be618b/src/keeper/contracts/ContractBase.ts#L59">src/keeper/contracts/ContractBase.ts:59</a></li>
-=======
 									<li>Defined in <a href="https://github.com/nevermined-io/sdk-js/blob/e6aa843/src/keeper/contracts/ContractBase.ts#L59">src/keeper/contracts/ContractBase.ts:59</a></li>
->>>>>>> 321ebaf4
 								</ul>
 							</aside>
 							<h4 class="tsd-returns-title">Returns <span class="tsd-signature-type">string</span></h4>
@@ -638,11 +574,7 @@
 							<aside class="tsd-sources">
 								<p>Inherited from <a href="keeper_contracts_templates_basetemplate_abstract.basetemplate.html">BaseTemplate</a>.<a href="keeper_contracts_templates_basetemplate_abstract.basetemplate.html#getagreementcreatedevent">getAgreementCreatedEvent</a></p>
 								<ul>
-<<<<<<< HEAD
-									<li>Defined in <a href="https://github.com/nevermined-io/sdk-js/blob/7be618b/src/keeper/contracts/templates/AgreementTemplate.abstract.ts#L234">src/keeper/contracts/templates/AgreementTemplate.abstract.ts:234</a></li>
-=======
 									<li>Defined in <a href="https://github.com/nevermined-io/sdk-js/blob/e6aa843/src/keeper/contracts/templates/AgreementTemplate.abstract.ts#L234">src/keeper/contracts/templates/AgreementTemplate.abstract.ts:234</a></li>
->>>>>>> 321ebaf4
 								</ul>
 							</aside>
 							<div class="tsd-comment tsd-typography">
@@ -675,11 +607,7 @@
 							<aside class="tsd-sources">
 								<p>Inherited from <a href="keeper_contracts_templates_basetemplate_abstract.basetemplate.html">BaseTemplate</a>.<a href="keeper_contracts_templates_basetemplate_abstract.basetemplate.html#getagreementdata">getAgreementData</a></p>
 								<ul>
-<<<<<<< HEAD
-									<li>Defined in <a href="https://github.com/nevermined-io/sdk-js/blob/7be618b/src/keeper/contracts/templates/BaseTemplate.abstract.ts#L37">src/keeper/contracts/templates/BaseTemplate.abstract.ts:37</a></li>
-=======
 									<li>Defined in <a href="https://github.com/nevermined-io/sdk-js/blob/e6aa843/src/keeper/contracts/templates/BaseTemplate.abstract.ts#L37">src/keeper/contracts/templates/BaseTemplate.abstract.ts:37</a></li>
->>>>>>> 321ebaf4
 								</ul>
 							</aside>
 							<h4 class="tsd-parameters-title">Parameters</h4>
@@ -703,11 +631,7 @@
 							<aside class="tsd-sources">
 								<p>Overrides <a href="keeper_contracts_templates_basetemplate_abstract.basetemplate.html">BaseTemplate</a>.<a href="keeper_contracts_templates_basetemplate_abstract.basetemplate.html#getagreementidsfromddo">getAgreementIdsFromDDO</a></p>
 								<ul>
-<<<<<<< HEAD
-									<li>Defined in <a href="https://github.com/nevermined-io/sdk-js/blob/7be618b/src/keeper/contracts/templates/AccessTemplate.ts#L36">src/keeper/contracts/templates/AccessTemplate.ts:36</a></li>
-=======
 									<li>Defined in <a href="https://github.com/nevermined-io/sdk-js/blob/e6aa843/src/keeper/contracts/templates/AccessTemplate.ts#L36">src/keeper/contracts/templates/AccessTemplate.ts:36</a></li>
->>>>>>> 321ebaf4
 								</ul>
 							</aside>
 							<h4 class="tsd-parameters-title">Parameters</h4>
@@ -740,11 +664,7 @@
 							<aside class="tsd-sources">
 								<p>Inherited from <a href="keeper_contracts_templates_basetemplate_abstract.basetemplate.html">BaseTemplate</a>.<a href="keeper_contracts_templates_basetemplate_abstract.basetemplate.html#getagreementstatus">getAgreementStatus</a></p>
 								<ul>
-<<<<<<< HEAD
-									<li>Defined in <a href="https://github.com/nevermined-io/sdk-js/blob/7be618b/src/keeper/contracts/templates/AgreementTemplate.abstract.ts#L145">src/keeper/contracts/templates/AgreementTemplate.abstract.ts:145</a></li>
-=======
 									<li>Defined in <a href="https://github.com/nevermined-io/sdk-js/blob/e6aa843/src/keeper/contracts/templates/AgreementTemplate.abstract.ts#L145">src/keeper/contracts/templates/AgreementTemplate.abstract.ts:145</a></li>
->>>>>>> 321ebaf4
 								</ul>
 							</aside>
 							<div class="tsd-comment tsd-typography">
@@ -777,11 +697,7 @@
 							<aside class="tsd-sources">
 								<p>Inherited from <a href="keeper_contracts_templates_basetemplate_abstract.basetemplate.html">BaseTemplate</a>.<a href="keeper_contracts_templates_basetemplate_abstract.basetemplate.html#getconditiontypes">getConditionTypes</a></p>
 								<ul>
-<<<<<<< HEAD
-									<li>Defined in <a href="https://github.com/nevermined-io/sdk-js/blob/7be618b/src/keeper/contracts/templates/AgreementTemplate.abstract.ts#L75">src/keeper/contracts/templates/AgreementTemplate.abstract.ts:75</a></li>
-=======
 									<li>Defined in <a href="https://github.com/nevermined-io/sdk-js/blob/e6aa843/src/keeper/contracts/templates/AgreementTemplate.abstract.ts#L75">src/keeper/contracts/templates/AgreementTemplate.abstract.ts:75</a></li>
->>>>>>> 321ebaf4
 								</ul>
 							</aside>
 							<div class="tsd-comment tsd-typography">
@@ -805,11 +721,7 @@
 							<aside class="tsd-sources">
 								<p>Inherited from <a href="keeper_contracts_templates_basetemplate_abstract.basetemplate.html">BaseTemplate</a>.<a href="keeper_contracts_templates_basetemplate_abstract.basetemplate.html#getconditions">getConditions</a></p>
 								<ul>
-<<<<<<< HEAD
-									<li>Defined in <a href="https://github.com/nevermined-io/sdk-js/blob/7be618b/src/keeper/contracts/templates/AgreementTemplate.abstract.ts#L83">src/keeper/contracts/templates/AgreementTemplate.abstract.ts:83</a></li>
-=======
 									<li>Defined in <a href="https://github.com/nevermined-io/sdk-js/blob/e6aa843/src/keeper/contracts/templates/AgreementTemplate.abstract.ts#L83">src/keeper/contracts/templates/AgreementTemplate.abstract.ts:83</a></li>
->>>>>>> 321ebaf4
 								</ul>
 							</aside>
 							<div class="tsd-comment tsd-typography">
@@ -833,11 +745,7 @@
 							<aside class="tsd-sources">
 								<p>Inherited from <a href="keeper_contracts_templates_basetemplate_abstract.basetemplate.html">BaseTemplate</a>.<a href="keeper_contracts_templates_basetemplate_abstract.basetemplate.html#getevent">getEvent</a></p>
 								<ul>
-<<<<<<< HEAD
-									<li>Defined in <a href="https://github.com/nevermined-io/sdk-js/blob/7be618b/src/keeper/contracts/ContractBase.ts#L187">src/keeper/contracts/ContractBase.ts:187</a></li>
-=======
 									<li>Defined in <a href="https://github.com/nevermined-io/sdk-js/blob/e6aa843/src/keeper/contracts/ContractBase.ts#L188">src/keeper/contracts/ContractBase.ts:188</a></li>
->>>>>>> 321ebaf4
 								</ul>
 							</aside>
 							<h4 class="tsd-parameters-title">Parameters</h4>
@@ -869,11 +777,7 @@
 							<aside class="tsd-sources">
 								<p>Inherited from <a href="keeper_contracts_templates_basetemplate_abstract.basetemplate.html">BaseTemplate</a>.<a href="keeper_contracts_templates_basetemplate_abstract.basetemplate.html#geteventdata">getEventData</a></p>
 								<ul>
-<<<<<<< HEAD
-									<li>Defined in <a href="https://github.com/nevermined-io/sdk-js/blob/7be618b/src/keeper/contracts/ContractBase.ts#L30">src/keeper/contracts/ContractBase.ts:30</a></li>
-=======
 									<li>Defined in <a href="https://github.com/nevermined-io/sdk-js/blob/e6aa843/src/keeper/contracts/ContractBase.ts#L30">src/keeper/contracts/ContractBase.ts:30</a></li>
->>>>>>> 321ebaf4
 								</ul>
 							</aside>
 							<h4 class="tsd-parameters-title">Parameters</h4>
@@ -900,11 +804,7 @@
 							<aside class="tsd-sources">
 								<p>Inherited from <a href="keeper_contracts_templates_basetemplate_abstract.basetemplate.html">BaseTemplate</a>.<a href="keeper_contracts_templates_basetemplate_abstract.basetemplate.html#getfromaddress">getFromAddress</a></p>
 								<ul>
-<<<<<<< HEAD
-									<li>Defined in <a href="https://github.com/nevermined-io/sdk-js/blob/7be618b/src/keeper/contracts/ContractBase.ts#L79">src/keeper/contracts/ContractBase.ts:79</a></li>
-=======
 									<li>Defined in <a href="https://github.com/nevermined-io/sdk-js/blob/e6aa843/src/keeper/contracts/ContractBase.ts#L79">src/keeper/contracts/ContractBase.ts:79</a></li>
->>>>>>> 321ebaf4
 								</ul>
 							</aside>
 							<h4 class="tsd-parameters-title">Parameters</h4>
@@ -928,11 +828,7 @@
 							<aside class="tsd-sources">
 								<p>Inherited from <a href="keeper_contracts_templates_basetemplate_abstract.basetemplate.html">BaseTemplate</a>.<a href="keeper_contracts_templates_basetemplate_abstract.basetemplate.html#getinputsofmethod">getInputsOfMethod</a></p>
 								<ul>
-<<<<<<< HEAD
-									<li>Defined in <a href="https://github.com/nevermined-io/sdk-js/blob/7be618b/src/keeper/contracts/ContractBase.ts#L68">src/keeper/contracts/ContractBase.ts:68</a></li>
-=======
 									<li>Defined in <a href="https://github.com/nevermined-io/sdk-js/blob/e6aa843/src/keeper/contracts/ContractBase.ts#L68">src/keeper/contracts/ContractBase.ts:68</a></li>
->>>>>>> 321ebaf4
 								</ul>
 							</aside>
 							<h4 class="tsd-parameters-title">Parameters</h4>
@@ -956,11 +852,7 @@
 							<aside class="tsd-sources">
 								<p>Inherited from <a href="keeper_contracts_templates_basetemplate_abstract.basetemplate.html">BaseTemplate</a>.<a href="keeper_contracts_templates_basetemplate_abstract.basetemplate.html#getpastevents">getPastEvents</a></p>
 								<ul>
-<<<<<<< HEAD
-									<li>Defined in <a href="https://github.com/nevermined-io/sdk-js/blob/7be618b/src/keeper/contracts/ContractBase.ts#L39">src/keeper/contracts/ContractBase.ts:39</a></li>
-=======
 									<li>Defined in <a href="https://github.com/nevermined-io/sdk-js/blob/e6aa843/src/keeper/contracts/ContractBase.ts#L39">src/keeper/contracts/ContractBase.ts:39</a></li>
->>>>>>> 321ebaf4
 								</ul>
 							</aside>
 							<h4 class="tsd-parameters-title">Parameters</h4>
@@ -992,11 +884,7 @@
 							<aside class="tsd-sources">
 								<p>Overrides <a href="keeper_contracts_templates_basetemplate_abstract.basetemplate.html">BaseTemplate</a>.<a href="keeper_contracts_templates_basetemplate_abstract.basetemplate.html#getserviceagreementtemplate">getServiceAgreementTemplate</a></p>
 								<ul>
-<<<<<<< HEAD
-									<li>Defined in <a href="https://github.com/nevermined-io/sdk-js/blob/7be618b/src/keeper/contracts/templates/AccessTemplate.ts#L16">src/keeper/contracts/templates/AccessTemplate.ts:16</a></li>
-=======
 									<li>Defined in <a href="https://github.com/nevermined-io/sdk-js/blob/e6aa843/src/keeper/contracts/templates/AccessTemplate.ts#L16">src/keeper/contracts/templates/AccessTemplate.ts:16</a></li>
->>>>>>> 321ebaf4
 								</ul>
 							</aside>
 							<h4 class="tsd-returns-title">Returns <span class="tsd-signature-type">Promise</span><span class="tsd-signature-symbol">&lt;</span><a href="../interfaces/ddo_serviceagreementtemplate.serviceagreementtemplate.html" class="tsd-signature-type" data-tsd-kind="Interface">ServiceAgreementTemplate</a><span class="tsd-signature-symbol">&gt;</span></h4>
@@ -1014,11 +902,7 @@
 							<aside class="tsd-sources">
 								<p>Inherited from <a href="keeper_contracts_templates_basetemplate_abstract.basetemplate.html">BaseTemplate</a>.<a href="keeper_contracts_templates_basetemplate_abstract.basetemplate.html#getserviceagreementtemplateconditionbyref">getServiceAgreementTemplateConditionByRef</a></p>
 								<ul>
-<<<<<<< HEAD
-									<li>Defined in <a href="https://github.com/nevermined-io/sdk-js/blob/7be618b/src/keeper/contracts/templates/AgreementTemplate.abstract.ts#L126">src/keeper/contracts/templates/AgreementTemplate.abstract.ts:126</a></li>
-=======
 									<li>Defined in <a href="https://github.com/nevermined-io/sdk-js/blob/e6aa843/src/keeper/contracts/templates/AgreementTemplate.abstract.ts#L126">src/keeper/contracts/templates/AgreementTemplate.abstract.ts:126</a></li>
->>>>>>> 321ebaf4
 								</ul>
 							</aside>
 							<h4 class="tsd-parameters-title">Parameters</h4>
@@ -1042,11 +926,7 @@
 							<aside class="tsd-sources">
 								<p>Inherited from <a href="keeper_contracts_templates_basetemplate_abstract.basetemplate.html">BaseTemplate</a>.<a href="keeper_contracts_templates_basetemplate_abstract.basetemplate.html#getserviceagreementtemplateconditions">getServiceAgreementTemplateConditions</a></p>
 								<ul>
-<<<<<<< HEAD
-									<li>Defined in <a href="https://github.com/nevermined-io/sdk-js/blob/7be618b/src/keeper/contracts/templates/AgreementTemplate.abstract.ts#L121">src/keeper/contracts/templates/AgreementTemplate.abstract.ts:121</a></li>
-=======
 									<li>Defined in <a href="https://github.com/nevermined-io/sdk-js/blob/e6aa843/src/keeper/contracts/templates/AgreementTemplate.abstract.ts#L121">src/keeper/contracts/templates/AgreementTemplate.abstract.ts:121</a></li>
->>>>>>> 321ebaf4
 								</ul>
 							</aside>
 							<h4 class="tsd-returns-title">Returns <span class="tsd-signature-type">Promise</span><span class="tsd-signature-symbol">&lt;</span><a href="../interfaces/ddo_serviceagreementtemplate.serviceagreementtemplatecondition.html" class="tsd-signature-type" data-tsd-kind="Interface">ServiceAgreementTemplateCondition</a><span class="tsd-signature-symbol">[]</span><span class="tsd-signature-symbol">&gt;</span></h4>
@@ -1064,11 +944,7 @@
 							<aside class="tsd-sources">
 								<p>Inherited from <a href="keeper_contracts_templates_basetemplate_abstract.basetemplate.html">BaseTemplate</a>.<a href="keeper_contracts_templates_basetemplate_abstract.basetemplate.html#getserviceagreementtemplatedependencies">getServiceAgreementTemplateDependencies</a></p>
 								<ul>
-<<<<<<< HEAD
-									<li>Defined in <a href="https://github.com/nevermined-io/sdk-js/blob/7be618b/src/keeper/contracts/templates/AgreementTemplate.abstract.ts#L135">src/keeper/contracts/templates/AgreementTemplate.abstract.ts:135</a></li>
-=======
 									<li>Defined in <a href="https://github.com/nevermined-io/sdk-js/blob/e6aa843/src/keeper/contracts/templates/AgreementTemplate.abstract.ts#L135">src/keeper/contracts/templates/AgreementTemplate.abstract.ts:135</a></li>
->>>>>>> 321ebaf4
 								</ul>
 							</aside>
 							<h4 class="tsd-returns-title">Returns <span class="tsd-signature-type">Promise</span><span class="tsd-signature-symbol">&lt;</span><span class="tsd-signature-symbol">{}</span><span class="tsd-signature-symbol">&gt;</span></h4>
@@ -1086,11 +962,7 @@
 							<aside class="tsd-sources">
 								<p>Inherited from <a href="keeper_contracts_templates_basetemplate_abstract.basetemplate.html">BaseTemplate</a>.<a href="keeper_contracts_templates_basetemplate_abstract.basetemplate.html#getsignatureofmethod">getSignatureOfMethod</a></p>
 								<ul>
-<<<<<<< HEAD
-									<li>Defined in <a href="https://github.com/nevermined-io/sdk-js/blob/7be618b/src/keeper/contracts/ContractBase.ts#L63">src/keeper/contracts/ContractBase.ts:63</a></li>
-=======
 									<li>Defined in <a href="https://github.com/nevermined-io/sdk-js/blob/e6aa843/src/keeper/contracts/ContractBase.ts#L63">src/keeper/contracts/ContractBase.ts:63</a></li>
->>>>>>> 321ebaf4
 								</ul>
 							</aside>
 							<h4 class="tsd-parameters-title">Parameters</h4>
@@ -1114,11 +986,7 @@
 							<aside class="tsd-sources">
 								<p>Inherited from <a href="keeper_contracts_templates_basetemplate_abstract.basetemplate.html">BaseTemplate</a>.<a href="keeper_contracts_templates_basetemplate_abstract.basetemplate.html#init">init</a></p>
 								<ul>
-<<<<<<< HEAD
-									<li>Defined in <a href="https://github.com/nevermined-io/sdk-js/blob/7be618b/src/keeper/contracts/ContractBase.ts#L73">src/keeper/contracts/ContractBase.ts:73</a></li>
-=======
 									<li>Defined in <a href="https://github.com/nevermined-io/sdk-js/blob/e6aa843/src/keeper/contracts/ContractBase.ts#L73">src/keeper/contracts/ContractBase.ts:73</a></li>
->>>>>>> 321ebaf4
 								</ul>
 							</aside>
 							<h4 class="tsd-parameters-title">Parameters</h4>
@@ -1145,11 +1013,7 @@
 							<aside class="tsd-sources">
 								<p>Inherited from <a href="keeper_contracts_templates_basetemplate_abstract.basetemplate.html">BaseTemplate</a>.<a href="keeper_contracts_templates_basetemplate_abstract.basetemplate.html#printagreementstatus">printAgreementStatus</a></p>
 								<ul>
-<<<<<<< HEAD
-									<li>Defined in <a href="https://github.com/nevermined-io/sdk-js/blob/7be618b/src/keeper/contracts/templates/AgreementTemplate.abstract.ts#L204">src/keeper/contracts/templates/AgreementTemplate.abstract.ts:204</a></li>
-=======
 									<li>Defined in <a href="https://github.com/nevermined-io/sdk-js/blob/e6aa843/src/keeper/contracts/templates/AgreementTemplate.abstract.ts#L204">src/keeper/contracts/templates/AgreementTemplate.abstract.ts:204</a></li>
->>>>>>> 321ebaf4
 								</ul>
 							</aside>
 							<div class="tsd-comment tsd-typography">
@@ -1181,11 +1045,7 @@
 							<aside class="tsd-sources">
 								<p>Inherited from <a href="keeper_contracts_templates_basetemplate_abstract.basetemplate.html">BaseTemplate</a>.<a href="keeper_contracts_templates_basetemplate_abstract.basetemplate.html#send">send</a></p>
 								<ul>
-<<<<<<< HEAD
-									<li>Defined in <a href="https://github.com/nevermined-io/sdk-js/blob/7be618b/src/keeper/contracts/ContractBase.ts#L106">src/keeper/contracts/ContractBase.ts:106</a></li>
-=======
 									<li>Defined in <a href="https://github.com/nevermined-io/sdk-js/blob/e6aa843/src/keeper/contracts/ContractBase.ts#L106">src/keeper/contracts/ContractBase.ts:106</a></li>
->>>>>>> 321ebaf4
 								</ul>
 							</aside>
 							<h4 class="tsd-parameters-title">Parameters</h4>
@@ -1218,11 +1078,7 @@
 							<aside class="tsd-sources">
 								<p>Inherited from <a href="keeper_contracts_templates_basetemplate_abstract.basetemplate.html">BaseTemplate</a>.<a href="keeper_contracts_templates_basetemplate_abstract.basetemplate.html#sendfrom">sendFrom</a></p>
 								<ul>
-<<<<<<< HEAD
-									<li>Defined in <a href="https://github.com/nevermined-io/sdk-js/blob/7be618b/src/keeper/contracts/ContractBase.ts#L86">src/keeper/contracts/ContractBase.ts:86</a></li>
-=======
 									<li>Defined in <a href="https://github.com/nevermined-io/sdk-js/blob/e6aa843/src/keeper/contracts/ContractBase.ts#L86">src/keeper/contracts/ContractBase.ts:86</a></li>
->>>>>>> 321ebaf4
 								</ul>
 							</aside>
 							<h4 class="tsd-parameters-title">Parameters</h4>
@@ -1255,11 +1111,7 @@
 							<aside class="tsd-sources">
 								<p>Inherited from <a href="keeper_contracts_templates_basetemplate_abstract.basetemplate.html">BaseTemplate</a>.<a href="keeper_contracts_templates_basetemplate_abstract.basetemplate.html#setinstanceconfig">setInstanceConfig</a></p>
 								<ul>
-<<<<<<< HEAD
-									<li>Defined in <a href="https://github.com/nevermined-io/sdk-js/blob/7be618b/src/Instantiable.abstract.ts#L92">src/Instantiable.abstract.ts:92</a></li>
-=======
 									<li>Defined in <a href="https://github.com/nevermined-io/sdk-js/blob/e6aa843/src/Instantiable.abstract.ts#L92">src/Instantiable.abstract.ts:92</a></li>
->>>>>>> 321ebaf4
 								</ul>
 							</aside>
 							<h4 class="tsd-parameters-title">Parameters</h4>
@@ -1283,11 +1135,7 @@
 							<aside class="tsd-sources">
 								<p>Overrides <a href="keeper_contracts_templates_basetemplate_abstract.basetemplate.html">BaseTemplate</a>.<a href="keeper_contracts_templates_basetemplate_abstract.basetemplate.html#getinstance">getInstance</a></p>
 								<ul>
-<<<<<<< HEAD
-									<li>Defined in <a href="https://github.com/nevermined-io/sdk-js/blob/7be618b/src/keeper/contracts/templates/AccessTemplate.ts#L12">src/keeper/contracts/templates/AccessTemplate.ts:12</a></li>
-=======
 									<li>Defined in <a href="https://github.com/nevermined-io/sdk-js/blob/e6aa843/src/keeper/contracts/templates/AccessTemplate.ts#L12">src/keeper/contracts/templates/AccessTemplate.ts:12</a></li>
->>>>>>> 321ebaf4
 								</ul>
 							</aside>
 							<h4 class="tsd-parameters-title">Parameters</h4>
@@ -1311,11 +1159,7 @@
 							<aside class="tsd-sources">
 								<p>Inherited from <a href="keeper_contracts_templates_basetemplate_abstract.basetemplate.html">BaseTemplate</a>.<a href="keeper_contracts_templates_basetemplate_abstract.basetemplate.html#setinstanceconfig-1">setInstanceConfig</a></p>
 								<ul>
-<<<<<<< HEAD
-									<li>Defined in <a href="https://github.com/nevermined-io/sdk-js/blob/7be618b/src/Instantiable.abstract.ts#L74">src/Instantiable.abstract.ts:74</a></li>
-=======
 									<li>Defined in <a href="https://github.com/nevermined-io/sdk-js/blob/e6aa843/src/Instantiable.abstract.ts#L74">src/Instantiable.abstract.ts:74</a></li>
->>>>>>> 321ebaf4
 								</ul>
 							</aside>
 							<h4 class="tsd-type-parameters-title">Type parameters</h4>
