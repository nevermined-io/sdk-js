--- conflicted
+++ resolved
@@ -163,11 +163,7 @@
 						<li class="tsd-description">
 							<aside class="tsd-sources">
 								<ul>
-<<<<<<< HEAD
-									<li>Defined in <a href="https://github.com/nevermined-io/sdk-js/blob/7be618b/src/Instantiable.abstract.ts#L47">src/Instantiable.abstract.ts:47</a></li>
-=======
 									<li>Defined in <a href="https://github.com/nevermined-io/sdk-js/blob/e6aa843/src/Instantiable.abstract.ts#L47">src/Instantiable.abstract.ts:47</a></li>
->>>>>>> 321ebaf4
 								</ul>
 							</aside>
 							<h4 class="tsd-returns-title">Returns <a href="models_config.config.html" class="tsd-signature-type" data-tsd-kind="Class">Config</a></h4>
@@ -184,11 +180,7 @@
 						<li class="tsd-description">
 							<aside class="tsd-sources">
 								<ul>
-<<<<<<< HEAD
-									<li>Defined in <a href="https://github.com/nevermined-io/sdk-js/blob/7be618b/src/Instantiable.abstract.ts#L63">src/Instantiable.abstract.ts:63</a></li>
-=======
 									<li>Defined in <a href="https://github.com/nevermined-io/sdk-js/blob/e6aa843/src/Instantiable.abstract.ts#L63">src/Instantiable.abstract.ts:63</a></li>
->>>>>>> 321ebaf4
 								</ul>
 							</aside>
 							<h4 class="tsd-returns-title">Returns <a href="../interfaces/instantiable_abstract.instantiableconfig.html" class="tsd-signature-type" data-tsd-kind="Interface">InstantiableConfig</a></h4>
@@ -205,11 +197,7 @@
 						<li class="tsd-description">
 							<aside class="tsd-sources">
 								<ul>
-<<<<<<< HEAD
-									<li>Defined in <a href="https://github.com/nevermined-io/sdk-js/blob/7be618b/src/Instantiable.abstract.ts#L54">src/Instantiable.abstract.ts:54</a></li>
-=======
 									<li>Defined in <a href="https://github.com/nevermined-io/sdk-js/blob/e6aa843/src/Instantiable.abstract.ts#L54">src/Instantiable.abstract.ts:54</a></li>
->>>>>>> 321ebaf4
 								</ul>
 							</aside>
 							<h4 class="tsd-returns-title">Returns <a href="utils_logger.logger.html" class="tsd-signature-type" data-tsd-kind="Class">Logger</a></h4>
@@ -226,11 +214,7 @@
 						<li class="tsd-description">
 							<aside class="tsd-sources">
 								<ul>
-<<<<<<< HEAD
-									<li>Defined in <a href="https://github.com/nevermined-io/sdk-js/blob/7be618b/src/Instantiable.abstract.ts#L31">src/Instantiable.abstract.ts:31</a></li>
-=======
 									<li>Defined in <a href="https://github.com/nevermined-io/sdk-js/blob/e6aa843/src/Instantiable.abstract.ts#L31">src/Instantiable.abstract.ts:31</a></li>
->>>>>>> 321ebaf4
 								</ul>
 							</aside>
 							<h4 class="tsd-returns-title">Returns <a href="nevermined_nevermined.nevermined.html" class="tsd-signature-type" data-tsd-kind="Class">Nevermined</a></h4>
@@ -247,11 +231,7 @@
 						<li class="tsd-description">
 							<aside class="tsd-sources">
 								<ul>
-<<<<<<< HEAD
-									<li>Defined in <a href="https://github.com/nevermined-io/sdk-js/blob/7be618b/src/Instantiable.abstract.ts#L38">src/Instantiable.abstract.ts:38</a></li>
-=======
 									<li>Defined in <a href="https://github.com/nevermined-io/sdk-js/blob/e6aa843/src/Instantiable.abstract.ts#L38">src/Instantiable.abstract.ts:38</a></li>
->>>>>>> 321ebaf4
 								</ul>
 							</aside>
 							<h4 class="tsd-returns-title">Returns <span class="tsd-signature-type">default</span></h4>
@@ -271,11 +251,7 @@
 						<li class="tsd-description">
 							<aside class="tsd-sources">
 								<ul>
-<<<<<<< HEAD
-									<li>Defined in <a href="https://github.com/nevermined-io/sdk-js/blob/7be618b/src/nevermined/AgreementsConditions.ts#L99">src/nevermined/AgreementsConditions.ts:99</a></li>
-=======
 									<li>Defined in <a href="https://github.com/nevermined-io/sdk-js/blob/e6aa843/src/nevermined/AgreementsConditions.ts#L96">src/nevermined/AgreementsConditions.ts:96</a></li>
->>>>>>> 321ebaf4
 								</ul>
 							</aside>
 							<div class="tsd-comment tsd-typography">
@@ -324,11 +300,7 @@
 						<li class="tsd-description">
 							<aside class="tsd-sources">
 								<ul>
-<<<<<<< HEAD
-									<li>Defined in <a href="https://github.com/nevermined-io/sdk-js/blob/7be618b/src/nevermined/AgreementsConditions.ts#L523">src/nevermined/AgreementsConditions.ts:523</a></li>
-=======
 									<li>Defined in <a href="https://github.com/nevermined-io/sdk-js/blob/e6aa843/src/nevermined/AgreementsConditions.ts#L520">src/nevermined/AgreementsConditions.ts:520</a></li>
->>>>>>> 321ebaf4
 								</ul>
 							</aside>
 							<div class="tsd-comment tsd-typography">
@@ -375,11 +347,7 @@
 						<li class="tsd-description">
 							<aside class="tsd-sources">
 								<ul>
-<<<<<<< HEAD
-									<li>Defined in <a href="https://github.com/nevermined-io/sdk-js/blob/7be618b/src/nevermined/AgreementsConditions.ts#L189">src/nevermined/AgreementsConditions.ts:189</a></li>
-=======
 									<li>Defined in <a href="https://github.com/nevermined-io/sdk-js/blob/e6aa843/src/nevermined/AgreementsConditions.ts#L186">src/nevermined/AgreementsConditions.ts:186</a></li>
->>>>>>> 321ebaf4
 								</ul>
 							</aside>
 							<div class="tsd-comment tsd-typography">
@@ -428,11 +396,7 @@
 						<li class="tsd-description">
 							<aside class="tsd-sources">
 								<ul>
-<<<<<<< HEAD
-									<li>Defined in <a href="https://github.com/nevermined-io/sdk-js/blob/7be618b/src/nevermined/AgreementsConditions.ts#L463">src/nevermined/AgreementsConditions.ts:463</a></li>
-=======
 									<li>Defined in <a href="https://github.com/nevermined-io/sdk-js/blob/e6aa843/src/nevermined/AgreementsConditions.ts#L460">src/nevermined/AgreementsConditions.ts:460</a></li>
->>>>>>> 321ebaf4
 								</ul>
 							</aside>
 							<div class="tsd-comment tsd-typography">
@@ -486,11 +450,7 @@
 						<li class="tsd-description">
 							<aside class="tsd-sources">
 								<ul>
-<<<<<<< HEAD
-									<li>Defined in <a href="https://github.com/nevermined-io/sdk-js/blob/7be618b/src/nevermined/AgreementsConditions.ts#L492">src/nevermined/AgreementsConditions.ts:492</a></li>
-=======
 									<li>Defined in <a href="https://github.com/nevermined-io/sdk-js/blob/e6aa843/src/nevermined/AgreementsConditions.ts#L489">src/nevermined/AgreementsConditions.ts:489</a></li>
->>>>>>> 321ebaf4
 								</ul>
 							</aside>
 							<div class="tsd-comment tsd-typography">
@@ -538,11 +498,7 @@
 						<li class="tsd-description">
 							<aside class="tsd-sources">
 								<ul>
-<<<<<<< HEAD
-									<li>Defined in <a href="https://github.com/nevermined-io/sdk-js/blob/7be618b/src/nevermined/AgreementsConditions.ts#L37">src/nevermined/AgreementsConditions.ts:37</a></li>
-=======
 									<li>Defined in <a href="https://github.com/nevermined-io/sdk-js/blob/e6aa843/src/nevermined/AgreementsConditions.ts#L37">src/nevermined/AgreementsConditions.ts:37</a></li>
->>>>>>> 321ebaf4
 								</ul>
 							</aside>
 							<div class="tsd-comment tsd-typography">
@@ -604,11 +560,7 @@
 						<li class="tsd-description">
 							<aside class="tsd-sources">
 								<ul>
-<<<<<<< HEAD
-									<li>Defined in <a href="https://github.com/nevermined-io/sdk-js/blob/7be618b/src/nevermined/AgreementsConditions.ts#L164">src/nevermined/AgreementsConditions.ts:164</a></li>
-=======
 									<li>Defined in <a href="https://github.com/nevermined-io/sdk-js/blob/e6aa843/src/nevermined/AgreementsConditions.ts#L161">src/nevermined/AgreementsConditions.ts:161</a></li>
->>>>>>> 321ebaf4
 								</ul>
 							</aside>
 							<div class="tsd-comment tsd-typography">
@@ -651,11 +603,7 @@
 						<li class="tsd-description">
 							<aside class="tsd-sources">
 								<ul>
-<<<<<<< HEAD
-									<li>Defined in <a href="https://github.com/nevermined-io/sdk-js/blob/7be618b/src/nevermined/AgreementsConditions.ts#L380">src/nevermined/AgreementsConditions.ts:380</a></li>
-=======
 									<li>Defined in <a href="https://github.com/nevermined-io/sdk-js/blob/e6aa843/src/nevermined/AgreementsConditions.ts#L377">src/nevermined/AgreementsConditions.ts:377</a></li>
->>>>>>> 321ebaf4
 								</ul>
 							</aside>
 							<div class="tsd-comment tsd-typography">
@@ -711,11 +659,7 @@
 						<li class="tsd-description">
 							<aside class="tsd-sources">
 								<ul>
-<<<<<<< HEAD
-									<li>Defined in <a href="https://github.com/nevermined-io/sdk-js/blob/7be618b/src/nevermined/AgreementsConditions.ts#L297">src/nevermined/AgreementsConditions.ts:297</a></li>
-=======
 									<li>Defined in <a href="https://github.com/nevermined-io/sdk-js/blob/e6aa843/src/nevermined/AgreementsConditions.ts#L294">src/nevermined/AgreementsConditions.ts:294</a></li>
->>>>>>> 321ebaf4
 								</ul>
 							</aside>
 							<div class="tsd-comment tsd-typography">
@@ -777,11 +721,7 @@
 						<li class="tsd-description">
 							<aside class="tsd-sources">
 								<ul>
-<<<<<<< HEAD
-									<li>Defined in <a href="https://github.com/nevermined-io/sdk-js/blob/7be618b/src/nevermined/AgreementsConditions.ts#L225">src/nevermined/AgreementsConditions.ts:225</a></li>
-=======
 									<li>Defined in <a href="https://github.com/nevermined-io/sdk-js/blob/e6aa843/src/nevermined/AgreementsConditions.ts#L222">src/nevermined/AgreementsConditions.ts:222</a></li>
->>>>>>> 321ebaf4
 								</ul>
 							</aside>
 							<div class="tsd-comment tsd-typography">
@@ -858,11 +798,7 @@
 							<aside class="tsd-sources">
 								<p>Inherited from <a href="instantiable_abstract.instantiable.html">Instantiable</a>.<a href="instantiable_abstract.instantiable.html#setinstanceconfig">setInstanceConfig</a></p>
 								<ul>
-<<<<<<< HEAD
-									<li>Defined in <a href="https://github.com/nevermined-io/sdk-js/blob/7be618b/src/Instantiable.abstract.ts#L92">src/Instantiable.abstract.ts:92</a></li>
-=======
 									<li>Defined in <a href="https://github.com/nevermined-io/sdk-js/blob/e6aa843/src/Instantiable.abstract.ts#L92">src/Instantiable.abstract.ts:92</a></li>
->>>>>>> 321ebaf4
 								</ul>
 							</aside>
 							<h4 class="tsd-parameters-title">Parameters</h4>
@@ -885,11 +821,7 @@
 						<li class="tsd-description">
 							<aside class="tsd-sources">
 								<ul>
-<<<<<<< HEAD
-									<li>Defined in <a href="https://github.com/nevermined-io/sdk-js/blob/7be618b/src/nevermined/AgreementsConditions.ts#L124">src/nevermined/AgreementsConditions.ts:124</a></li>
-=======
 									<li>Defined in <a href="https://github.com/nevermined-io/sdk-js/blob/e6aa843/src/nevermined/AgreementsConditions.ts#L121">src/nevermined/AgreementsConditions.ts:121</a></li>
->>>>>>> 321ebaf4
 								</ul>
 							</aside>
 							<div class="tsd-comment tsd-typography">
@@ -950,11 +882,7 @@
 						<li class="tsd-description">
 							<aside class="tsd-sources">
 								<ul>
-<<<<<<< HEAD
-									<li>Defined in <a href="https://github.com/nevermined-io/sdk-js/blob/7be618b/src/nevermined/AgreementsConditions.ts#L546">src/nevermined/AgreementsConditions.ts:546</a></li>
-=======
 									<li>Defined in <a href="https://github.com/nevermined-io/sdk-js/blob/e6aa843/src/nevermined/AgreementsConditions.ts#L543">src/nevermined/AgreementsConditions.ts:543</a></li>
->>>>>>> 321ebaf4
 								</ul>
 							</aside>
 							<div class="tsd-comment tsd-typography">
@@ -1013,11 +941,7 @@
 						<li class="tsd-description">
 							<aside class="tsd-sources">
 								<ul>
-<<<<<<< HEAD
-									<li>Defined in <a href="https://github.com/nevermined-io/sdk-js/blob/7be618b/src/nevermined/AgreementsConditions.ts#L606">src/nevermined/AgreementsConditions.ts:606</a></li>
-=======
 									<li>Defined in <a href="https://github.com/nevermined-io/sdk-js/blob/e6aa843/src/nevermined/AgreementsConditions.ts#L670">src/nevermined/AgreementsConditions.ts:670</a></li>
->>>>>>> 321ebaf4
 								</ul>
 							</aside>
 							<div class="tsd-comment tsd-typography">
@@ -1130,11 +1054,7 @@
 							<aside class="tsd-sources">
 								<p>Overrides <a href="instantiable_abstract.instantiable.html">Instantiable</a>.<a href="instantiable_abstract.instantiable.html#getinstance">getInstance</a></p>
 								<ul>
-<<<<<<< HEAD
-									<li>Defined in <a href="https://github.com/nevermined-io/sdk-js/blob/7be618b/src/nevermined/AgreementsConditions.ts#L18">src/nevermined/AgreementsConditions.ts:18</a></li>
-=======
 									<li>Defined in <a href="https://github.com/nevermined-io/sdk-js/blob/e6aa843/src/nevermined/AgreementsConditions.ts#L18">src/nevermined/AgreementsConditions.ts:18</a></li>
->>>>>>> 321ebaf4
 								</ul>
 							</aside>
 							<div class="tsd-comment tsd-typography">
@@ -1163,11 +1083,7 @@
 							<aside class="tsd-sources">
 								<p>Inherited from <a href="instantiable_abstract.instantiable.html">Instantiable</a>.<a href="instantiable_abstract.instantiable.html#setinstanceconfig-1">setInstanceConfig</a></p>
 								<ul>
-<<<<<<< HEAD
-									<li>Defined in <a href="https://github.com/nevermined-io/sdk-js/blob/7be618b/src/Instantiable.abstract.ts#L74">src/Instantiable.abstract.ts:74</a></li>
-=======
 									<li>Defined in <a href="https://github.com/nevermined-io/sdk-js/blob/e6aa843/src/Instantiable.abstract.ts#L74">src/Instantiable.abstract.ts:74</a></li>
->>>>>>> 321ebaf4
 								</ul>
 							</aside>
 							<h4 class="tsd-type-parameters-title">Type parameters</h4>
