<!doctype html>
<html class="default no-js">
<head>
	<meta charset="utf-8">
	<meta http-equiv="X-UA-Compatible" content="IE=edge">
	<title>default | @nevermined-io/nevermined-sdk-js</title>
	<meta name="description" content="Documentation for @nevermined-io/nevermined-sdk-js">
	<meta name="viewport" content="width=device-width, initial-scale=1">
	<link rel="stylesheet" href="../assets/css/main.css">
	<script async src="../assets/js/search.js" id="search-script"></script>
</head>
<body>
<header>
	<div class="tsd-page-toolbar">
		<div class="container">
			<div class="table-wrap">
				<div class="table-cell" id="tsd-search" data-index="../assets/js/search.json" data-base="..">
					<div class="field">
						<label for="tsd-search-field" class="tsd-widget search no-caption">Search</label>
						<input id="tsd-search-field" type="text" />
					</div>
					<ul class="results">
						<li class="state loading">Preparing search index...</li>
						<li class="state failure">The search index is not available</li>
					</ul>
					<a href="../index.html" class="title">@nevermined-io/nevermined-sdk-js</a>
				</div>
				<div class="table-cell" id="tsd-widgets">
					<div id="tsd-filter">
						<a href="#" class="tsd-widget options no-caption" data-toggle="options">Options</a>
						<div class="tsd-filter-group">
							<div class="tsd-select" id="tsd-filter-visibility">
								<span class="tsd-select-label">All</span>
								<ul class="tsd-select-list">
									<li data-value="public">Public</li>
									<li data-value="protected">Public/Protected</li>
									<li data-value="private" class="selected">All</li>
								</ul>
							</div>
							<input type="checkbox" id="tsd-filter-inherited" checked />
							<label class="tsd-widget" for="tsd-filter-inherited">Inherited</label>
							<input type="checkbox" id="tsd-filter-externals" checked />
							<label class="tsd-widget" for="tsd-filter-externals">Externals</label>
						</div>
					</div>
					<a href="#" class="tsd-widget menu no-caption" data-toggle="menu">Menu</a>
				</div>
			</div>
		</div>
	</div>
	<div class="tsd-page-title">
		<div class="container">
			<ul class="tsd-breadcrumb">
				<li>
					<a href="../modules.html">@nevermined-io/nevermined-sdk-js</a>
				</li>
				<li>
					<a href="../modules/models_inputtype.html">models/InputType</a>
				</li>
				<li>
					<a href="models_inputtype.default.html">default</a>
				</li>
			</ul>
			<h1>Class default</h1>
		</div>
	</div>
</header>
<div class="container container-main">
	<div class="row">
		<div class="col-8 col-content">
			<section class="tsd-panel tsd-hierarchy">
				<h3>Hierarchy</h3>
				<ul class="tsd-hierarchy">
					<li>
						<span class="target">default</span>
					</li>
				</ul>
			</section>
			<section class="tsd-panel-group tsd-index-group">
				<h2>Index</h2>
				<section class="tsd-panel tsd-index-panel">
					<div class="tsd-index-content">
						<section class="tsd-index-section ">
							<h3>Constructors</h3>
							<ul class="tsd-index-list">
								<li class="tsd-kind-constructor tsd-parent-kind-class"><a href="models_inputtype.default.html#constructor" class="tsd-kind-icon">constructor</a></li>
							</ul>
						</section>
						<section class="tsd-index-section ">
							<h3>Properties</h3>
							<ul class="tsd-index-list">
								<li class="tsd-kind-property tsd-parent-kind-class"><a href="models_inputtype.default.html#name" class="tsd-kind-icon">name</a></li>
								<li class="tsd-kind-property tsd-parent-kind-class"><a href="models_inputtype.default.html#type" class="tsd-kind-icon">type</a></li>
							</ul>
						</section>
					</div>
				</section>
			</section>
			<section class="tsd-panel-group tsd-member-group ">
				<h2>Constructors</h2>
				<section class="tsd-panel tsd-member tsd-kind-constructor tsd-parent-kind-class">
					<a name="constructor" class="tsd-anchor"></a>
					<h3>constructor</h3>
					<ul class="tsd-signatures tsd-kind-constructor tsd-parent-kind-class">
						<li class="tsd-signature tsd-kind-icon">new default<span class="tsd-signature-symbol">(</span><span class="tsd-signature-symbol">)</span><span class="tsd-signature-symbol">: </span><a href="models_inputtype.default.html" class="tsd-signature-type" data-tsd-kind="Class">default</a></li>
					</ul>
					<ul class="tsd-descriptions">
						<li class="tsd-description">
							<aside class="tsd-sources">
							</aside>
							<h4 class="tsd-returns-title">Returns <a href="models_inputtype.default.html" class="tsd-signature-type" data-tsd-kind="Class">default</a></h4>
						</li>
					</ul>
				</section>
			</section>
			<section class="tsd-panel-group tsd-member-group ">
				<h2>Properties</h2>
				<section class="tsd-panel tsd-member tsd-kind-property tsd-parent-kind-class">
					<a name="name" class="tsd-anchor"></a>
					<h3>name</h3>
					<div class="tsd-signature tsd-kind-icon">name<span class="tsd-signature-symbol">:</span> <span class="tsd-signature-type">string</span></div>
					<aside class="tsd-sources">
						<ul>
<<<<<<< HEAD
							<li>Defined in <a href="https://github.com/nevermined-io/sdk-js/blob/7be618b/src/models/InputType.ts#L2">src/models/InputType.ts:2</a></li>
=======
							<li>Defined in <a href="https://github.com/nevermined-io/sdk-js/blob/e6aa843/src/models/InputType.ts#L2">src/models/InputType.ts:2</a></li>
>>>>>>> 321ebaf4
						</ul>
					</aside>
				</section>
				<section class="tsd-panel tsd-member tsd-kind-property tsd-parent-kind-class">
					<a name="type" class="tsd-anchor"></a>
					<h3>type</h3>
					<div class="tsd-signature tsd-kind-icon">type<span class="tsd-signature-symbol">:</span> <span class="tsd-signature-type">string</span></div>
					<aside class="tsd-sources">
						<ul>
<<<<<<< HEAD
							<li>Defined in <a href="https://github.com/nevermined-io/sdk-js/blob/7be618b/src/models/InputType.ts#L4">src/models/InputType.ts:4</a></li>
=======
							<li>Defined in <a href="https://github.com/nevermined-io/sdk-js/blob/e6aa843/src/models/InputType.ts#L4">src/models/InputType.ts:4</a></li>
>>>>>>> 321ebaf4
						</ul>
					</aside>
				</section>
			</section>
		</div>
		<div class="col-4 col-menu menu-sticky-wrap menu-highlight">
			<nav class="tsd-navigation primary">
				<ul>
					<li class=" ">
						<a href="../modules.html">Exports</a>
					</li>
					<li class="current tsd-kind-module">
						<a href="../modules/models_inputtype.html">models/<wbr>Input<wbr>Type</a>
					</li>
				</ul>
			</nav>
			<nav class="tsd-navigation secondary menu-sticky">
				<ul class="before-current">
				</ul>
				<ul class="current">
					<li class="current tsd-kind-class tsd-parent-kind-module">
						<a href="models_inputtype.default.html" class="tsd-kind-icon">default</a>
						<ul>
							<li class=" tsd-kind-constructor tsd-parent-kind-class">
								<a href="models_inputtype.default.html#constructor" class="tsd-kind-icon">constructor</a>
							</li>
							<li class=" tsd-kind-property tsd-parent-kind-class">
								<a href="models_inputtype.default.html#name" class="tsd-kind-icon">name</a>
							</li>
							<li class=" tsd-kind-property tsd-parent-kind-class">
								<a href="models_inputtype.default.html#type" class="tsd-kind-icon">type</a>
							</li>
						</ul>
					</li>
				</ul>
				<ul class="after-current">
				</ul>
			</nav>
		</div>
	</div>
</div>
<footer class="with-border-bottom">
	<div class="container">
		<h2>Legend</h2>
		<div class="tsd-legend-group">
			<ul class="tsd-legend">
				<li class="tsd-kind-variable"><span class="tsd-kind-icon">Variable</span></li>
				<li class="tsd-kind-function"><span class="tsd-kind-icon">Function</span></li>
				<li class="tsd-kind-type-alias"><span class="tsd-kind-icon">Type alias</span></li>
				<li class="tsd-kind-type-alias tsd-has-type-parameter"><span class="tsd-kind-icon">Type alias with type parameter</span></li>
			</ul>
			<ul class="tsd-legend">
				<li class="tsd-kind-class"><span class="tsd-kind-icon">Class</span></li>
				<li class="tsd-kind-class tsd-has-type-parameter"><span class="tsd-kind-icon">Class with type parameter</span></li>
				<li class="tsd-kind-constructor tsd-parent-kind-class"><span class="tsd-kind-icon">Constructor</span></li>
				<li class="tsd-kind-property tsd-parent-kind-class"><span class="tsd-kind-icon">Property</span></li>
			</ul>
			<ul class="tsd-legend">
				<li class="tsd-kind-enum"><span class="tsd-kind-icon">Enumeration</span></li>
			</ul>
			<ul class="tsd-legend">
				<li class="tsd-kind-interface"><span class="tsd-kind-icon">Interface</span></li>
			</ul>
		</div>
	</div>
</footer>
<div class="container tsd-generator">
	<p>Generated using <a href="https://typedoc.org/" target="_blank">TypeDoc</a></p>
</div>
<div class="overlay"></div>
<script src="../assets/js/main.js"></script>
</body>
</html><|MERGE_RESOLUTION|>--- conflicted
+++ resolved
@@ -121,11 +121,7 @@
 					<div class="tsd-signature tsd-kind-icon">name<span class="tsd-signature-symbol">:</span> <span class="tsd-signature-type">string</span></div>
 					<aside class="tsd-sources">
 						<ul>
-<<<<<<< HEAD
-							<li>Defined in <a href="https://github.com/nevermined-io/sdk-js/blob/7be618b/src/models/InputType.ts#L2">src/models/InputType.ts:2</a></li>
-=======
 							<li>Defined in <a href="https://github.com/nevermined-io/sdk-js/blob/e6aa843/src/models/InputType.ts#L2">src/models/InputType.ts:2</a></li>
->>>>>>> 321ebaf4
 						</ul>
 					</aside>
 				</section>
@@ -135,11 +131,7 @@
 					<div class="tsd-signature tsd-kind-icon">type<span class="tsd-signature-symbol">:</span> <span class="tsd-signature-type">string</span></div>
 					<aside class="tsd-sources">
 						<ul>
-<<<<<<< HEAD
-							<li>Defined in <a href="https://github.com/nevermined-io/sdk-js/blob/7be618b/src/models/InputType.ts#L4">src/models/InputType.ts:4</a></li>
-=======
 							<li>Defined in <a href="https://github.com/nevermined-io/sdk-js/blob/e6aa843/src/models/InputType.ts#L4">src/models/InputType.ts:4</a></li>
->>>>>>> 321ebaf4
 						</ul>
 					</aside>
 				</section>
