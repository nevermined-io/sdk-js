--- conflicted
+++ resolved
@@ -162,11 +162,7 @@
 							<aside class="tsd-sources">
 								<p>Overrides <a href="keeper_contracts_contractbase.contractbase.html">ContractBase</a>.<a href="keeper_contracts_contractbase.contractbase.html#constructor">constructor</a></p>
 								<ul>
-<<<<<<< HEAD
-									<li>Defined in <a href="https://github.com/nevermined-io/sdk-js/blob/7be618b/src/keeper/contracts/templates/AgreementTemplate.abstract.ts#L31">src/keeper/contracts/templates/AgreementTemplate.abstract.ts:31</a></li>
-=======
 									<li>Defined in <a href="https://github.com/nevermined-io/sdk-js/blob/e6aa843/src/keeper/contracts/templates/AgreementTemplate.abstract.ts#L31">src/keeper/contracts/templates/AgreementTemplate.abstract.ts:31</a></li>
->>>>>>> 321ebaf4
 								</ul>
 							</aside>
 							<h4 class="tsd-parameters-title">Parameters</h4>
@@ -189,11 +185,7 @@
 					<aside class="tsd-sources">
 						<p>Inherited from <a href="keeper_contracts_contractbase.contractbase.html">ContractBase</a>.<a href="keeper_contracts_contractbase.contractbase.html#contract">contract</a></p>
 						<ul>
-<<<<<<< HEAD
-							<li>Defined in <a href="https://github.com/nevermined-io/sdk-js/blob/7be618b/src/keeper/contracts/ContractBase.ts#L19">src/keeper/contracts/ContractBase.ts:19</a></li>
-=======
 							<li>Defined in <a href="https://github.com/nevermined-io/sdk-js/blob/e6aa843/src/keeper/contracts/ContractBase.ts#L19">src/keeper/contracts/ContractBase.ts:19</a></li>
->>>>>>> 321ebaf4
 						</ul>
 					</aside>
 				</section>
@@ -204,11 +196,7 @@
 					<aside class="tsd-sources">
 						<p>Inherited from <a href="keeper_contracts_contractbase.contractbase.html">ContractBase</a>.<a href="keeper_contracts_contractbase.contractbase.html#contractname">contractName</a></p>
 						<ul>
-<<<<<<< HEAD
-							<li>Defined in <a href="https://github.com/nevermined-io/sdk-js/blob/7be618b/src/keeper/contracts/ContractBase.ts#L17">src/keeper/contracts/ContractBase.ts:17</a></li>
-=======
 							<li>Defined in <a href="https://github.com/nevermined-io/sdk-js/blob/e6aa843/src/keeper/contracts/ContractBase.ts#L17">src/keeper/contracts/ContractBase.ts:17</a></li>
->>>>>>> 321ebaf4
 						</ul>
 					</aside>
 				</section>
@@ -219,11 +207,7 @@
 					<aside class="tsd-sources">
 						<p>Inherited from <a href="keeper_contracts_contractbase.contractbase.html">ContractBase</a>.<a href="keeper_contracts_contractbase.contractbase.html#instance">instance</a></p>
 						<ul>
-<<<<<<< HEAD
-							<li>Defined in <a href="https://github.com/nevermined-io/sdk-js/blob/7be618b/src/keeper/contracts/ContractBase.ts#L15">src/keeper/contracts/ContractBase.ts:15</a></li>
-=======
 							<li>Defined in <a href="https://github.com/nevermined-io/sdk-js/blob/e6aa843/src/keeper/contracts/ContractBase.ts#L15">src/keeper/contracts/ContractBase.ts:15</a></li>
->>>>>>> 321ebaf4
 						</ul>
 					</aside>
 				</section>
@@ -240,11 +224,7 @@
 						<li class="tsd-description">
 							<aside class="tsd-sources">
 								<ul>
-<<<<<<< HEAD
-									<li>Defined in <a href="https://github.com/nevermined-io/sdk-js/blob/7be618b/src/keeper/contracts/ContractBase.ts#L21">src/keeper/contracts/ContractBase.ts:21</a></li>
-=======
 									<li>Defined in <a href="https://github.com/nevermined-io/sdk-js/blob/e6aa843/src/keeper/contracts/ContractBase.ts#L21">src/keeper/contracts/ContractBase.ts:21</a></li>
->>>>>>> 321ebaf4
 								</ul>
 							</aside>
 							<h4 class="tsd-returns-title">Returns <span class="tsd-signature-type">string</span></h4>
@@ -261,11 +241,7 @@
 						<li class="tsd-description">
 							<aside class="tsd-sources">
 								<ul>
-<<<<<<< HEAD
-									<li>Defined in <a href="https://github.com/nevermined-io/sdk-js/blob/7be618b/src/Instantiable.abstract.ts#L47">src/Instantiable.abstract.ts:47</a></li>
-=======
 									<li>Defined in <a href="https://github.com/nevermined-io/sdk-js/blob/e6aa843/src/Instantiable.abstract.ts#L47">src/Instantiable.abstract.ts:47</a></li>
->>>>>>> 321ebaf4
 								</ul>
 							</aside>
 							<h4 class="tsd-returns-title">Returns <a href="models_config.config.html" class="tsd-signature-type" data-tsd-kind="Class">Config</a></h4>
@@ -282,11 +258,7 @@
 						<li class="tsd-description">
 							<aside class="tsd-sources">
 								<ul>
-<<<<<<< HEAD
-									<li>Defined in <a href="https://github.com/nevermined-io/sdk-js/blob/7be618b/src/Instantiable.abstract.ts#L63">src/Instantiable.abstract.ts:63</a></li>
-=======
 									<li>Defined in <a href="https://github.com/nevermined-io/sdk-js/blob/e6aa843/src/Instantiable.abstract.ts#L63">src/Instantiable.abstract.ts:63</a></li>
->>>>>>> 321ebaf4
 								</ul>
 							</aside>
 							<h4 class="tsd-returns-title">Returns <a href="../interfaces/instantiable_abstract.instantiableconfig.html" class="tsd-signature-type" data-tsd-kind="Interface">InstantiableConfig</a></h4>
@@ -303,11 +275,7 @@
 						<li class="tsd-description">
 							<aside class="tsd-sources">
 								<ul>
-<<<<<<< HEAD
-									<li>Defined in <a href="https://github.com/nevermined-io/sdk-js/blob/7be618b/src/Instantiable.abstract.ts#L54">src/Instantiable.abstract.ts:54</a></li>
-=======
 									<li>Defined in <a href="https://github.com/nevermined-io/sdk-js/blob/e6aa843/src/Instantiable.abstract.ts#L54">src/Instantiable.abstract.ts:54</a></li>
->>>>>>> 321ebaf4
 								</ul>
 							</aside>
 							<h4 class="tsd-returns-title">Returns <a href="utils_logger.logger.html" class="tsd-signature-type" data-tsd-kind="Class">Logger</a></h4>
@@ -324,11 +292,7 @@
 						<li class="tsd-description">
 							<aside class="tsd-sources">
 								<ul>
-<<<<<<< HEAD
-									<li>Defined in <a href="https://github.com/nevermined-io/sdk-js/blob/7be618b/src/Instantiable.abstract.ts#L31">src/Instantiable.abstract.ts:31</a></li>
-=======
 									<li>Defined in <a href="https://github.com/nevermined-io/sdk-js/blob/e6aa843/src/Instantiable.abstract.ts#L31">src/Instantiable.abstract.ts:31</a></li>
->>>>>>> 321ebaf4
 								</ul>
 							</aside>
 							<h4 class="tsd-returns-title">Returns <a href="nevermined_nevermined.nevermined.html" class="tsd-signature-type" data-tsd-kind="Class">Nevermined</a></h4>
@@ -345,11 +309,7 @@
 						<li class="tsd-description">
 							<aside class="tsd-sources">
 								<ul>
-<<<<<<< HEAD
-									<li>Defined in <a href="https://github.com/nevermined-io/sdk-js/blob/7be618b/src/Instantiable.abstract.ts#L38">src/Instantiable.abstract.ts:38</a></li>
-=======
 									<li>Defined in <a href="https://github.com/nevermined-io/sdk-js/blob/e6aa843/src/Instantiable.abstract.ts#L38">src/Instantiable.abstract.ts:38</a></li>
->>>>>>> 321ebaf4
 								</ul>
 							</aside>
 							<h4 class="tsd-returns-title">Returns <span class="tsd-signature-type">default</span></h4>
@@ -370,11 +330,7 @@
 							<aside class="tsd-sources">
 								<p>Inherited from <a href="keeper_contracts_contractbase.contractbase.html">ContractBase</a>.<a href="keeper_contracts_contractbase.contractbase.html#call">call</a></p>
 								<ul>
-<<<<<<< HEAD
-									<li>Defined in <a href="https://github.com/nevermined-io/sdk-js/blob/7be618b/src/keeper/contracts/ContractBase.ts#L166">src/keeper/contracts/ContractBase.ts:166</a></li>
-=======
 									<li>Defined in <a href="https://github.com/nevermined-io/sdk-js/blob/e6aa843/src/keeper/contracts/ContractBase.ts#L167">src/keeper/contracts/ContractBase.ts:167</a></li>
->>>>>>> 321ebaf4
 								</ul>
 							</aside>
 							<h4 class="tsd-type-parameters-title">Type parameters</h4>
@@ -409,11 +365,7 @@
 						<li class="tsd-description">
 							<aside class="tsd-sources">
 								<ul>
-<<<<<<< HEAD
-									<li>Defined in <a href="https://github.com/nevermined-io/sdk-js/blob/7be618b/src/keeper/contracts/templates/AgreementTemplate.abstract.ts#L37">src/keeper/contracts/templates/AgreementTemplate.abstract.ts:37</a></li>
-=======
 									<li>Defined in <a href="https://github.com/nevermined-io/sdk-js/blob/e6aa843/src/keeper/contracts/templates/AgreementTemplate.abstract.ts#L37">src/keeper/contracts/templates/AgreementTemplate.abstract.ts:37</a></li>
->>>>>>> 321ebaf4
 								</ul>
 							</aside>
 							<h4 class="tsd-parameters-title">Parameters</h4>
@@ -451,11 +403,7 @@
 						<li class="tsd-description">
 							<aside class="tsd-sources">
 								<ul>
-<<<<<<< HEAD
-									<li>Defined in <a href="https://github.com/nevermined-io/sdk-js/blob/7be618b/src/keeper/contracts/templates/AgreementTemplate.abstract.ts#L112">src/keeper/contracts/templates/AgreementTemplate.abstract.ts:112</a></li>
-=======
 									<li>Defined in <a href="https://github.com/nevermined-io/sdk-js/blob/e6aa843/src/keeper/contracts/templates/AgreementTemplate.abstract.ts#L112">src/keeper/contracts/templates/AgreementTemplate.abstract.ts:112</a></li>
->>>>>>> 321ebaf4
 								</ul>
 							</aside>
 							<div class="tsd-comment tsd-typography">
@@ -503,11 +451,7 @@
 							<aside class="tsd-sources">
 								<p>Inherited from <a href="keeper_contracts_contractbase.contractbase.html">ContractBase</a>.<a href="keeper_contracts_contractbase.contractbase.html#getaddress">getAddress</a></p>
 								<ul>
-<<<<<<< HEAD
-									<li>Defined in <a href="https://github.com/nevermined-io/sdk-js/blob/7be618b/src/keeper/contracts/ContractBase.ts#L59">src/keeper/contracts/ContractBase.ts:59</a></li>
-=======
 									<li>Defined in <a href="https://github.com/nevermined-io/sdk-js/blob/e6aa843/src/keeper/contracts/ContractBase.ts#L59">src/keeper/contracts/ContractBase.ts:59</a></li>
->>>>>>> 321ebaf4
 								</ul>
 							</aside>
 							<h4 class="tsd-returns-title">Returns <span class="tsd-signature-type">string</span></h4>
@@ -524,11 +468,7 @@
 						<li class="tsd-description">
 							<aside class="tsd-sources">
 								<ul>
-<<<<<<< HEAD
-									<li>Defined in <a href="https://github.com/nevermined-io/sdk-js/blob/7be618b/src/keeper/contracts/templates/AgreementTemplate.abstract.ts#L234">src/keeper/contracts/templates/AgreementTemplate.abstract.ts:234</a></li>
-=======
 									<li>Defined in <a href="https://github.com/nevermined-io/sdk-js/blob/e6aa843/src/keeper/contracts/templates/AgreementTemplate.abstract.ts#L234">src/keeper/contracts/templates/AgreementTemplate.abstract.ts:234</a></li>
->>>>>>> 321ebaf4
 								</ul>
 							</aside>
 							<div class="tsd-comment tsd-typography">
@@ -560,11 +500,7 @@
 						<li class="tsd-description">
 							<aside class="tsd-sources">
 								<ul>
-<<<<<<< HEAD
-									<li>Defined in <a href="https://github.com/nevermined-io/sdk-js/blob/7be618b/src/keeper/contracts/templates/AgreementTemplate.abstract.ts#L97">src/keeper/contracts/templates/AgreementTemplate.abstract.ts:97</a></li>
-=======
 									<li>Defined in <a href="https://github.com/nevermined-io/sdk-js/blob/e6aa843/src/keeper/contracts/templates/AgreementTemplate.abstract.ts#L97">src/keeper/contracts/templates/AgreementTemplate.abstract.ts:97</a></li>
->>>>>>> 321ebaf4
 								</ul>
 							</aside>
 							<div class="tsd-comment tsd-typography">
@@ -611,11 +547,7 @@
 						<li class="tsd-description">
 							<aside class="tsd-sources">
 								<ul>
-<<<<<<< HEAD
-									<li>Defined in <a href="https://github.com/nevermined-io/sdk-js/blob/7be618b/src/keeper/contracts/templates/AgreementTemplate.abstract.ts#L145">src/keeper/contracts/templates/AgreementTemplate.abstract.ts:145</a></li>
-=======
 									<li>Defined in <a href="https://github.com/nevermined-io/sdk-js/blob/e6aa843/src/keeper/contracts/templates/AgreementTemplate.abstract.ts#L145">src/keeper/contracts/templates/AgreementTemplate.abstract.ts:145</a></li>
->>>>>>> 321ebaf4
 								</ul>
 							</aside>
 							<div class="tsd-comment tsd-typography">
@@ -647,11 +579,7 @@
 						<li class="tsd-description">
 							<aside class="tsd-sources">
 								<ul>
-<<<<<<< HEAD
-									<li>Defined in <a href="https://github.com/nevermined-io/sdk-js/blob/7be618b/src/keeper/contracts/templates/AgreementTemplate.abstract.ts#L75">src/keeper/contracts/templates/AgreementTemplate.abstract.ts:75</a></li>
-=======
 									<li>Defined in <a href="https://github.com/nevermined-io/sdk-js/blob/e6aa843/src/keeper/contracts/templates/AgreementTemplate.abstract.ts#L75">src/keeper/contracts/templates/AgreementTemplate.abstract.ts:75</a></li>
->>>>>>> 321ebaf4
 								</ul>
 							</aside>
 							<div class="tsd-comment tsd-typography">
@@ -674,11 +602,7 @@
 						<li class="tsd-description">
 							<aside class="tsd-sources">
 								<ul>
-<<<<<<< HEAD
-									<li>Defined in <a href="https://github.com/nevermined-io/sdk-js/blob/7be618b/src/keeper/contracts/templates/AgreementTemplate.abstract.ts#L83">src/keeper/contracts/templates/AgreementTemplate.abstract.ts:83</a></li>
-=======
 									<li>Defined in <a href="https://github.com/nevermined-io/sdk-js/blob/e6aa843/src/keeper/contracts/templates/AgreementTemplate.abstract.ts#L83">src/keeper/contracts/templates/AgreementTemplate.abstract.ts:83</a></li>
->>>>>>> 321ebaf4
 								</ul>
 							</aside>
 							<div class="tsd-comment tsd-typography">
@@ -702,11 +626,7 @@
 							<aside class="tsd-sources">
 								<p>Inherited from <a href="keeper_contracts_contractbase.contractbase.html">ContractBase</a>.<a href="keeper_contracts_contractbase.contractbase.html#getevent">getEvent</a></p>
 								<ul>
-<<<<<<< HEAD
-									<li>Defined in <a href="https://github.com/nevermined-io/sdk-js/blob/7be618b/src/keeper/contracts/ContractBase.ts#L187">src/keeper/contracts/ContractBase.ts:187</a></li>
-=======
 									<li>Defined in <a href="https://github.com/nevermined-io/sdk-js/blob/e6aa843/src/keeper/contracts/ContractBase.ts#L188">src/keeper/contracts/ContractBase.ts:188</a></li>
->>>>>>> 321ebaf4
 								</ul>
 							</aside>
 							<h4 class="tsd-parameters-title">Parameters</h4>
@@ -738,11 +658,7 @@
 							<aside class="tsd-sources">
 								<p>Inherited from <a href="keeper_contracts_contractbase.contractbase.html">ContractBase</a>.<a href="keeper_contracts_contractbase.contractbase.html#geteventdata">getEventData</a></p>
 								<ul>
-<<<<<<< HEAD
-									<li>Defined in <a href="https://github.com/nevermined-io/sdk-js/blob/7be618b/src/keeper/contracts/ContractBase.ts#L30">src/keeper/contracts/ContractBase.ts:30</a></li>
-=======
 									<li>Defined in <a href="https://github.com/nevermined-io/sdk-js/blob/e6aa843/src/keeper/contracts/ContractBase.ts#L30">src/keeper/contracts/ContractBase.ts:30</a></li>
->>>>>>> 321ebaf4
 								</ul>
 							</aside>
 							<h4 class="tsd-parameters-title">Parameters</h4>
@@ -769,11 +685,7 @@
 							<aside class="tsd-sources">
 								<p>Inherited from <a href="keeper_contracts_contractbase.contractbase.html">ContractBase</a>.<a href="keeper_contracts_contractbase.contractbase.html#getfromaddress">getFromAddress</a></p>
 								<ul>
-<<<<<<< HEAD
-									<li>Defined in <a href="https://github.com/nevermined-io/sdk-js/blob/7be618b/src/keeper/contracts/ContractBase.ts#L79">src/keeper/contracts/ContractBase.ts:79</a></li>
-=======
 									<li>Defined in <a href="https://github.com/nevermined-io/sdk-js/blob/e6aa843/src/keeper/contracts/ContractBase.ts#L79">src/keeper/contracts/ContractBase.ts:79</a></li>
->>>>>>> 321ebaf4
 								</ul>
 							</aside>
 							<h4 class="tsd-parameters-title">Parameters</h4>
@@ -797,11 +709,7 @@
 							<aside class="tsd-sources">
 								<p>Inherited from <a href="keeper_contracts_contractbase.contractbase.html">ContractBase</a>.<a href="keeper_contracts_contractbase.contractbase.html#getinputsofmethod">getInputsOfMethod</a></p>
 								<ul>
-<<<<<<< HEAD
-									<li>Defined in <a href="https://github.com/nevermined-io/sdk-js/blob/7be618b/src/keeper/contracts/ContractBase.ts#L68">src/keeper/contracts/ContractBase.ts:68</a></li>
-=======
 									<li>Defined in <a href="https://github.com/nevermined-io/sdk-js/blob/e6aa843/src/keeper/contracts/ContractBase.ts#L68">src/keeper/contracts/ContractBase.ts:68</a></li>
->>>>>>> 321ebaf4
 								</ul>
 							</aside>
 							<h4 class="tsd-parameters-title">Parameters</h4>
@@ -825,11 +733,7 @@
 							<aside class="tsd-sources">
 								<p>Inherited from <a href="keeper_contracts_contractbase.contractbase.html">ContractBase</a>.<a href="keeper_contracts_contractbase.contractbase.html#getpastevents">getPastEvents</a></p>
 								<ul>
-<<<<<<< HEAD
-									<li>Defined in <a href="https://github.com/nevermined-io/sdk-js/blob/7be618b/src/keeper/contracts/ContractBase.ts#L39">src/keeper/contracts/ContractBase.ts:39</a></li>
-=======
 									<li>Defined in <a href="https://github.com/nevermined-io/sdk-js/blob/e6aa843/src/keeper/contracts/ContractBase.ts#L39">src/keeper/contracts/ContractBase.ts:39</a></li>
->>>>>>> 321ebaf4
 								</ul>
 							</aside>
 							<h4 class="tsd-parameters-title">Parameters</h4>
@@ -860,11 +764,7 @@
 						<li class="tsd-description">
 							<aside class="tsd-sources">
 								<ul>
-<<<<<<< HEAD
-									<li>Defined in <a href="https://github.com/nevermined-io/sdk-js/blob/7be618b/src/keeper/contracts/templates/AgreementTemplate.abstract.ts#L119">src/keeper/contracts/templates/AgreementTemplate.abstract.ts:119</a></li>
-=======
 									<li>Defined in <a href="https://github.com/nevermined-io/sdk-js/blob/e6aa843/src/keeper/contracts/templates/AgreementTemplate.abstract.ts#L119">src/keeper/contracts/templates/AgreementTemplate.abstract.ts:119</a></li>
->>>>>>> 321ebaf4
 								</ul>
 							</aside>
 							<h4 class="tsd-returns-title">Returns <span class="tsd-signature-type">Promise</span><span class="tsd-signature-symbol">&lt;</span><a href="../interfaces/ddo_serviceagreementtemplate.serviceagreementtemplate.html" class="tsd-signature-type" data-tsd-kind="Interface">ServiceAgreementTemplate</a><span class="tsd-signature-symbol">&gt;</span></h4>
@@ -881,11 +781,7 @@
 						<li class="tsd-description">
 							<aside class="tsd-sources">
 								<ul>
-<<<<<<< HEAD
-									<li>Defined in <a href="https://github.com/nevermined-io/sdk-js/blob/7be618b/src/keeper/contracts/templates/AgreementTemplate.abstract.ts#L126">src/keeper/contracts/templates/AgreementTemplate.abstract.ts:126</a></li>
-=======
 									<li>Defined in <a href="https://github.com/nevermined-io/sdk-js/blob/e6aa843/src/keeper/contracts/templates/AgreementTemplate.abstract.ts#L126">src/keeper/contracts/templates/AgreementTemplate.abstract.ts:126</a></li>
->>>>>>> 321ebaf4
 								</ul>
 							</aside>
 							<h4 class="tsd-parameters-title">Parameters</h4>
@@ -908,11 +804,7 @@
 						<li class="tsd-description">
 							<aside class="tsd-sources">
 								<ul>
-<<<<<<< HEAD
-									<li>Defined in <a href="https://github.com/nevermined-io/sdk-js/blob/7be618b/src/keeper/contracts/templates/AgreementTemplate.abstract.ts#L121">src/keeper/contracts/templates/AgreementTemplate.abstract.ts:121</a></li>
-=======
 									<li>Defined in <a href="https://github.com/nevermined-io/sdk-js/blob/e6aa843/src/keeper/contracts/templates/AgreementTemplate.abstract.ts#L121">src/keeper/contracts/templates/AgreementTemplate.abstract.ts:121</a></li>
->>>>>>> 321ebaf4
 								</ul>
 							</aside>
 							<h4 class="tsd-returns-title">Returns <span class="tsd-signature-type">Promise</span><span class="tsd-signature-symbol">&lt;</span><a href="../interfaces/ddo_serviceagreementtemplate.serviceagreementtemplatecondition.html" class="tsd-signature-type" data-tsd-kind="Interface">ServiceAgreementTemplateCondition</a><span class="tsd-signature-symbol">[]</span><span class="tsd-signature-symbol">&gt;</span></h4>
@@ -929,11 +821,7 @@
 						<li class="tsd-description">
 							<aside class="tsd-sources">
 								<ul>
-<<<<<<< HEAD
-									<li>Defined in <a href="https://github.com/nevermined-io/sdk-js/blob/7be618b/src/keeper/contracts/templates/AgreementTemplate.abstract.ts#L135">src/keeper/contracts/templates/AgreementTemplate.abstract.ts:135</a></li>
-=======
 									<li>Defined in <a href="https://github.com/nevermined-io/sdk-js/blob/e6aa843/src/keeper/contracts/templates/AgreementTemplate.abstract.ts#L135">src/keeper/contracts/templates/AgreementTemplate.abstract.ts:135</a></li>
->>>>>>> 321ebaf4
 								</ul>
 							</aside>
 							<h4 class="tsd-returns-title">Returns <span class="tsd-signature-type">Promise</span><span class="tsd-signature-symbol">&lt;</span><span class="tsd-signature-symbol">{}</span><span class="tsd-signature-symbol">&gt;</span></h4>
@@ -951,11 +839,7 @@
 							<aside class="tsd-sources">
 								<p>Inherited from <a href="keeper_contracts_contractbase.contractbase.html">ContractBase</a>.<a href="keeper_contracts_contractbase.contractbase.html#getsignatureofmethod">getSignatureOfMethod</a></p>
 								<ul>
-<<<<<<< HEAD
-									<li>Defined in <a href="https://github.com/nevermined-io/sdk-js/blob/7be618b/src/keeper/contracts/ContractBase.ts#L63">src/keeper/contracts/ContractBase.ts:63</a></li>
-=======
 									<li>Defined in <a href="https://github.com/nevermined-io/sdk-js/blob/e6aa843/src/keeper/contracts/ContractBase.ts#L63">src/keeper/contracts/ContractBase.ts:63</a></li>
->>>>>>> 321ebaf4
 								</ul>
 							</aside>
 							<h4 class="tsd-parameters-title">Parameters</h4>
@@ -979,11 +863,7 @@
 							<aside class="tsd-sources">
 								<p>Inherited from <a href="keeper_contracts_contractbase.contractbase.html">ContractBase</a>.<a href="keeper_contracts_contractbase.contractbase.html#init">init</a></p>
 								<ul>
-<<<<<<< HEAD
-									<li>Defined in <a href="https://github.com/nevermined-io/sdk-js/blob/7be618b/src/keeper/contracts/ContractBase.ts#L73">src/keeper/contracts/ContractBase.ts:73</a></li>
-=======
 									<li>Defined in <a href="https://github.com/nevermined-io/sdk-js/blob/e6aa843/src/keeper/contracts/ContractBase.ts#L73">src/keeper/contracts/ContractBase.ts:73</a></li>
->>>>>>> 321ebaf4
 								</ul>
 							</aside>
 							<h4 class="tsd-parameters-title">Parameters</h4>
@@ -1009,11 +889,7 @@
 						<li class="tsd-description">
 							<aside class="tsd-sources">
 								<ul>
-<<<<<<< HEAD
-									<li>Defined in <a href="https://github.com/nevermined-io/sdk-js/blob/7be618b/src/keeper/contracts/templates/AgreementTemplate.abstract.ts#L204">src/keeper/contracts/templates/AgreementTemplate.abstract.ts:204</a></li>
-=======
 									<li>Defined in <a href="https://github.com/nevermined-io/sdk-js/blob/e6aa843/src/keeper/contracts/templates/AgreementTemplate.abstract.ts#L204">src/keeper/contracts/templates/AgreementTemplate.abstract.ts:204</a></li>
->>>>>>> 321ebaf4
 								</ul>
 							</aside>
 							<div class="tsd-comment tsd-typography">
@@ -1045,11 +921,7 @@
 							<aside class="tsd-sources">
 								<p>Inherited from <a href="keeper_contracts_contractbase.contractbase.html">ContractBase</a>.<a href="keeper_contracts_contractbase.contractbase.html#send">send</a></p>
 								<ul>
-<<<<<<< HEAD
-									<li>Defined in <a href="https://github.com/nevermined-io/sdk-js/blob/7be618b/src/keeper/contracts/ContractBase.ts#L106">src/keeper/contracts/ContractBase.ts:106</a></li>
-=======
 									<li>Defined in <a href="https://github.com/nevermined-io/sdk-js/blob/e6aa843/src/keeper/contracts/ContractBase.ts#L106">src/keeper/contracts/ContractBase.ts:106</a></li>
->>>>>>> 321ebaf4
 								</ul>
 							</aside>
 							<h4 class="tsd-parameters-title">Parameters</h4>
@@ -1082,11 +954,7 @@
 							<aside class="tsd-sources">
 								<p>Inherited from <a href="keeper_contracts_contractbase.contractbase.html">ContractBase</a>.<a href="keeper_contracts_contractbase.contractbase.html#sendfrom">sendFrom</a></p>
 								<ul>
-<<<<<<< HEAD
-									<li>Defined in <a href="https://github.com/nevermined-io/sdk-js/blob/7be618b/src/keeper/contracts/ContractBase.ts#L86">src/keeper/contracts/ContractBase.ts:86</a></li>
-=======
 									<li>Defined in <a href="https://github.com/nevermined-io/sdk-js/blob/e6aa843/src/keeper/contracts/ContractBase.ts#L86">src/keeper/contracts/ContractBase.ts:86</a></li>
->>>>>>> 321ebaf4
 								</ul>
 							</aside>
 							<h4 class="tsd-parameters-title">Parameters</h4>
@@ -1119,11 +987,7 @@
 							<aside class="tsd-sources">
 								<p>Inherited from <a href="keeper_contracts_contractbase.contractbase.html">ContractBase</a>.<a href="keeper_contracts_contractbase.contractbase.html#setinstanceconfig">setInstanceConfig</a></p>
 								<ul>
-<<<<<<< HEAD
-									<li>Defined in <a href="https://github.com/nevermined-io/sdk-js/blob/7be618b/src/Instantiable.abstract.ts#L92">src/Instantiable.abstract.ts:92</a></li>
-=======
 									<li>Defined in <a href="https://github.com/nevermined-io/sdk-js/blob/e6aa843/src/Instantiable.abstract.ts#L92">src/Instantiable.abstract.ts:92</a></li>
->>>>>>> 321ebaf4
 								</ul>
 							</aside>
 							<h4 class="tsd-parameters-title">Parameters</h4>
@@ -1147,11 +1011,7 @@
 							<aside class="tsd-sources">
 								<p>Overrides <a href="keeper_contracts_contractbase.contractbase.html">ContractBase</a>.<a href="keeper_contracts_contractbase.contractbase.html#getinstance">getInstance</a></p>
 								<ul>
-<<<<<<< HEAD
-									<li>Defined in <a href="https://github.com/nevermined-io/sdk-js/blob/7be618b/src/keeper/contracts/templates/AgreementTemplate.abstract.ts#L22">src/keeper/contracts/templates/AgreementTemplate.abstract.ts:22</a></li>
-=======
 									<li>Defined in <a href="https://github.com/nevermined-io/sdk-js/blob/e6aa843/src/keeper/contracts/templates/AgreementTemplate.abstract.ts#L22">src/keeper/contracts/templates/AgreementTemplate.abstract.ts:22</a></li>
->>>>>>> 321ebaf4
 								</ul>
 							</aside>
 							<h4 class="tsd-parameters-title">Parameters</h4>
@@ -1184,11 +1044,7 @@
 							<aside class="tsd-sources">
 								<p>Inherited from <a href="keeper_contracts_contractbase.contractbase.html">ContractBase</a>.<a href="keeper_contracts_contractbase.contractbase.html#setinstanceconfig-1">setInstanceConfig</a></p>
 								<ul>
-<<<<<<< HEAD
-									<li>Defined in <a href="https://github.com/nevermined-io/sdk-js/blob/7be618b/src/Instantiable.abstract.ts#L74">src/Instantiable.abstract.ts:74</a></li>
-=======
 									<li>Defined in <a href="https://github.com/nevermined-io/sdk-js/blob/e6aa843/src/Instantiable.abstract.ts#L74">src/Instantiable.abstract.ts:74</a></li>
->>>>>>> 321ebaf4
 								</ul>
 							</aside>
 							<h4 class="tsd-type-parameters-title">Type parameters</h4>
