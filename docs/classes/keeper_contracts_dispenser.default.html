<!doctype html>
<html class="default no-js">
<head>
	<meta charset="utf-8">
	<meta http-equiv="X-UA-Compatible" content="IE=edge">
	<title>default | @nevermined-io/nevermined-sdk-js</title>
	<meta name="description" content="Documentation for @nevermined-io/nevermined-sdk-js">
	<meta name="viewport" content="width=device-width, initial-scale=1">
	<link rel="stylesheet" href="../assets/css/main.css">
	<script async src="../assets/js/search.js" id="search-script"></script>
</head>
<body>
<header>
	<div class="tsd-page-toolbar">
		<div class="container">
			<div class="table-wrap">
				<div class="table-cell" id="tsd-search" data-index="../assets/js/search.json" data-base="..">
					<div class="field">
						<label for="tsd-search-field" class="tsd-widget search no-caption">Search</label>
						<input id="tsd-search-field" type="text" />
					</div>
					<ul class="results">
						<li class="state loading">Preparing search index...</li>
						<li class="state failure">The search index is not available</li>
					</ul>
					<a href="../index.html" class="title">@nevermined-io/nevermined-sdk-js</a>
				</div>
				<div class="table-cell" id="tsd-widgets">
					<div id="tsd-filter">
						<a href="#" class="tsd-widget options no-caption" data-toggle="options">Options</a>
						<div class="tsd-filter-group">
							<div class="tsd-select" id="tsd-filter-visibility">
								<span class="tsd-select-label">All</span>
								<ul class="tsd-select-list">
									<li data-value="public">Public</li>
									<li data-value="protected">Public/Protected</li>
									<li data-value="private" class="selected">All</li>
								</ul>
							</div>
							<input type="checkbox" id="tsd-filter-inherited" checked />
							<label class="tsd-widget" for="tsd-filter-inherited">Inherited</label>
							<input type="checkbox" id="tsd-filter-externals" checked />
							<label class="tsd-widget" for="tsd-filter-externals">Externals</label>
						</div>
					</div>
					<a href="#" class="tsd-widget menu no-caption" data-toggle="menu">Menu</a>
				</div>
			</div>
		</div>
	</div>
	<div class="tsd-page-title">
		<div class="container">
			<ul class="tsd-breadcrumb">
				<li>
					<a href="../modules.html">@nevermined-io/nevermined-sdk-js</a>
				</li>
				<li>
					<a href="../modules/keeper_contracts_dispenser.html">keeper/contracts/Dispenser</a>
				</li>
				<li>
					<a href="keeper_contracts_dispenser.default.html">default</a>
				</li>
			</ul>
			<h1>Class default</h1>
		</div>
	</div>
</header>
<div class="container container-main">
	<div class="row">
		<div class="col-8 col-content">
			<section class="tsd-panel tsd-hierarchy">
				<h3>Hierarchy</h3>
				<ul class="tsd-hierarchy">
					<li>
						<a href="keeper_contracts_contractbase.contractbase.html" class="tsd-signature-type" data-tsd-kind="Class">ContractBase</a>
						<ul class="tsd-hierarchy">
							<li>
								<span class="target">default</span>
							</li>
						</ul>
					</li>
				</ul>
			</section>
			<section class="tsd-panel-group tsd-index-group">
				<h2>Index</h2>
				<section class="tsd-panel tsd-index-panel">
					<div class="tsd-index-content">
						<section class="tsd-index-section tsd-is-inherited">
							<h3>Constructors</h3>
							<ul class="tsd-index-list">
								<li class="tsd-kind-constructor tsd-parent-kind-class tsd-is-inherited"><a href="keeper_contracts_dispenser.default.html#constructor" class="tsd-kind-icon">constructor</a></li>
							</ul>
						</section>
						<section class="tsd-index-section tsd-is-inherited">
							<h3>Properties</h3>
							<ul class="tsd-index-list">
								<li class="tsd-kind-property tsd-parent-kind-class tsd-is-inherited tsd-is-protected"><a href="keeper_contracts_dispenser.default.html#contract" class="tsd-kind-icon">contract</a></li>
								<li class="tsd-kind-property tsd-parent-kind-class tsd-is-inherited"><a href="keeper_contracts_dispenser.default.html#contractname" class="tsd-kind-icon">contract<wbr>Name</a></li>
								<li class="tsd-kind-property tsd-parent-kind-class tsd-is-inherited tsd-is-protected tsd-is-static"><a href="keeper_contracts_dispenser.default.html#instance" class="tsd-kind-icon">instance</a></li>
							</ul>
						</section>
						<section class="tsd-index-section ">
							<h3>Accessors</h3>
							<ul class="tsd-index-list">
								<li class="tsd-kind-get-signature tsd-parent-kind-class tsd-is-inherited"><a href="keeper_contracts_dispenser.default.html#address" class="tsd-kind-icon">address</a></li>
								<li class="tsd-kind-get-signature tsd-parent-kind-class tsd-is-inherited tsd-is-protected"><a href="keeper_contracts_dispenser.default.html#config" class="tsd-kind-icon">config</a></li>
								<li class="tsd-kind-get-signature tsd-parent-kind-class tsd-is-inherited tsd-is-protected"><a href="keeper_contracts_dispenser.default.html#instanceconfig" class="tsd-kind-icon">instance<wbr>Config</a></li>
								<li class="tsd-kind-get-signature tsd-parent-kind-class tsd-is-inherited tsd-is-protected"><a href="keeper_contracts_dispenser.default.html#logger" class="tsd-kind-icon">logger</a></li>
								<li class="tsd-kind-get-signature tsd-parent-kind-class tsd-is-inherited tsd-is-protected"><a href="keeper_contracts_dispenser.default.html#nevermined" class="tsd-kind-icon">nevermined</a></li>
								<li class="tsd-kind-get-signature tsd-parent-kind-class tsd-is-inherited tsd-is-protected"><a href="keeper_contracts_dispenser.default.html#web3" class="tsd-kind-icon">web3</a></li>
							</ul>
						</section>
						<section class="tsd-index-section ">
							<h3>Methods</h3>
							<ul class="tsd-index-list">
								<li class="tsd-kind-method tsd-parent-kind-class tsd-has-type-parameter tsd-is-inherited tsd-is-protected"><a href="keeper_contracts_dispenser.default.html#call" class="tsd-kind-icon">call</a></li>
								<li class="tsd-kind-method tsd-parent-kind-class tsd-is-inherited"><a href="keeper_contracts_dispenser.default.html#getaddress" class="tsd-kind-icon">get<wbr>Address</a></li>
								<li class="tsd-kind-method tsd-parent-kind-class tsd-is-inherited tsd-is-protected"><a href="keeper_contracts_dispenser.default.html#getevent" class="tsd-kind-icon">get<wbr>Event</a></li>
								<li class="tsd-kind-method tsd-parent-kind-class tsd-is-inherited"><a href="keeper_contracts_dispenser.default.html#geteventdata" class="tsd-kind-icon">get<wbr>Event<wbr>Data</a></li>
								<li class="tsd-kind-method tsd-parent-kind-class tsd-is-inherited tsd-is-protected"><a href="keeper_contracts_dispenser.default.html#getfromaddress" class="tsd-kind-icon">get<wbr>From<wbr>Address</a></li>
								<li class="tsd-kind-method tsd-parent-kind-class tsd-is-inherited"><a href="keeper_contracts_dispenser.default.html#getinputsofmethod" class="tsd-kind-icon">get<wbr>Inputs<wbr>OfMethod</a></li>
								<li class="tsd-kind-method tsd-parent-kind-class tsd-is-inherited"><a href="keeper_contracts_dispenser.default.html#getpastevents" class="tsd-kind-icon">get<wbr>Past<wbr>Events</a></li>
								<li class="tsd-kind-method tsd-parent-kind-class tsd-is-inherited"><a href="keeper_contracts_dispenser.default.html#getsignatureofmethod" class="tsd-kind-icon">get<wbr>Signature<wbr>OfMethod</a></li>
								<li class="tsd-kind-method tsd-parent-kind-class tsd-is-inherited tsd-is-protected"><a href="keeper_contracts_dispenser.default.html#init" class="tsd-kind-icon">init</a></li>
								<li class="tsd-kind-method tsd-parent-kind-class"><a href="keeper_contracts_dispenser.default.html#requesttokens" class="tsd-kind-icon">request<wbr>Tokens</a></li>
								<li class="tsd-kind-method tsd-parent-kind-class tsd-is-inherited tsd-is-protected"><a href="keeper_contracts_dispenser.default.html#send" class="tsd-kind-icon">send</a></li>
								<li class="tsd-kind-method tsd-parent-kind-class tsd-is-inherited tsd-is-protected"><a href="keeper_contracts_dispenser.default.html#sendfrom" class="tsd-kind-icon">send<wbr>From</a></li>
								<li class="tsd-kind-method tsd-parent-kind-class tsd-is-inherited tsd-is-protected"><a href="keeper_contracts_dispenser.default.html#setinstanceconfig" class="tsd-kind-icon">set<wbr>Instance<wbr>Config</a></li>
								<li class="tsd-kind-method tsd-parent-kind-class tsd-is-overwrite tsd-is-static"><a href="keeper_contracts_dispenser.default.html#getinstance" class="tsd-kind-icon">get<wbr>Instance</a></li>
								<li class="tsd-kind-method tsd-parent-kind-class tsd-has-type-parameter tsd-is-inherited tsd-is-protected tsd-is-static"><a href="keeper_contracts_dispenser.default.html#setinstanceconfig-1" class="tsd-kind-icon">set<wbr>Instance<wbr>Config</a></li>
							</ul>
						</section>
					</div>
				</section>
			</section>
			<section class="tsd-panel-group tsd-member-group tsd-is-inherited">
				<h2>Constructors</h2>
				<section class="tsd-panel tsd-member tsd-kind-constructor tsd-parent-kind-class tsd-is-inherited">
					<a name="constructor" class="tsd-anchor"></a>
					<h3>constructor</h3>
					<ul class="tsd-signatures tsd-kind-constructor tsd-parent-kind-class tsd-is-inherited">
						<li class="tsd-signature tsd-kind-icon">new default<span class="tsd-signature-symbol">(</span>contractName<span class="tsd-signature-symbol">: </span><span class="tsd-signature-type">string</span>, optional<span class="tsd-signature-symbol">?: </span><span class="tsd-signature-type">boolean</span><span class="tsd-signature-symbol">)</span><span class="tsd-signature-symbol">: </span><a href="keeper_contracts_dispenser.default.html" class="tsd-signature-type" data-tsd-kind="Class">default</a></li>
					</ul>
					<ul class="tsd-descriptions">
						<li class="tsd-description">
							<aside class="tsd-sources">
								<p>Inherited from <a href="keeper_contracts_contractbase.contractbase.html">ContractBase</a>.<a href="keeper_contracts_contractbase.contractbase.html#constructor">constructor</a></p>
								<ul>
<<<<<<< HEAD
									<li>Defined in <a href="https://github.com/nevermined-io/sdk-js/blob/7be618b/src/keeper/contracts/ContractBase.ts#L23">src/keeper/contracts/ContractBase.ts:23</a></li>
=======
									<li>Defined in <a href="https://github.com/nevermined-io/sdk-js/blob/e6aa843/src/keeper/contracts/ContractBase.ts#L23">src/keeper/contracts/ContractBase.ts:23</a></li>
>>>>>>> 321ebaf4
								</ul>
							</aside>
							<h4 class="tsd-parameters-title">Parameters</h4>
							<ul class="tsd-parameters">
								<li>
									<h5>contractName: <span class="tsd-signature-type">string</span></h5>
								</li>
								<li>
									<h5>optional: <span class="tsd-signature-type">boolean</span><span class="tsd-signature-symbol"> = false</span></h5>
								</li>
							</ul>
							<h4 class="tsd-returns-title">Returns <a href="keeper_contracts_dispenser.default.html" class="tsd-signature-type" data-tsd-kind="Class">default</a></h4>
						</li>
					</ul>
				</section>
			</section>
			<section class="tsd-panel-group tsd-member-group tsd-is-inherited">
				<h2>Properties</h2>
				<section class="tsd-panel tsd-member tsd-kind-property tsd-parent-kind-class tsd-is-inherited tsd-is-protected">
					<a name="contract" class="tsd-anchor"></a>
					<h3><span class="tsd-flag ts-flagProtected">Protected</span> contract</h3>
					<div class="tsd-signature tsd-kind-icon">contract<span class="tsd-signature-symbol">:</span> <span class="tsd-signature-type">Contract</span><span class="tsd-signature-symbol"> = null</span></div>
					<aside class="tsd-sources">
						<p>Inherited from <a href="keeper_contracts_contractbase.contractbase.html">ContractBase</a>.<a href="keeper_contracts_contractbase.contractbase.html#contract">contract</a></p>
						<ul>
<<<<<<< HEAD
							<li>Defined in <a href="https://github.com/nevermined-io/sdk-js/blob/7be618b/src/keeper/contracts/ContractBase.ts#L19">src/keeper/contracts/ContractBase.ts:19</a></li>
=======
							<li>Defined in <a href="https://github.com/nevermined-io/sdk-js/blob/e6aa843/src/keeper/contracts/ContractBase.ts#L19">src/keeper/contracts/ContractBase.ts:19</a></li>
>>>>>>> 321ebaf4
						</ul>
					</aside>
				</section>
				<section class="tsd-panel tsd-member tsd-kind-property tsd-parent-kind-class tsd-is-inherited">
					<a name="contractname" class="tsd-anchor"></a>
					<h3>contract<wbr>Name</h3>
					<div class="tsd-signature tsd-kind-icon">contract<wbr>Name<span class="tsd-signature-symbol">:</span> <span class="tsd-signature-type">string</span></div>
					<aside class="tsd-sources">
						<p>Inherited from <a href="keeper_contracts_contractbase.contractbase.html">ContractBase</a>.<a href="keeper_contracts_contractbase.contractbase.html#contractname">contractName</a></p>
						<ul>
<<<<<<< HEAD
							<li>Defined in <a href="https://github.com/nevermined-io/sdk-js/blob/7be618b/src/keeper/contracts/ContractBase.ts#L17">src/keeper/contracts/ContractBase.ts:17</a></li>
=======
							<li>Defined in <a href="https://github.com/nevermined-io/sdk-js/blob/e6aa843/src/keeper/contracts/ContractBase.ts#L17">src/keeper/contracts/ContractBase.ts:17</a></li>
>>>>>>> 321ebaf4
						</ul>
					</aside>
				</section>
				<section class="tsd-panel tsd-member tsd-kind-property tsd-parent-kind-class tsd-is-inherited tsd-is-protected tsd-is-static">
					<a name="instance" class="tsd-anchor"></a>
					<h3><span class="tsd-flag ts-flagStatic">Static</span> <span class="tsd-flag ts-flagProtected">Protected</span> instance</h3>
					<div class="tsd-signature tsd-kind-icon">instance<span class="tsd-signature-symbol">:</span> <span class="tsd-signature-type">any</span><span class="tsd-signature-symbol"> = null</span></div>
					<aside class="tsd-sources">
						<p>Inherited from <a href="keeper_contracts_contractbase.contractbase.html">ContractBase</a>.<a href="keeper_contracts_contractbase.contractbase.html#instance">instance</a></p>
						<ul>
<<<<<<< HEAD
							<li>Defined in <a href="https://github.com/nevermined-io/sdk-js/blob/7be618b/src/keeper/contracts/ContractBase.ts#L15">src/keeper/contracts/ContractBase.ts:15</a></li>
=======
							<li>Defined in <a href="https://github.com/nevermined-io/sdk-js/blob/e6aa843/src/keeper/contracts/ContractBase.ts#L15">src/keeper/contracts/ContractBase.ts:15</a></li>
>>>>>>> 321ebaf4
						</ul>
					</aside>
				</section>
			</section>
			<section class="tsd-panel-group tsd-member-group ">
				<h2>Accessors</h2>
				<section class="tsd-panel tsd-member tsd-kind-get-signature tsd-parent-kind-class tsd-is-inherited">
					<a name="address" class="tsd-anchor"></a>
					<h3>address</h3>
					<ul class="tsd-signatures tsd-kind-get-signature tsd-parent-kind-class tsd-is-inherited">
						<li class="tsd-signature tsd-kind-icon"><span class="tsd-signature-symbol">get</span> address<span class="tsd-signature-symbol">(</span><span class="tsd-signature-symbol">)</span><span class="tsd-signature-symbol">: </span><span class="tsd-signature-type">string</span></li>
					</ul>
					<ul class="tsd-descriptions">
						<li class="tsd-description">
							<aside class="tsd-sources">
								<ul>
<<<<<<< HEAD
									<li>Defined in <a href="https://github.com/nevermined-io/sdk-js/blob/7be618b/src/keeper/contracts/ContractBase.ts#L21">src/keeper/contracts/ContractBase.ts:21</a></li>
=======
									<li>Defined in <a href="https://github.com/nevermined-io/sdk-js/blob/e6aa843/src/keeper/contracts/ContractBase.ts#L21">src/keeper/contracts/ContractBase.ts:21</a></li>
>>>>>>> 321ebaf4
								</ul>
							</aside>
							<h4 class="tsd-returns-title">Returns <span class="tsd-signature-type">string</span></h4>
						</li>
					</ul>
				</section>
				<section class="tsd-panel tsd-member tsd-kind-get-signature tsd-parent-kind-class tsd-is-inherited tsd-is-protected">
					<a name="config" class="tsd-anchor"></a>
					<h3><span class="tsd-flag ts-flagProtected">Protected</span> config</h3>
					<ul class="tsd-signatures tsd-kind-get-signature tsd-parent-kind-class tsd-is-inherited tsd-is-protected">
						<li class="tsd-signature tsd-kind-icon"><span class="tsd-signature-symbol">get</span> config<span class="tsd-signature-symbol">(</span><span class="tsd-signature-symbol">)</span><span class="tsd-signature-symbol">: </span><a href="models_config.config.html" class="tsd-signature-type" data-tsd-kind="Class">Config</a></li>
					</ul>
					<ul class="tsd-descriptions">
						<li class="tsd-description">
							<aside class="tsd-sources">
								<ul>
<<<<<<< HEAD
									<li>Defined in <a href="https://github.com/nevermined-io/sdk-js/blob/7be618b/src/Instantiable.abstract.ts#L47">src/Instantiable.abstract.ts:47</a></li>
=======
									<li>Defined in <a href="https://github.com/nevermined-io/sdk-js/blob/e6aa843/src/Instantiable.abstract.ts#L47">src/Instantiable.abstract.ts:47</a></li>
>>>>>>> 321ebaf4
								</ul>
							</aside>
							<h4 class="tsd-returns-title">Returns <a href="models_config.config.html" class="tsd-signature-type" data-tsd-kind="Class">Config</a></h4>
						</li>
					</ul>
				</section>
				<section class="tsd-panel tsd-member tsd-kind-get-signature tsd-parent-kind-class tsd-is-inherited tsd-is-protected">
					<a name="instanceconfig" class="tsd-anchor"></a>
					<h3><span class="tsd-flag ts-flagProtected">Protected</span> instance<wbr>Config</h3>
					<ul class="tsd-signatures tsd-kind-get-signature tsd-parent-kind-class tsd-is-inherited tsd-is-protected">
						<li class="tsd-signature tsd-kind-icon"><span class="tsd-signature-symbol">get</span> instanceConfig<span class="tsd-signature-symbol">(</span><span class="tsd-signature-symbol">)</span><span class="tsd-signature-symbol">: </span><a href="../interfaces/instantiable_abstract.instantiableconfig.html" class="tsd-signature-type" data-tsd-kind="Interface">InstantiableConfig</a></li>
					</ul>
					<ul class="tsd-descriptions">
						<li class="tsd-description">
							<aside class="tsd-sources">
								<ul>
<<<<<<< HEAD
									<li>Defined in <a href="https://github.com/nevermined-io/sdk-js/blob/7be618b/src/Instantiable.abstract.ts#L63">src/Instantiable.abstract.ts:63</a></li>
=======
									<li>Defined in <a href="https://github.com/nevermined-io/sdk-js/blob/e6aa843/src/Instantiable.abstract.ts#L63">src/Instantiable.abstract.ts:63</a></li>
>>>>>>> 321ebaf4
								</ul>
							</aside>
							<h4 class="tsd-returns-title">Returns <a href="../interfaces/instantiable_abstract.instantiableconfig.html" class="tsd-signature-type" data-tsd-kind="Interface">InstantiableConfig</a></h4>
						</li>
					</ul>
				</section>
				<section class="tsd-panel tsd-member tsd-kind-get-signature tsd-parent-kind-class tsd-is-inherited tsd-is-protected">
					<a name="logger" class="tsd-anchor"></a>
					<h3><span class="tsd-flag ts-flagProtected">Protected</span> logger</h3>
					<ul class="tsd-signatures tsd-kind-get-signature tsd-parent-kind-class tsd-is-inherited tsd-is-protected">
						<li class="tsd-signature tsd-kind-icon"><span class="tsd-signature-symbol">get</span> logger<span class="tsd-signature-symbol">(</span><span class="tsd-signature-symbol">)</span><span class="tsd-signature-symbol">: </span><a href="utils_logger.logger.html" class="tsd-signature-type" data-tsd-kind="Class">Logger</a></li>
					</ul>
					<ul class="tsd-descriptions">
						<li class="tsd-description">
							<aside class="tsd-sources">
								<ul>
<<<<<<< HEAD
									<li>Defined in <a href="https://github.com/nevermined-io/sdk-js/blob/7be618b/src/Instantiable.abstract.ts#L54">src/Instantiable.abstract.ts:54</a></li>
=======
									<li>Defined in <a href="https://github.com/nevermined-io/sdk-js/blob/e6aa843/src/Instantiable.abstract.ts#L54">src/Instantiable.abstract.ts:54</a></li>
>>>>>>> 321ebaf4
								</ul>
							</aside>
							<h4 class="tsd-returns-title">Returns <a href="utils_logger.logger.html" class="tsd-signature-type" data-tsd-kind="Class">Logger</a></h4>
						</li>
					</ul>
				</section>
				<section class="tsd-panel tsd-member tsd-kind-get-signature tsd-parent-kind-class tsd-is-inherited tsd-is-protected">
					<a name="nevermined" class="tsd-anchor"></a>
					<h3><span class="tsd-flag ts-flagProtected">Protected</span> nevermined</h3>
					<ul class="tsd-signatures tsd-kind-get-signature tsd-parent-kind-class tsd-is-inherited tsd-is-protected">
						<li class="tsd-signature tsd-kind-icon"><span class="tsd-signature-symbol">get</span> nevermined<span class="tsd-signature-symbol">(</span><span class="tsd-signature-symbol">)</span><span class="tsd-signature-symbol">: </span><a href="nevermined_nevermined.nevermined.html" class="tsd-signature-type" data-tsd-kind="Class">Nevermined</a></li>
					</ul>
					<ul class="tsd-descriptions">
						<li class="tsd-description">
							<aside class="tsd-sources">
								<ul>
<<<<<<< HEAD
									<li>Defined in <a href="https://github.com/nevermined-io/sdk-js/blob/7be618b/src/Instantiable.abstract.ts#L31">src/Instantiable.abstract.ts:31</a></li>
=======
									<li>Defined in <a href="https://github.com/nevermined-io/sdk-js/blob/e6aa843/src/Instantiable.abstract.ts#L31">src/Instantiable.abstract.ts:31</a></li>
>>>>>>> 321ebaf4
								</ul>
							</aside>
							<h4 class="tsd-returns-title">Returns <a href="nevermined_nevermined.nevermined.html" class="tsd-signature-type" data-tsd-kind="Class">Nevermined</a></h4>
						</li>
					</ul>
				</section>
				<section class="tsd-panel tsd-member tsd-kind-get-signature tsd-parent-kind-class tsd-is-inherited tsd-is-protected">
					<a name="web3" class="tsd-anchor"></a>
					<h3><span class="tsd-flag ts-flagProtected">Protected</span> web3</h3>
					<ul class="tsd-signatures tsd-kind-get-signature tsd-parent-kind-class tsd-is-inherited tsd-is-protected">
						<li class="tsd-signature tsd-kind-icon"><span class="tsd-signature-symbol">get</span> web3<span class="tsd-signature-symbol">(</span><span class="tsd-signature-symbol">)</span><span class="tsd-signature-symbol">: </span><span class="tsd-signature-type">default</span></li>
					</ul>
					<ul class="tsd-descriptions">
						<li class="tsd-description">
							<aside class="tsd-sources">
								<ul>
<<<<<<< HEAD
									<li>Defined in <a href="https://github.com/nevermined-io/sdk-js/blob/7be618b/src/Instantiable.abstract.ts#L38">src/Instantiable.abstract.ts:38</a></li>
=======
									<li>Defined in <a href="https://github.com/nevermined-io/sdk-js/blob/e6aa843/src/Instantiable.abstract.ts#L38">src/Instantiable.abstract.ts:38</a></li>
>>>>>>> 321ebaf4
								</ul>
							</aside>
							<h4 class="tsd-returns-title">Returns <span class="tsd-signature-type">default</span></h4>
						</li>
					</ul>
				</section>
			</section>
			<section class="tsd-panel-group tsd-member-group ">
				<h2>Methods</h2>
				<section class="tsd-panel tsd-member tsd-kind-method tsd-parent-kind-class tsd-has-type-parameter tsd-is-inherited tsd-is-protected">
					<a name="call" class="tsd-anchor"></a>
					<h3><span class="tsd-flag ts-flagProtected">Protected</span> call</h3>
					<ul class="tsd-signatures tsd-kind-method tsd-parent-kind-class tsd-has-type-parameter tsd-is-inherited tsd-is-protected">
						<li class="tsd-signature tsd-kind-icon">call&lt;T&gt;<span class="tsd-signature-symbol">(</span>name<span class="tsd-signature-symbol">: </span><span class="tsd-signature-type">string</span>, args<span class="tsd-signature-symbol">: </span><span class="tsd-signature-type">any</span><span class="tsd-signature-symbol">[]</span>, from<span class="tsd-signature-symbol">?: </span><span class="tsd-signature-type">string</span><span class="tsd-signature-symbol">)</span><span class="tsd-signature-symbol">: </span><span class="tsd-signature-type">Promise</span><span class="tsd-signature-symbol">&lt;</span><span class="tsd-signature-type">T</span><span class="tsd-signature-symbol">&gt;</span></li>
					</ul>
					<ul class="tsd-descriptions">
						<li class="tsd-description">
							<aside class="tsd-sources">
								<p>Inherited from <a href="keeper_contracts_contractbase.contractbase.html">ContractBase</a>.<a href="keeper_contracts_contractbase.contractbase.html#call">call</a></p>
								<ul>
<<<<<<< HEAD
									<li>Defined in <a href="https://github.com/nevermined-io/sdk-js/blob/7be618b/src/keeper/contracts/ContractBase.ts#L166">src/keeper/contracts/ContractBase.ts:166</a></li>
=======
									<li>Defined in <a href="https://github.com/nevermined-io/sdk-js/blob/e6aa843/src/keeper/contracts/ContractBase.ts#L167">src/keeper/contracts/ContractBase.ts:167</a></li>
>>>>>>> 321ebaf4
								</ul>
							</aside>
							<h4 class="tsd-type-parameters-title">Type parameters</h4>
							<ul class="tsd-type-parameters">
								<li>
									<h4>T<span class="tsd-signature-symbol">: </span><span class="tsd-signature-type">unknown</span></h4>
								</li>
							</ul>
							<h4 class="tsd-parameters-title">Parameters</h4>
							<ul class="tsd-parameters">
								<li>
									<h5>name: <span class="tsd-signature-type">string</span></h5>
								</li>
								<li>
									<h5>args: <span class="tsd-signature-type">any</span><span class="tsd-signature-symbol">[]</span></h5>
								</li>
								<li>
									<h5><span class="tsd-flag ts-flagOptional">Optional</span> from: <span class="tsd-signature-type">string</span></h5>
								</li>
							</ul>
							<h4 class="tsd-returns-title">Returns <span class="tsd-signature-type">Promise</span><span class="tsd-signature-symbol">&lt;</span><span class="tsd-signature-type">T</span><span class="tsd-signature-symbol">&gt;</span></h4>
						</li>
					</ul>
				</section>
				<section class="tsd-panel tsd-member tsd-kind-method tsd-parent-kind-class tsd-is-inherited">
					<a name="getaddress" class="tsd-anchor"></a>
					<h3>get<wbr>Address</h3>
					<ul class="tsd-signatures tsd-kind-method tsd-parent-kind-class tsd-is-inherited">
						<li class="tsd-signature tsd-kind-icon">get<wbr>Address<span class="tsd-signature-symbol">(</span><span class="tsd-signature-symbol">)</span><span class="tsd-signature-symbol">: </span><span class="tsd-signature-type">string</span></li>
					</ul>
					<ul class="tsd-descriptions">
						<li class="tsd-description">
							<aside class="tsd-sources">
								<p>Inherited from <a href="keeper_contracts_contractbase.contractbase.html">ContractBase</a>.<a href="keeper_contracts_contractbase.contractbase.html#getaddress">getAddress</a></p>
								<ul>
<<<<<<< HEAD
									<li>Defined in <a href="https://github.com/nevermined-io/sdk-js/blob/7be618b/src/keeper/contracts/ContractBase.ts#L59">src/keeper/contracts/ContractBase.ts:59</a></li>
=======
									<li>Defined in <a href="https://github.com/nevermined-io/sdk-js/blob/e6aa843/src/keeper/contracts/ContractBase.ts#L59">src/keeper/contracts/ContractBase.ts:59</a></li>
>>>>>>> 321ebaf4
								</ul>
							</aside>
							<h4 class="tsd-returns-title">Returns <span class="tsd-signature-type">string</span></h4>
						</li>
					</ul>
				</section>
				<section class="tsd-panel tsd-member tsd-kind-method tsd-parent-kind-class tsd-is-inherited tsd-is-protected">
					<a name="getevent" class="tsd-anchor"></a>
					<h3><span class="tsd-flag ts-flagProtected">Protected</span> get<wbr>Event</h3>
					<ul class="tsd-signatures tsd-kind-method tsd-parent-kind-class tsd-is-inherited tsd-is-protected">
						<li class="tsd-signature tsd-kind-icon">get<wbr>Event<span class="tsd-signature-symbol">(</span>eventName<span class="tsd-signature-symbol">: </span><span class="tsd-signature-type">string</span>, filter<span class="tsd-signature-symbol">: </span><span class="tsd-signature-symbol">{}</span><span class="tsd-signature-symbol">)</span><span class="tsd-signature-symbol">: </span><a href="keeper_contractevent.contractevent.html" class="tsd-signature-type" data-tsd-kind="Class">ContractEvent</a></li>
					</ul>
					<ul class="tsd-descriptions">
						<li class="tsd-description">
							<aside class="tsd-sources">
								<p>Inherited from <a href="keeper_contracts_contractbase.contractbase.html">ContractBase</a>.<a href="keeper_contracts_contractbase.contractbase.html#getevent">getEvent</a></p>
								<ul>
<<<<<<< HEAD
									<li>Defined in <a href="https://github.com/nevermined-io/sdk-js/blob/7be618b/src/keeper/contracts/ContractBase.ts#L187">src/keeper/contracts/ContractBase.ts:187</a></li>
=======
									<li>Defined in <a href="https://github.com/nevermined-io/sdk-js/blob/e6aa843/src/keeper/contracts/ContractBase.ts#L188">src/keeper/contracts/ContractBase.ts:188</a></li>
>>>>>>> 321ebaf4
								</ul>
							</aside>
							<h4 class="tsd-parameters-title">Parameters</h4>
							<ul class="tsd-parameters">
								<li>
									<h5>eventName: <span class="tsd-signature-type">string</span></h5>
								</li>
								<li>
									<h5>filter: <span class="tsd-signature-symbol">{}</span></h5>
									<ul class="tsd-parameters">
										<li class="tsd-parameter-index-signature">
											<h5><span class="tsd-signature-symbol">[</span>key: <span class="tsd-signature-type">string</span><span class="tsd-signature-symbol">]: </span><span class="tsd-signature-type">any</span></h5>
										</li>
									</ul>
								</li>
							</ul>
							<h4 class="tsd-returns-title">Returns <a href="keeper_contractevent.contractevent.html" class="tsd-signature-type" data-tsd-kind="Class">ContractEvent</a></h4>
						</li>
					</ul>
				</section>
				<section class="tsd-panel tsd-member tsd-kind-method tsd-parent-kind-class tsd-is-inherited">
					<a name="geteventdata" class="tsd-anchor"></a>
					<h3>get<wbr>Event<wbr>Data</h3>
					<ul class="tsd-signatures tsd-kind-method tsd-parent-kind-class tsd-is-inherited">
						<li class="tsd-signature tsd-kind-icon">get<wbr>Event<wbr>Data<span class="tsd-signature-symbol">(</span>eventName<span class="tsd-signature-symbol">: </span><span class="tsd-signature-type">string</span>, options<span class="tsd-signature-symbol">: </span><span class="tsd-signature-type">any</span><span class="tsd-signature-symbol">)</span><span class="tsd-signature-symbol">: </span><span class="tsd-signature-type">Promise</span><span class="tsd-signature-symbol">&lt;</span><span class="tsd-signature-type">EventData</span><span class="tsd-signature-symbol">[]</span><span class="tsd-signature-symbol">&gt;</span></li>
					</ul>
					<ul class="tsd-descriptions">
						<li class="tsd-description">
							<aside class="tsd-sources">
								<p>Inherited from <a href="keeper_contracts_contractbase.contractbase.html">ContractBase</a>.<a href="keeper_contracts_contractbase.contractbase.html#geteventdata">getEventData</a></p>
								<ul>
<<<<<<< HEAD
									<li>Defined in <a href="https://github.com/nevermined-io/sdk-js/blob/7be618b/src/keeper/contracts/ContractBase.ts#L30">src/keeper/contracts/ContractBase.ts:30</a></li>
=======
									<li>Defined in <a href="https://github.com/nevermined-io/sdk-js/blob/e6aa843/src/keeper/contracts/ContractBase.ts#L30">src/keeper/contracts/ContractBase.ts:30</a></li>
>>>>>>> 321ebaf4
								</ul>
							</aside>
							<h4 class="tsd-parameters-title">Parameters</h4>
							<ul class="tsd-parameters">
								<li>
									<h5>eventName: <span class="tsd-signature-type">string</span></h5>
								</li>
								<li>
									<h5>options: <span class="tsd-signature-type">any</span></h5>
								</li>
							</ul>
							<h4 class="tsd-returns-title">Returns <span class="tsd-signature-type">Promise</span><span class="tsd-signature-symbol">&lt;</span><span class="tsd-signature-type">EventData</span><span class="tsd-signature-symbol">[]</span><span class="tsd-signature-symbol">&gt;</span></h4>
						</li>
					</ul>
				</section>
				<section class="tsd-panel tsd-member tsd-kind-method tsd-parent-kind-class tsd-is-inherited tsd-is-protected">
					<a name="getfromaddress" class="tsd-anchor"></a>
					<h3><span class="tsd-flag ts-flagProtected">Protected</span> get<wbr>From<wbr>Address</h3>
					<ul class="tsd-signatures tsd-kind-method tsd-parent-kind-class tsd-is-inherited tsd-is-protected">
						<li class="tsd-signature tsd-kind-icon">get<wbr>From<wbr>Address<span class="tsd-signature-symbol">(</span>from<span class="tsd-signature-symbol">?: </span><span class="tsd-signature-type">string</span><span class="tsd-signature-symbol">)</span><span class="tsd-signature-symbol">: </span><span class="tsd-signature-type">Promise</span><span class="tsd-signature-symbol">&lt;</span><span class="tsd-signature-type">string</span><span class="tsd-signature-symbol">&gt;</span></li>
					</ul>
					<ul class="tsd-descriptions">
						<li class="tsd-description">
							<aside class="tsd-sources">
								<p>Inherited from <a href="keeper_contracts_contractbase.contractbase.html">ContractBase</a>.<a href="keeper_contracts_contractbase.contractbase.html#getfromaddress">getFromAddress</a></p>
								<ul>
<<<<<<< HEAD
									<li>Defined in <a href="https://github.com/nevermined-io/sdk-js/blob/7be618b/src/keeper/contracts/ContractBase.ts#L79">src/keeper/contracts/ContractBase.ts:79</a></li>
=======
									<li>Defined in <a href="https://github.com/nevermined-io/sdk-js/blob/e6aa843/src/keeper/contracts/ContractBase.ts#L79">src/keeper/contracts/ContractBase.ts:79</a></li>
>>>>>>> 321ebaf4
								</ul>
							</aside>
							<h4 class="tsd-parameters-title">Parameters</h4>
							<ul class="tsd-parameters">
								<li>
									<h5><span class="tsd-flag ts-flagOptional">Optional</span> from: <span class="tsd-signature-type">string</span></h5>
								</li>
							</ul>
							<h4 class="tsd-returns-title">Returns <span class="tsd-signature-type">Promise</span><span class="tsd-signature-symbol">&lt;</span><span class="tsd-signature-type">string</span><span class="tsd-signature-symbol">&gt;</span></h4>
						</li>
					</ul>
				</section>
				<section class="tsd-panel tsd-member tsd-kind-method tsd-parent-kind-class tsd-is-inherited">
					<a name="getinputsofmethod" class="tsd-anchor"></a>
					<h3>get<wbr>Inputs<wbr>OfMethod</h3>
					<ul class="tsd-signatures tsd-kind-method tsd-parent-kind-class tsd-is-inherited">
						<li class="tsd-signature tsd-kind-icon">get<wbr>Inputs<wbr>OfMethod<span class="tsd-signature-symbol">(</span>methodName<span class="tsd-signature-symbol">: </span><span class="tsd-signature-type">string</span><span class="tsd-signature-symbol">)</span><span class="tsd-signature-symbol">: </span><span class="tsd-signature-type">any</span><span class="tsd-signature-symbol">[]</span></li>
					</ul>
					<ul class="tsd-descriptions">
						<li class="tsd-description">
							<aside class="tsd-sources">
								<p>Inherited from <a href="keeper_contracts_contractbase.contractbase.html">ContractBase</a>.<a href="keeper_contracts_contractbase.contractbase.html#getinputsofmethod">getInputsOfMethod</a></p>
								<ul>
<<<<<<< HEAD
									<li>Defined in <a href="https://github.com/nevermined-io/sdk-js/blob/7be618b/src/keeper/contracts/ContractBase.ts#L68">src/keeper/contracts/ContractBase.ts:68</a></li>
=======
									<li>Defined in <a href="https://github.com/nevermined-io/sdk-js/blob/e6aa843/src/keeper/contracts/ContractBase.ts#L68">src/keeper/contracts/ContractBase.ts:68</a></li>
>>>>>>> 321ebaf4
								</ul>
							</aside>
							<h4 class="tsd-parameters-title">Parameters</h4>
							<ul class="tsd-parameters">
								<li>
									<h5>methodName: <span class="tsd-signature-type">string</span></h5>
								</li>
							</ul>
							<h4 class="tsd-returns-title">Returns <span class="tsd-signature-type">any</span><span class="tsd-signature-symbol">[]</span></h4>
						</li>
					</ul>
				</section>
				<section class="tsd-panel tsd-member tsd-kind-method tsd-parent-kind-class tsd-is-inherited">
					<a name="getpastevents" class="tsd-anchor"></a>
					<h3>get<wbr>Past<wbr>Events</h3>
					<ul class="tsd-signatures tsd-kind-method tsd-parent-kind-class tsd-is-inherited">
						<li class="tsd-signature tsd-kind-icon">get<wbr>Past<wbr>Events<span class="tsd-signature-symbol">(</span>eventName<span class="tsd-signature-symbol">: </span><span class="tsd-signature-type">string</span>, filter<span class="tsd-signature-symbol">: </span><span class="tsd-signature-symbol">{}</span><span class="tsd-signature-symbol">)</span><span class="tsd-signature-symbol">: </span><span class="tsd-signature-type">Promise</span><span class="tsd-signature-symbol">&lt;</span><span class="tsd-signature-type">EventData</span><span class="tsd-signature-symbol">[]</span><span class="tsd-signature-symbol">&gt;</span></li>
					</ul>
					<ul class="tsd-descriptions">
						<li class="tsd-description">
							<aside class="tsd-sources">
								<p>Inherited from <a href="keeper_contracts_contractbase.contractbase.html">ContractBase</a>.<a href="keeper_contracts_contractbase.contractbase.html#getpastevents">getPastEvents</a></p>
								<ul>
<<<<<<< HEAD
									<li>Defined in <a href="https://github.com/nevermined-io/sdk-js/blob/7be618b/src/keeper/contracts/ContractBase.ts#L39">src/keeper/contracts/ContractBase.ts:39</a></li>
=======
									<li>Defined in <a href="https://github.com/nevermined-io/sdk-js/blob/e6aa843/src/keeper/contracts/ContractBase.ts#L39">src/keeper/contracts/ContractBase.ts:39</a></li>
>>>>>>> 321ebaf4
								</ul>
							</aside>
							<h4 class="tsd-parameters-title">Parameters</h4>
							<ul class="tsd-parameters">
								<li>
									<h5>eventName: <span class="tsd-signature-type">string</span></h5>
								</li>
								<li>
									<h5>filter: <span class="tsd-signature-symbol">{}</span></h5>
									<ul class="tsd-parameters">
										<li class="tsd-parameter-index-signature">
											<h5><span class="tsd-signature-symbol">[</span>key: <span class="tsd-signature-type">string</span><span class="tsd-signature-symbol">]: </span><span class="tsd-signature-type">any</span></h5>
										</li>
									</ul>
								</li>
							</ul>
							<h4 class="tsd-returns-title">Returns <span class="tsd-signature-type">Promise</span><span class="tsd-signature-symbol">&lt;</span><span class="tsd-signature-type">EventData</span><span class="tsd-signature-symbol">[]</span><span class="tsd-signature-symbol">&gt;</span></h4>
						</li>
					</ul>
				</section>
				<section class="tsd-panel tsd-member tsd-kind-method tsd-parent-kind-class tsd-is-inherited">
					<a name="getsignatureofmethod" class="tsd-anchor"></a>
					<h3>get<wbr>Signature<wbr>OfMethod</h3>
					<ul class="tsd-signatures tsd-kind-method tsd-parent-kind-class tsd-is-inherited">
						<li class="tsd-signature tsd-kind-icon">get<wbr>Signature<wbr>OfMethod<span class="tsd-signature-symbol">(</span>methodName<span class="tsd-signature-symbol">: </span><span class="tsd-signature-type">string</span><span class="tsd-signature-symbol">)</span><span class="tsd-signature-symbol">: </span><span class="tsd-signature-type">string</span></li>
					</ul>
					<ul class="tsd-descriptions">
						<li class="tsd-description">
							<aside class="tsd-sources">
								<p>Inherited from <a href="keeper_contracts_contractbase.contractbase.html">ContractBase</a>.<a href="keeper_contracts_contractbase.contractbase.html#getsignatureofmethod">getSignatureOfMethod</a></p>
								<ul>
<<<<<<< HEAD
									<li>Defined in <a href="https://github.com/nevermined-io/sdk-js/blob/7be618b/src/keeper/contracts/ContractBase.ts#L63">src/keeper/contracts/ContractBase.ts:63</a></li>
=======
									<li>Defined in <a href="https://github.com/nevermined-io/sdk-js/blob/e6aa843/src/keeper/contracts/ContractBase.ts#L63">src/keeper/contracts/ContractBase.ts:63</a></li>
>>>>>>> 321ebaf4
								</ul>
							</aside>
							<h4 class="tsd-parameters-title">Parameters</h4>
							<ul class="tsd-parameters">
								<li>
									<h5>methodName: <span class="tsd-signature-type">string</span></h5>
								</li>
							</ul>
							<h4 class="tsd-returns-title">Returns <span class="tsd-signature-type">string</span></h4>
						</li>
					</ul>
				</section>
				<section class="tsd-panel tsd-member tsd-kind-method tsd-parent-kind-class tsd-is-inherited tsd-is-protected">
					<a name="init" class="tsd-anchor"></a>
					<h3><span class="tsd-flag ts-flagProtected">Protected</span> init</h3>
					<ul class="tsd-signatures tsd-kind-method tsd-parent-kind-class tsd-is-inherited tsd-is-protected">
						<li class="tsd-signature tsd-kind-icon">init<span class="tsd-signature-symbol">(</span>config<span class="tsd-signature-symbol">: </span><a href="../interfaces/instantiable_abstract.instantiableconfig.html" class="tsd-signature-type" data-tsd-kind="Interface">InstantiableConfig</a>, optional<span class="tsd-signature-symbol">?: </span><span class="tsd-signature-type">boolean</span><span class="tsd-signature-symbol">)</span><span class="tsd-signature-symbol">: </span><span class="tsd-signature-type">Promise</span><span class="tsd-signature-symbol">&lt;</span><span class="tsd-signature-type">void</span><span class="tsd-signature-symbol">&gt;</span></li>
					</ul>
					<ul class="tsd-descriptions">
						<li class="tsd-description">
							<aside class="tsd-sources">
								<p>Inherited from <a href="keeper_contracts_contractbase.contractbase.html">ContractBase</a>.<a href="keeper_contracts_contractbase.contractbase.html#init">init</a></p>
								<ul>
<<<<<<< HEAD
									<li>Defined in <a href="https://github.com/nevermined-io/sdk-js/blob/7be618b/src/keeper/contracts/ContractBase.ts#L73">src/keeper/contracts/ContractBase.ts:73</a></li>
=======
									<li>Defined in <a href="https://github.com/nevermined-io/sdk-js/blob/e6aa843/src/keeper/contracts/ContractBase.ts#L73">src/keeper/contracts/ContractBase.ts:73</a></li>
>>>>>>> 321ebaf4
								</ul>
							</aside>
							<h4 class="tsd-parameters-title">Parameters</h4>
							<ul class="tsd-parameters">
								<li>
									<h5>config: <a href="../interfaces/instantiable_abstract.instantiableconfig.html" class="tsd-signature-type" data-tsd-kind="Interface">InstantiableConfig</a></h5>
								</li>
								<li>
									<h5>optional: <span class="tsd-signature-type">boolean</span><span class="tsd-signature-symbol"> = false</span></h5>
								</li>
							</ul>
							<h4 class="tsd-returns-title">Returns <span class="tsd-signature-type">Promise</span><span class="tsd-signature-symbol">&lt;</span><span class="tsd-signature-type">void</span><span class="tsd-signature-symbol">&gt;</span></h4>
						</li>
					</ul>
				</section>
				<section class="tsd-panel tsd-member tsd-kind-method tsd-parent-kind-class">
					<a name="requesttokens" class="tsd-anchor"></a>
					<h3>request<wbr>Tokens</h3>
					<ul class="tsd-signatures tsd-kind-method tsd-parent-kind-class">
						<li class="tsd-signature tsd-kind-icon">request<wbr>Tokens<span class="tsd-signature-symbol">(</span>amount<span class="tsd-signature-symbol">: </span><span class="tsd-signature-type">string</span><span class="tsd-signature-symbol"> | </span><span class="tsd-signature-type">number</span>, receiverAddress<span class="tsd-signature-symbol">: </span><span class="tsd-signature-type">string</span>, params<span class="tsd-signature-symbol">?: </span><a href="../interfaces/keeper_contracts_contractbase.txparameters.html" class="tsd-signature-type" data-tsd-kind="Interface">TxParameters</a><span class="tsd-signature-symbol">)</span><span class="tsd-signature-symbol">: </span><span class="tsd-signature-type">Promise</span><span class="tsd-signature-symbol">&lt;</span><span class="tsd-signature-type">TransactionReceipt</span><span class="tsd-signature-symbol">&gt;</span></li>
					</ul>
					<ul class="tsd-descriptions">
						<li class="tsd-description">
							<aside class="tsd-sources">
								<ul>
<<<<<<< HEAD
									<li>Defined in <a href="https://github.com/nevermined-io/sdk-js/blob/7be618b/src/keeper/contracts/Dispenser.ts#L11">src/keeper/contracts/Dispenser.ts:11</a></li>
=======
									<li>Defined in <a href="https://github.com/nevermined-io/sdk-js/blob/e6aa843/src/keeper/contracts/Dispenser.ts#L11">src/keeper/contracts/Dispenser.ts:11</a></li>
>>>>>>> 321ebaf4
								</ul>
							</aside>
							<h4 class="tsd-parameters-title">Parameters</h4>
							<ul class="tsd-parameters">
								<li>
									<h5>amount: <span class="tsd-signature-type">string</span><span class="tsd-signature-symbol"> | </span><span class="tsd-signature-type">number</span></h5>
								</li>
								<li>
									<h5>receiverAddress: <span class="tsd-signature-type">string</span></h5>
								</li>
								<li>
									<h5><span class="tsd-flag ts-flagOptional">Optional</span> params: <a href="../interfaces/keeper_contracts_contractbase.txparameters.html" class="tsd-signature-type" data-tsd-kind="Interface">TxParameters</a></h5>
								</li>
							</ul>
							<h4 class="tsd-returns-title">Returns <span class="tsd-signature-type">Promise</span><span class="tsd-signature-symbol">&lt;</span><span class="tsd-signature-type">TransactionReceipt</span><span class="tsd-signature-symbol">&gt;</span></h4>
						</li>
					</ul>
				</section>
				<section class="tsd-panel tsd-member tsd-kind-method tsd-parent-kind-class tsd-is-inherited tsd-is-protected">
					<a name="send" class="tsd-anchor"></a>
					<h3><span class="tsd-flag ts-flagProtected">Protected</span> send</h3>
					<ul class="tsd-signatures tsd-kind-method tsd-parent-kind-class tsd-is-inherited tsd-is-protected">
						<li class="tsd-signature tsd-kind-icon">send<span class="tsd-signature-symbol">(</span>name<span class="tsd-signature-symbol">: </span><span class="tsd-signature-type">string</span>, from<span class="tsd-signature-symbol">: </span><span class="tsd-signature-type">string</span>, args<span class="tsd-signature-symbol">: </span><span class="tsd-signature-type">any</span><span class="tsd-signature-symbol">[]</span>, params<span class="tsd-signature-symbol">?: </span><a href="../interfaces/keeper_contracts_contractbase.txparameters.html" class="tsd-signature-type" data-tsd-kind="Interface">TxParameters</a><span class="tsd-signature-symbol">)</span><span class="tsd-signature-symbol">: </span><span class="tsd-signature-type">Promise</span><span class="tsd-signature-symbol">&lt;</span><span class="tsd-signature-type">TransactionReceipt</span><span class="tsd-signature-symbol">&gt;</span></li>
					</ul>
					<ul class="tsd-descriptions">
						<li class="tsd-description">
							<aside class="tsd-sources">
								<p>Inherited from <a href="keeper_contracts_contractbase.contractbase.html">ContractBase</a>.<a href="keeper_contracts_contractbase.contractbase.html#send">send</a></p>
								<ul>
<<<<<<< HEAD
									<li>Defined in <a href="https://github.com/nevermined-io/sdk-js/blob/7be618b/src/keeper/contracts/ContractBase.ts#L106">src/keeper/contracts/ContractBase.ts:106</a></li>
=======
									<li>Defined in <a href="https://github.com/nevermined-io/sdk-js/blob/e6aa843/src/keeper/contracts/ContractBase.ts#L106">src/keeper/contracts/ContractBase.ts:106</a></li>
>>>>>>> 321ebaf4
								</ul>
							</aside>
							<h4 class="tsd-parameters-title">Parameters</h4>
							<ul class="tsd-parameters">
								<li>
									<h5>name: <span class="tsd-signature-type">string</span></h5>
								</li>
								<li>
									<h5>from: <span class="tsd-signature-type">string</span></h5>
								</li>
								<li>
									<h5>args: <span class="tsd-signature-type">any</span><span class="tsd-signature-symbol">[]</span></h5>
								</li>
								<li>
									<h5>params: <a href="../interfaces/keeper_contracts_contractbase.txparameters.html" class="tsd-signature-type" data-tsd-kind="Interface">TxParameters</a><span class="tsd-signature-symbol"> = {}</span></h5>
								</li>
							</ul>
							<h4 class="tsd-returns-title">Returns <span class="tsd-signature-type">Promise</span><span class="tsd-signature-symbol">&lt;</span><span class="tsd-signature-type">TransactionReceipt</span><span class="tsd-signature-symbol">&gt;</span></h4>
						</li>
					</ul>
				</section>
				<section class="tsd-panel tsd-member tsd-kind-method tsd-parent-kind-class tsd-is-inherited tsd-is-protected">
					<a name="sendfrom" class="tsd-anchor"></a>
					<h3><span class="tsd-flag ts-flagProtected">Protected</span> send<wbr>From</h3>
					<ul class="tsd-signatures tsd-kind-method tsd-parent-kind-class tsd-is-inherited tsd-is-protected">
						<li class="tsd-signature tsd-kind-icon">send<wbr>From<span class="tsd-signature-symbol">(</span>name<span class="tsd-signature-symbol">: </span><span class="tsd-signature-type">string</span>, args<span class="tsd-signature-symbol">: </span><span class="tsd-signature-type">any</span><span class="tsd-signature-symbol">[]</span>, from<span class="tsd-signature-symbol">?: </span><a href="nevermined_account.default.html" class="tsd-signature-type" data-tsd-kind="Class">default</a>, value<span class="tsd-signature-symbol">?: </span><a href="../interfaces/keeper_contracts_contractbase.txparameters.html" class="tsd-signature-type" data-tsd-kind="Interface">TxParameters</a><span class="tsd-signature-symbol">)</span><span class="tsd-signature-symbol">: </span><span class="tsd-signature-type">Promise</span><span class="tsd-signature-symbol">&lt;</span><span class="tsd-signature-type">TransactionReceipt</span><span class="tsd-signature-symbol">&gt;</span></li>
					</ul>
					<ul class="tsd-descriptions">
						<li class="tsd-description">
							<aside class="tsd-sources">
								<p>Inherited from <a href="keeper_contracts_contractbase.contractbase.html">ContractBase</a>.<a href="keeper_contracts_contractbase.contractbase.html#sendfrom">sendFrom</a></p>
								<ul>
<<<<<<< HEAD
									<li>Defined in <a href="https://github.com/nevermined-io/sdk-js/blob/7be618b/src/keeper/contracts/ContractBase.ts#L86">src/keeper/contracts/ContractBase.ts:86</a></li>
=======
									<li>Defined in <a href="https://github.com/nevermined-io/sdk-js/blob/e6aa843/src/keeper/contracts/ContractBase.ts#L86">src/keeper/contracts/ContractBase.ts:86</a></li>
>>>>>>> 321ebaf4
								</ul>
							</aside>
							<h4 class="tsd-parameters-title">Parameters</h4>
							<ul class="tsd-parameters">
								<li>
									<h5>name: <span class="tsd-signature-type">string</span></h5>
								</li>
								<li>
									<h5>args: <span class="tsd-signature-type">any</span><span class="tsd-signature-symbol">[]</span></h5>
								</li>
								<li>
									<h5><span class="tsd-flag ts-flagOptional">Optional</span> from: <a href="nevermined_account.default.html" class="tsd-signature-type" data-tsd-kind="Class">default</a></h5>
								</li>
								<li>
									<h5><span class="tsd-flag ts-flagOptional">Optional</span> value: <a href="../interfaces/keeper_contracts_contractbase.txparameters.html" class="tsd-signature-type" data-tsd-kind="Interface">TxParameters</a></h5>
								</li>
							</ul>
							<h4 class="tsd-returns-title">Returns <span class="tsd-signature-type">Promise</span><span class="tsd-signature-symbol">&lt;</span><span class="tsd-signature-type">TransactionReceipt</span><span class="tsd-signature-symbol">&gt;</span></h4>
						</li>
					</ul>
				</section>
				<section class="tsd-panel tsd-member tsd-kind-method tsd-parent-kind-class tsd-is-inherited tsd-is-protected">
					<a name="setinstanceconfig" class="tsd-anchor"></a>
					<h3><span class="tsd-flag ts-flagProtected">Protected</span> set<wbr>Instance<wbr>Config</h3>
					<ul class="tsd-signatures tsd-kind-method tsd-parent-kind-class tsd-is-inherited tsd-is-protected">
						<li class="tsd-signature tsd-kind-icon">set<wbr>Instance<wbr>Config<span class="tsd-signature-symbol">(</span>config<span class="tsd-signature-symbol">: </span><a href="../interfaces/instantiable_abstract.instantiableconfig.html" class="tsd-signature-type" data-tsd-kind="Interface">InstantiableConfig</a><span class="tsd-signature-symbol">)</span><span class="tsd-signature-symbol">: </span><span class="tsd-signature-type">void</span></li>
					</ul>
					<ul class="tsd-descriptions">
						<li class="tsd-description">
							<aside class="tsd-sources">
								<p>Inherited from <a href="keeper_contracts_contractbase.contractbase.html">ContractBase</a>.<a href="keeper_contracts_contractbase.contractbase.html#setinstanceconfig">setInstanceConfig</a></p>
								<ul>
<<<<<<< HEAD
									<li>Defined in <a href="https://github.com/nevermined-io/sdk-js/blob/7be618b/src/Instantiable.abstract.ts#L92">src/Instantiable.abstract.ts:92</a></li>
=======
									<li>Defined in <a href="https://github.com/nevermined-io/sdk-js/blob/e6aa843/src/Instantiable.abstract.ts#L92">src/Instantiable.abstract.ts:92</a></li>
>>>>>>> 321ebaf4
								</ul>
							</aside>
							<h4 class="tsd-parameters-title">Parameters</h4>
							<ul class="tsd-parameters">
								<li>
									<h5>config: <a href="../interfaces/instantiable_abstract.instantiableconfig.html" class="tsd-signature-type" data-tsd-kind="Interface">InstantiableConfig</a></h5>
								</li>
							</ul>
							<h4 class="tsd-returns-title">Returns <span class="tsd-signature-type">void</span></h4>
						</li>
					</ul>
				</section>
				<section class="tsd-panel tsd-member tsd-kind-method tsd-parent-kind-class tsd-is-overwrite tsd-is-static">
					<a name="getinstance" class="tsd-anchor"></a>
					<h3><span class="tsd-flag ts-flagStatic">Static</span> get<wbr>Instance</h3>
					<ul class="tsd-signatures tsd-kind-method tsd-parent-kind-class tsd-is-overwrite tsd-is-static">
						<li class="tsd-signature tsd-kind-icon">get<wbr>Instance<span class="tsd-signature-symbol">(</span>config<span class="tsd-signature-symbol">: </span><a href="../interfaces/instantiable_abstract.instantiableconfig.html" class="tsd-signature-type" data-tsd-kind="Interface">InstantiableConfig</a><span class="tsd-signature-symbol">)</span><span class="tsd-signature-symbol">: </span><span class="tsd-signature-type">Promise</span><span class="tsd-signature-symbol">&lt;</span><a href="keeper_contracts_dispenser.default.html" class="tsd-signature-type" data-tsd-kind="Class">default</a><span class="tsd-signature-symbol">&gt;</span></li>
					</ul>
					<ul class="tsd-descriptions">
						<li class="tsd-description">
							<aside class="tsd-sources">
								<p>Overrides <a href="keeper_contracts_contractbase.contractbase.html">ContractBase</a>.<a href="keeper_contracts_contractbase.contractbase.html#getinstance">getInstance</a></p>
								<ul>
<<<<<<< HEAD
									<li>Defined in <a href="https://github.com/nevermined-io/sdk-js/blob/7be618b/src/keeper/contracts/Dispenser.ts#L5">src/keeper/contracts/Dispenser.ts:5</a></li>
=======
									<li>Defined in <a href="https://github.com/nevermined-io/sdk-js/blob/e6aa843/src/keeper/contracts/Dispenser.ts#L5">src/keeper/contracts/Dispenser.ts:5</a></li>
>>>>>>> 321ebaf4
								</ul>
							</aside>
							<h4 class="tsd-parameters-title">Parameters</h4>
							<ul class="tsd-parameters">
								<li>
									<h5>config: <a href="../interfaces/instantiable_abstract.instantiableconfig.html" class="tsd-signature-type" data-tsd-kind="Interface">InstantiableConfig</a></h5>
								</li>
							</ul>
							<h4 class="tsd-returns-title">Returns <span class="tsd-signature-type">Promise</span><span class="tsd-signature-symbol">&lt;</span><a href="keeper_contracts_dispenser.default.html" class="tsd-signature-type" data-tsd-kind="Class">default</a><span class="tsd-signature-symbol">&gt;</span></h4>
						</li>
					</ul>
				</section>
				<section class="tsd-panel tsd-member tsd-kind-method tsd-parent-kind-class tsd-has-type-parameter tsd-is-inherited tsd-is-protected tsd-is-static">
					<a name="setinstanceconfig-1" class="tsd-anchor"></a>
					<h3><span class="tsd-flag ts-flagStatic">Static</span> <span class="tsd-flag ts-flagProtected">Protected</span> set<wbr>Instance<wbr>Config</h3>
					<ul class="tsd-signatures tsd-kind-method tsd-parent-kind-class tsd-has-type-parameter tsd-is-inherited tsd-is-protected tsd-is-static">
						<li class="tsd-signature tsd-kind-icon">set<wbr>Instance<wbr>Config&lt;T&gt;<span class="tsd-signature-symbol">(</span>instance<span class="tsd-signature-symbol">: </span><span class="tsd-signature-type">T</span>, __namedParameters<span class="tsd-signature-symbol">: </span><a href="../interfaces/instantiable_abstract.instantiableconfig.html" class="tsd-signature-type" data-tsd-kind="Interface">InstantiableConfig</a><span class="tsd-signature-symbol">)</span><span class="tsd-signature-symbol">: </span><span class="tsd-signature-type">void</span></li>
					</ul>
					<ul class="tsd-descriptions">
						<li class="tsd-description">
							<aside class="tsd-sources">
								<p>Inherited from <a href="keeper_contracts_contractbase.contractbase.html">ContractBase</a>.<a href="keeper_contracts_contractbase.contractbase.html#setinstanceconfig-1">setInstanceConfig</a></p>
								<ul>
<<<<<<< HEAD
									<li>Defined in <a href="https://github.com/nevermined-io/sdk-js/blob/7be618b/src/Instantiable.abstract.ts#L74">src/Instantiable.abstract.ts:74</a></li>
=======
									<li>Defined in <a href="https://github.com/nevermined-io/sdk-js/blob/e6aa843/src/Instantiable.abstract.ts#L74">src/Instantiable.abstract.ts:74</a></li>
>>>>>>> 321ebaf4
								</ul>
							</aside>
							<h4 class="tsd-type-parameters-title">Type parameters</h4>
							<ul class="tsd-type-parameters">
								<li>
									<h4>T<span class="tsd-signature-symbol">: </span><a href="instantiable_abstract.instantiable.html" class="tsd-signature-type" data-tsd-kind="Class">Instantiable</a><span class="tsd-signature-symbol">&lt;</span><span class="tsd-signature-type">T</span><span class="tsd-signature-symbol">&gt;</span></h4>
								</li>
							</ul>
							<h4 class="tsd-parameters-title">Parameters</h4>
							<ul class="tsd-parameters">
								<li>
									<h5>instance: <span class="tsd-signature-type">T</span></h5>
								</li>
								<li>
									<h5>__namedParameters: <a href="../interfaces/instantiable_abstract.instantiableconfig.html" class="tsd-signature-type" data-tsd-kind="Interface">InstantiableConfig</a></h5>
								</li>
							</ul>
							<h4 class="tsd-returns-title">Returns <span class="tsd-signature-type">void</span></h4>
						</li>
					</ul>
				</section>
			</section>
		</div>
		<div class="col-4 col-menu menu-sticky-wrap menu-highlight">
			<nav class="tsd-navigation primary">
				<ul>
					<li class=" ">
						<a href="../modules.html">Exports</a>
					</li>
					<li class="current tsd-kind-module">
						<a href="../modules/keeper_contracts_dispenser.html">keeper/contracts/<wbr>Dispenser</a>
					</li>
				</ul>
			</nav>
			<nav class="tsd-navigation secondary menu-sticky">
				<ul class="before-current">
				</ul>
				<ul class="current">
					<li class="current tsd-kind-class tsd-parent-kind-module">
						<a href="keeper_contracts_dispenser.default.html" class="tsd-kind-icon">default</a>
						<ul>
							<li class=" tsd-kind-constructor tsd-parent-kind-class tsd-is-inherited">
								<a href="keeper_contracts_dispenser.default.html#constructor" class="tsd-kind-icon">constructor</a>
							</li>
							<li class=" tsd-kind-property tsd-parent-kind-class tsd-is-inherited tsd-is-protected">
								<a href="keeper_contracts_dispenser.default.html#contract" class="tsd-kind-icon">contract</a>
							</li>
							<li class=" tsd-kind-property tsd-parent-kind-class tsd-is-inherited">
								<a href="keeper_contracts_dispenser.default.html#contractname" class="tsd-kind-icon">contract<wbr>Name</a>
							</li>
							<li class=" tsd-kind-property tsd-parent-kind-class tsd-is-inherited tsd-is-protected tsd-is-static">
								<a href="keeper_contracts_dispenser.default.html#instance" class="tsd-kind-icon">instance</a>
							</li>
							<li class=" tsd-kind-get-signature tsd-parent-kind-class tsd-is-inherited">
								<a href="keeper_contracts_dispenser.default.html#address" class="tsd-kind-icon">address</a>
							</li>
							<li class=" tsd-kind-get-signature tsd-parent-kind-class tsd-is-inherited tsd-is-protected">
								<a href="keeper_contracts_dispenser.default.html#config" class="tsd-kind-icon">config</a>
							</li>
							<li class=" tsd-kind-get-signature tsd-parent-kind-class tsd-is-inherited tsd-is-protected">
								<a href="keeper_contracts_dispenser.default.html#instanceconfig" class="tsd-kind-icon">instance<wbr>Config</a>
							</li>
							<li class=" tsd-kind-get-signature tsd-parent-kind-class tsd-is-inherited tsd-is-protected">
								<a href="keeper_contracts_dispenser.default.html#logger" class="tsd-kind-icon">logger</a>
							</li>
							<li class=" tsd-kind-get-signature tsd-parent-kind-class tsd-is-inherited tsd-is-protected">
								<a href="keeper_contracts_dispenser.default.html#nevermined" class="tsd-kind-icon">nevermined</a>
							</li>
							<li class=" tsd-kind-get-signature tsd-parent-kind-class tsd-is-inherited tsd-is-protected">
								<a href="keeper_contracts_dispenser.default.html#web3" class="tsd-kind-icon">web3</a>
							</li>
							<li class=" tsd-kind-method tsd-parent-kind-class tsd-has-type-parameter tsd-is-inherited tsd-is-protected">
								<a href="keeper_contracts_dispenser.default.html#call" class="tsd-kind-icon">call</a>
							</li>
							<li class=" tsd-kind-method tsd-parent-kind-class tsd-is-inherited">
								<a href="keeper_contracts_dispenser.default.html#getaddress" class="tsd-kind-icon">get<wbr>Address</a>
							</li>
							<li class=" tsd-kind-method tsd-parent-kind-class tsd-is-inherited tsd-is-protected">
								<a href="keeper_contracts_dispenser.default.html#getevent" class="tsd-kind-icon">get<wbr>Event</a>
							</li>
							<li class=" tsd-kind-method tsd-parent-kind-class tsd-is-inherited">
								<a href="keeper_contracts_dispenser.default.html#geteventdata" class="tsd-kind-icon">get<wbr>Event<wbr>Data</a>
							</li>
							<li class=" tsd-kind-method tsd-parent-kind-class tsd-is-inherited tsd-is-protected">
								<a href="keeper_contracts_dispenser.default.html#getfromaddress" class="tsd-kind-icon">get<wbr>From<wbr>Address</a>
							</li>
							<li class=" tsd-kind-method tsd-parent-kind-class tsd-is-inherited">
								<a href="keeper_contracts_dispenser.default.html#getinputsofmethod" class="tsd-kind-icon">get<wbr>Inputs<wbr>OfMethod</a>
							</li>
							<li class=" tsd-kind-method tsd-parent-kind-class tsd-is-inherited">
								<a href="keeper_contracts_dispenser.default.html#getpastevents" class="tsd-kind-icon">get<wbr>Past<wbr>Events</a>
							</li>
							<li class=" tsd-kind-method tsd-parent-kind-class tsd-is-inherited">
								<a href="keeper_contracts_dispenser.default.html#getsignatureofmethod" class="tsd-kind-icon">get<wbr>Signature<wbr>OfMethod</a>
							</li>
							<li class=" tsd-kind-method tsd-parent-kind-class tsd-is-inherited tsd-is-protected">
								<a href="keeper_contracts_dispenser.default.html#init" class="tsd-kind-icon">init</a>
							</li>
							<li class=" tsd-kind-method tsd-parent-kind-class">
								<a href="keeper_contracts_dispenser.default.html#requesttokens" class="tsd-kind-icon">request<wbr>Tokens</a>
							</li>
							<li class=" tsd-kind-method tsd-parent-kind-class tsd-is-inherited tsd-is-protected">
								<a href="keeper_contracts_dispenser.default.html#send" class="tsd-kind-icon">send</a>
							</li>
							<li class=" tsd-kind-method tsd-parent-kind-class tsd-is-inherited tsd-is-protected">
								<a href="keeper_contracts_dispenser.default.html#sendfrom" class="tsd-kind-icon">send<wbr>From</a>
							</li>
							<li class=" tsd-kind-method tsd-parent-kind-class tsd-is-inherited tsd-is-protected">
								<a href="keeper_contracts_dispenser.default.html#setinstanceconfig" class="tsd-kind-icon">set<wbr>Instance<wbr>Config</a>
							</li>
							<li class=" tsd-kind-method tsd-parent-kind-class tsd-is-overwrite tsd-is-static">
								<a href="keeper_contracts_dispenser.default.html#getinstance" class="tsd-kind-icon">get<wbr>Instance</a>
							</li>
							<li class=" tsd-kind-method tsd-parent-kind-class tsd-has-type-parameter tsd-is-inherited tsd-is-protected tsd-is-static">
								<a href="keeper_contracts_dispenser.default.html#setinstanceconfig-1" class="tsd-kind-icon">set<wbr>Instance<wbr>Config</a>
							</li>
						</ul>
					</li>
				</ul>
				<ul class="after-current">
				</ul>
			</nav>
		</div>
	</div>
</div>
<footer class="with-border-bottom">
	<div class="container">
		<h2>Legend</h2>
		<div class="tsd-legend-group">
			<ul class="tsd-legend">
				<li class="tsd-kind-variable"><span class="tsd-kind-icon">Variable</span></li>
				<li class="tsd-kind-function"><span class="tsd-kind-icon">Function</span></li>
				<li class="tsd-kind-type-alias"><span class="tsd-kind-icon">Type alias</span></li>
				<li class="tsd-kind-type-alias tsd-has-type-parameter"><span class="tsd-kind-icon">Type alias with type parameter</span></li>
			</ul>
			<ul class="tsd-legend">
				<li class="tsd-kind-class"><span class="tsd-kind-icon">Class</span></li>
				<li class="tsd-kind-class tsd-has-type-parameter"><span class="tsd-kind-icon">Class with type parameter</span></li>
				<li class="tsd-kind-method tsd-parent-kind-class"><span class="tsd-kind-icon">Method</span></li>
			</ul>
			<ul class="tsd-legend">
				<li class="tsd-kind-constructor tsd-parent-kind-class tsd-is-inherited"><span class="tsd-kind-icon">Inherited constructor</span></li>
				<li class="tsd-kind-property tsd-parent-kind-class tsd-is-inherited"><span class="tsd-kind-icon">Inherited property</span></li>
				<li class="tsd-kind-method tsd-parent-kind-class tsd-is-inherited"><span class="tsd-kind-icon">Inherited method</span></li>
			</ul>
			<ul class="tsd-legend">
				<li class="tsd-kind-enum"><span class="tsd-kind-icon">Enumeration</span></li>
			</ul>
			<ul class="tsd-legend">
				<li class="tsd-kind-interface"><span class="tsd-kind-icon">Interface</span></li>
			</ul>
			<ul class="tsd-legend">
				<li class="tsd-kind-method tsd-parent-kind-class tsd-is-static"><span class="tsd-kind-icon">Static method</span></li>
			</ul>
		</div>
	</div>
</footer>
<div class="container tsd-generator">
	<p>Generated using <a href="https://typedoc.org/" target="_blank">TypeDoc</a></p>
</div>
<div class="overlay"></div>
<script src="../assets/js/main.js"></script>
</body>
</html><|MERGE_RESOLUTION|>--- conflicted
+++ resolved
@@ -146,11 +146,7 @@
 							<aside class="tsd-sources">
 								<p>Inherited from <a href="keeper_contracts_contractbase.contractbase.html">ContractBase</a>.<a href="keeper_contracts_contractbase.contractbase.html#constructor">constructor</a></p>
 								<ul>
-<<<<<<< HEAD
-									<li>Defined in <a href="https://github.com/nevermined-io/sdk-js/blob/7be618b/src/keeper/contracts/ContractBase.ts#L23">src/keeper/contracts/ContractBase.ts:23</a></li>
-=======
 									<li>Defined in <a href="https://github.com/nevermined-io/sdk-js/blob/e6aa843/src/keeper/contracts/ContractBase.ts#L23">src/keeper/contracts/ContractBase.ts:23</a></li>
->>>>>>> 321ebaf4
 								</ul>
 							</aside>
 							<h4 class="tsd-parameters-title">Parameters</h4>
@@ -176,11 +172,7 @@
 					<aside class="tsd-sources">
 						<p>Inherited from <a href="keeper_contracts_contractbase.contractbase.html">ContractBase</a>.<a href="keeper_contracts_contractbase.contractbase.html#contract">contract</a></p>
 						<ul>
-<<<<<<< HEAD
-							<li>Defined in <a href="https://github.com/nevermined-io/sdk-js/blob/7be618b/src/keeper/contracts/ContractBase.ts#L19">src/keeper/contracts/ContractBase.ts:19</a></li>
-=======
 							<li>Defined in <a href="https://github.com/nevermined-io/sdk-js/blob/e6aa843/src/keeper/contracts/ContractBase.ts#L19">src/keeper/contracts/ContractBase.ts:19</a></li>
->>>>>>> 321ebaf4
 						</ul>
 					</aside>
 				</section>
@@ -191,11 +183,7 @@
 					<aside class="tsd-sources">
 						<p>Inherited from <a href="keeper_contracts_contractbase.contractbase.html">ContractBase</a>.<a href="keeper_contracts_contractbase.contractbase.html#contractname">contractName</a></p>
 						<ul>
-<<<<<<< HEAD
-							<li>Defined in <a href="https://github.com/nevermined-io/sdk-js/blob/7be618b/src/keeper/contracts/ContractBase.ts#L17">src/keeper/contracts/ContractBase.ts:17</a></li>
-=======
 							<li>Defined in <a href="https://github.com/nevermined-io/sdk-js/blob/e6aa843/src/keeper/contracts/ContractBase.ts#L17">src/keeper/contracts/ContractBase.ts:17</a></li>
->>>>>>> 321ebaf4
 						</ul>
 					</aside>
 				</section>
@@ -206,11 +194,7 @@
 					<aside class="tsd-sources">
 						<p>Inherited from <a href="keeper_contracts_contractbase.contractbase.html">ContractBase</a>.<a href="keeper_contracts_contractbase.contractbase.html#instance">instance</a></p>
 						<ul>
-<<<<<<< HEAD
-							<li>Defined in <a href="https://github.com/nevermined-io/sdk-js/blob/7be618b/src/keeper/contracts/ContractBase.ts#L15">src/keeper/contracts/ContractBase.ts:15</a></li>
-=======
 							<li>Defined in <a href="https://github.com/nevermined-io/sdk-js/blob/e6aa843/src/keeper/contracts/ContractBase.ts#L15">src/keeper/contracts/ContractBase.ts:15</a></li>
->>>>>>> 321ebaf4
 						</ul>
 					</aside>
 				</section>
@@ -227,11 +211,7 @@
 						<li class="tsd-description">
 							<aside class="tsd-sources">
 								<ul>
-<<<<<<< HEAD
-									<li>Defined in <a href="https://github.com/nevermined-io/sdk-js/blob/7be618b/src/keeper/contracts/ContractBase.ts#L21">src/keeper/contracts/ContractBase.ts:21</a></li>
-=======
 									<li>Defined in <a href="https://github.com/nevermined-io/sdk-js/blob/e6aa843/src/keeper/contracts/ContractBase.ts#L21">src/keeper/contracts/ContractBase.ts:21</a></li>
->>>>>>> 321ebaf4
 								</ul>
 							</aside>
 							<h4 class="tsd-returns-title">Returns <span class="tsd-signature-type">string</span></h4>
@@ -248,11 +228,7 @@
 						<li class="tsd-description">
 							<aside class="tsd-sources">
 								<ul>
-<<<<<<< HEAD
-									<li>Defined in <a href="https://github.com/nevermined-io/sdk-js/blob/7be618b/src/Instantiable.abstract.ts#L47">src/Instantiable.abstract.ts:47</a></li>
-=======
 									<li>Defined in <a href="https://github.com/nevermined-io/sdk-js/blob/e6aa843/src/Instantiable.abstract.ts#L47">src/Instantiable.abstract.ts:47</a></li>
->>>>>>> 321ebaf4
 								</ul>
 							</aside>
 							<h4 class="tsd-returns-title">Returns <a href="models_config.config.html" class="tsd-signature-type" data-tsd-kind="Class">Config</a></h4>
@@ -269,11 +245,7 @@
 						<li class="tsd-description">
 							<aside class="tsd-sources">
 								<ul>
-<<<<<<< HEAD
-									<li>Defined in <a href="https://github.com/nevermined-io/sdk-js/blob/7be618b/src/Instantiable.abstract.ts#L63">src/Instantiable.abstract.ts:63</a></li>
-=======
 									<li>Defined in <a href="https://github.com/nevermined-io/sdk-js/blob/e6aa843/src/Instantiable.abstract.ts#L63">src/Instantiable.abstract.ts:63</a></li>
->>>>>>> 321ebaf4
 								</ul>
 							</aside>
 							<h4 class="tsd-returns-title">Returns <a href="../interfaces/instantiable_abstract.instantiableconfig.html" class="tsd-signature-type" data-tsd-kind="Interface">InstantiableConfig</a></h4>
@@ -290,11 +262,7 @@
 						<li class="tsd-description">
 							<aside class="tsd-sources">
 								<ul>
-<<<<<<< HEAD
-									<li>Defined in <a href="https://github.com/nevermined-io/sdk-js/blob/7be618b/src/Instantiable.abstract.ts#L54">src/Instantiable.abstract.ts:54</a></li>
-=======
 									<li>Defined in <a href="https://github.com/nevermined-io/sdk-js/blob/e6aa843/src/Instantiable.abstract.ts#L54">src/Instantiable.abstract.ts:54</a></li>
->>>>>>> 321ebaf4
 								</ul>
 							</aside>
 							<h4 class="tsd-returns-title">Returns <a href="utils_logger.logger.html" class="tsd-signature-type" data-tsd-kind="Class">Logger</a></h4>
@@ -311,11 +279,7 @@
 						<li class="tsd-description">
 							<aside class="tsd-sources">
 								<ul>
-<<<<<<< HEAD
-									<li>Defined in <a href="https://github.com/nevermined-io/sdk-js/blob/7be618b/src/Instantiable.abstract.ts#L31">src/Instantiable.abstract.ts:31</a></li>
-=======
 									<li>Defined in <a href="https://github.com/nevermined-io/sdk-js/blob/e6aa843/src/Instantiable.abstract.ts#L31">src/Instantiable.abstract.ts:31</a></li>
->>>>>>> 321ebaf4
 								</ul>
 							</aside>
 							<h4 class="tsd-returns-title">Returns <a href="nevermined_nevermined.nevermined.html" class="tsd-signature-type" data-tsd-kind="Class">Nevermined</a></h4>
@@ -332,11 +296,7 @@
 						<li class="tsd-description">
 							<aside class="tsd-sources">
 								<ul>
-<<<<<<< HEAD
-									<li>Defined in <a href="https://github.com/nevermined-io/sdk-js/blob/7be618b/src/Instantiable.abstract.ts#L38">src/Instantiable.abstract.ts:38</a></li>
-=======
 									<li>Defined in <a href="https://github.com/nevermined-io/sdk-js/blob/e6aa843/src/Instantiable.abstract.ts#L38">src/Instantiable.abstract.ts:38</a></li>
->>>>>>> 321ebaf4
 								</ul>
 							</aside>
 							<h4 class="tsd-returns-title">Returns <span class="tsd-signature-type">default</span></h4>
@@ -357,11 +317,7 @@
 							<aside class="tsd-sources">
 								<p>Inherited from <a href="keeper_contracts_contractbase.contractbase.html">ContractBase</a>.<a href="keeper_contracts_contractbase.contractbase.html#call">call</a></p>
 								<ul>
-<<<<<<< HEAD
-									<li>Defined in <a href="https://github.com/nevermined-io/sdk-js/blob/7be618b/src/keeper/contracts/ContractBase.ts#L166">src/keeper/contracts/ContractBase.ts:166</a></li>
-=======
 									<li>Defined in <a href="https://github.com/nevermined-io/sdk-js/blob/e6aa843/src/keeper/contracts/ContractBase.ts#L167">src/keeper/contracts/ContractBase.ts:167</a></li>
->>>>>>> 321ebaf4
 								</ul>
 							</aside>
 							<h4 class="tsd-type-parameters-title">Type parameters</h4>
@@ -397,11 +353,7 @@
 							<aside class="tsd-sources">
 								<p>Inherited from <a href="keeper_contracts_contractbase.contractbase.html">ContractBase</a>.<a href="keeper_contracts_contractbase.contractbase.html#getaddress">getAddress</a></p>
 								<ul>
-<<<<<<< HEAD
-									<li>Defined in <a href="https://github.com/nevermined-io/sdk-js/blob/7be618b/src/keeper/contracts/ContractBase.ts#L59">src/keeper/contracts/ContractBase.ts:59</a></li>
-=======
 									<li>Defined in <a href="https://github.com/nevermined-io/sdk-js/blob/e6aa843/src/keeper/contracts/ContractBase.ts#L59">src/keeper/contracts/ContractBase.ts:59</a></li>
->>>>>>> 321ebaf4
 								</ul>
 							</aside>
 							<h4 class="tsd-returns-title">Returns <span class="tsd-signature-type">string</span></h4>
@@ -419,11 +371,7 @@
 							<aside class="tsd-sources">
 								<p>Inherited from <a href="keeper_contracts_contractbase.contractbase.html">ContractBase</a>.<a href="keeper_contracts_contractbase.contractbase.html#getevent">getEvent</a></p>
 								<ul>
-<<<<<<< HEAD
-									<li>Defined in <a href="https://github.com/nevermined-io/sdk-js/blob/7be618b/src/keeper/contracts/ContractBase.ts#L187">src/keeper/contracts/ContractBase.ts:187</a></li>
-=======
 									<li>Defined in <a href="https://github.com/nevermined-io/sdk-js/blob/e6aa843/src/keeper/contracts/ContractBase.ts#L188">src/keeper/contracts/ContractBase.ts:188</a></li>
->>>>>>> 321ebaf4
 								</ul>
 							</aside>
 							<h4 class="tsd-parameters-title">Parameters</h4>
@@ -455,11 +403,7 @@
 							<aside class="tsd-sources">
 								<p>Inherited from <a href="keeper_contracts_contractbase.contractbase.html">ContractBase</a>.<a href="keeper_contracts_contractbase.contractbase.html#geteventdata">getEventData</a></p>
 								<ul>
-<<<<<<< HEAD
-									<li>Defined in <a href="https://github.com/nevermined-io/sdk-js/blob/7be618b/src/keeper/contracts/ContractBase.ts#L30">src/keeper/contracts/ContractBase.ts:30</a></li>
-=======
 									<li>Defined in <a href="https://github.com/nevermined-io/sdk-js/blob/e6aa843/src/keeper/contracts/ContractBase.ts#L30">src/keeper/contracts/ContractBase.ts:30</a></li>
->>>>>>> 321ebaf4
 								</ul>
 							</aside>
 							<h4 class="tsd-parameters-title">Parameters</h4>
@@ -486,11 +430,7 @@
 							<aside class="tsd-sources">
 								<p>Inherited from <a href="keeper_contracts_contractbase.contractbase.html">ContractBase</a>.<a href="keeper_contracts_contractbase.contractbase.html#getfromaddress">getFromAddress</a></p>
 								<ul>
-<<<<<<< HEAD
-									<li>Defined in <a href="https://github.com/nevermined-io/sdk-js/blob/7be618b/src/keeper/contracts/ContractBase.ts#L79">src/keeper/contracts/ContractBase.ts:79</a></li>
-=======
 									<li>Defined in <a href="https://github.com/nevermined-io/sdk-js/blob/e6aa843/src/keeper/contracts/ContractBase.ts#L79">src/keeper/contracts/ContractBase.ts:79</a></li>
->>>>>>> 321ebaf4
 								</ul>
 							</aside>
 							<h4 class="tsd-parameters-title">Parameters</h4>
@@ -514,11 +454,7 @@
 							<aside class="tsd-sources">
 								<p>Inherited from <a href="keeper_contracts_contractbase.contractbase.html">ContractBase</a>.<a href="keeper_contracts_contractbase.contractbase.html#getinputsofmethod">getInputsOfMethod</a></p>
 								<ul>
-<<<<<<< HEAD
-									<li>Defined in <a href="https://github.com/nevermined-io/sdk-js/blob/7be618b/src/keeper/contracts/ContractBase.ts#L68">src/keeper/contracts/ContractBase.ts:68</a></li>
-=======
 									<li>Defined in <a href="https://github.com/nevermined-io/sdk-js/blob/e6aa843/src/keeper/contracts/ContractBase.ts#L68">src/keeper/contracts/ContractBase.ts:68</a></li>
->>>>>>> 321ebaf4
 								</ul>
 							</aside>
 							<h4 class="tsd-parameters-title">Parameters</h4>
@@ -542,11 +478,7 @@
 							<aside class="tsd-sources">
 								<p>Inherited from <a href="keeper_contracts_contractbase.contractbase.html">ContractBase</a>.<a href="keeper_contracts_contractbase.contractbase.html#getpastevents">getPastEvents</a></p>
 								<ul>
-<<<<<<< HEAD
-									<li>Defined in <a href="https://github.com/nevermined-io/sdk-js/blob/7be618b/src/keeper/contracts/ContractBase.ts#L39">src/keeper/contracts/ContractBase.ts:39</a></li>
-=======
 									<li>Defined in <a href="https://github.com/nevermined-io/sdk-js/blob/e6aa843/src/keeper/contracts/ContractBase.ts#L39">src/keeper/contracts/ContractBase.ts:39</a></li>
->>>>>>> 321ebaf4
 								</ul>
 							</aside>
 							<h4 class="tsd-parameters-title">Parameters</h4>
@@ -578,11 +510,7 @@
 							<aside class="tsd-sources">
 								<p>Inherited from <a href="keeper_contracts_contractbase.contractbase.html">ContractBase</a>.<a href="keeper_contracts_contractbase.contractbase.html#getsignatureofmethod">getSignatureOfMethod</a></p>
 								<ul>
-<<<<<<< HEAD
-									<li>Defined in <a href="https://github.com/nevermined-io/sdk-js/blob/7be618b/src/keeper/contracts/ContractBase.ts#L63">src/keeper/contracts/ContractBase.ts:63</a></li>
-=======
 									<li>Defined in <a href="https://github.com/nevermined-io/sdk-js/blob/e6aa843/src/keeper/contracts/ContractBase.ts#L63">src/keeper/contracts/ContractBase.ts:63</a></li>
->>>>>>> 321ebaf4
 								</ul>
 							</aside>
 							<h4 class="tsd-parameters-title">Parameters</h4>
@@ -606,11 +534,7 @@
 							<aside class="tsd-sources">
 								<p>Inherited from <a href="keeper_contracts_contractbase.contractbase.html">ContractBase</a>.<a href="keeper_contracts_contractbase.contractbase.html#init">init</a></p>
 								<ul>
-<<<<<<< HEAD
-									<li>Defined in <a href="https://github.com/nevermined-io/sdk-js/blob/7be618b/src/keeper/contracts/ContractBase.ts#L73">src/keeper/contracts/ContractBase.ts:73</a></li>
-=======
 									<li>Defined in <a href="https://github.com/nevermined-io/sdk-js/blob/e6aa843/src/keeper/contracts/ContractBase.ts#L73">src/keeper/contracts/ContractBase.ts:73</a></li>
->>>>>>> 321ebaf4
 								</ul>
 							</aside>
 							<h4 class="tsd-parameters-title">Parameters</h4>
@@ -636,11 +560,7 @@
 						<li class="tsd-description">
 							<aside class="tsd-sources">
 								<ul>
-<<<<<<< HEAD
-									<li>Defined in <a href="https://github.com/nevermined-io/sdk-js/blob/7be618b/src/keeper/contracts/Dispenser.ts#L11">src/keeper/contracts/Dispenser.ts:11</a></li>
-=======
 									<li>Defined in <a href="https://github.com/nevermined-io/sdk-js/blob/e6aa843/src/keeper/contracts/Dispenser.ts#L11">src/keeper/contracts/Dispenser.ts:11</a></li>
->>>>>>> 321ebaf4
 								</ul>
 							</aside>
 							<h4 class="tsd-parameters-title">Parameters</h4>
@@ -670,11 +590,7 @@
 							<aside class="tsd-sources">
 								<p>Inherited from <a href="keeper_contracts_contractbase.contractbase.html">ContractBase</a>.<a href="keeper_contracts_contractbase.contractbase.html#send">send</a></p>
 								<ul>
-<<<<<<< HEAD
-									<li>Defined in <a href="https://github.com/nevermined-io/sdk-js/blob/7be618b/src/keeper/contracts/ContractBase.ts#L106">src/keeper/contracts/ContractBase.ts:106</a></li>
-=======
 									<li>Defined in <a href="https://github.com/nevermined-io/sdk-js/blob/e6aa843/src/keeper/contracts/ContractBase.ts#L106">src/keeper/contracts/ContractBase.ts:106</a></li>
->>>>>>> 321ebaf4
 								</ul>
 							</aside>
 							<h4 class="tsd-parameters-title">Parameters</h4>
@@ -707,11 +623,7 @@
 							<aside class="tsd-sources">
 								<p>Inherited from <a href="keeper_contracts_contractbase.contractbase.html">ContractBase</a>.<a href="keeper_contracts_contractbase.contractbase.html#sendfrom">sendFrom</a></p>
 								<ul>
-<<<<<<< HEAD
-									<li>Defined in <a href="https://github.com/nevermined-io/sdk-js/blob/7be618b/src/keeper/contracts/ContractBase.ts#L86">src/keeper/contracts/ContractBase.ts:86</a></li>
-=======
 									<li>Defined in <a href="https://github.com/nevermined-io/sdk-js/blob/e6aa843/src/keeper/contracts/ContractBase.ts#L86">src/keeper/contracts/ContractBase.ts:86</a></li>
->>>>>>> 321ebaf4
 								</ul>
 							</aside>
 							<h4 class="tsd-parameters-title">Parameters</h4>
@@ -744,11 +656,7 @@
 							<aside class="tsd-sources">
 								<p>Inherited from <a href="keeper_contracts_contractbase.contractbase.html">ContractBase</a>.<a href="keeper_contracts_contractbase.contractbase.html#setinstanceconfig">setInstanceConfig</a></p>
 								<ul>
-<<<<<<< HEAD
-									<li>Defined in <a href="https://github.com/nevermined-io/sdk-js/blob/7be618b/src/Instantiable.abstract.ts#L92">src/Instantiable.abstract.ts:92</a></li>
-=======
 									<li>Defined in <a href="https://github.com/nevermined-io/sdk-js/blob/e6aa843/src/Instantiable.abstract.ts#L92">src/Instantiable.abstract.ts:92</a></li>
->>>>>>> 321ebaf4
 								</ul>
 							</aside>
 							<h4 class="tsd-parameters-title">Parameters</h4>
@@ -772,11 +680,7 @@
 							<aside class="tsd-sources">
 								<p>Overrides <a href="keeper_contracts_contractbase.contractbase.html">ContractBase</a>.<a href="keeper_contracts_contractbase.contractbase.html#getinstance">getInstance</a></p>
 								<ul>
-<<<<<<< HEAD
-									<li>Defined in <a href="https://github.com/nevermined-io/sdk-js/blob/7be618b/src/keeper/contracts/Dispenser.ts#L5">src/keeper/contracts/Dispenser.ts:5</a></li>
-=======
 									<li>Defined in <a href="https://github.com/nevermined-io/sdk-js/blob/e6aa843/src/keeper/contracts/Dispenser.ts#L5">src/keeper/contracts/Dispenser.ts:5</a></li>
->>>>>>> 321ebaf4
 								</ul>
 							</aside>
 							<h4 class="tsd-parameters-title">Parameters</h4>
@@ -800,11 +704,7 @@
 							<aside class="tsd-sources">
 								<p>Inherited from <a href="keeper_contracts_contractbase.contractbase.html">ContractBase</a>.<a href="keeper_contracts_contractbase.contractbase.html#setinstanceconfig-1">setInstanceConfig</a></p>
 								<ul>
-<<<<<<< HEAD
-									<li>Defined in <a href="https://github.com/nevermined-io/sdk-js/blob/7be618b/src/Instantiable.abstract.ts#L74">src/Instantiable.abstract.ts:74</a></li>
-=======
 									<li>Defined in <a href="https://github.com/nevermined-io/sdk-js/blob/e6aa843/src/Instantiable.abstract.ts#L74">src/Instantiable.abstract.ts:74</a></li>
->>>>>>> 321ebaf4
 								</ul>
 							</aside>
 							<h4 class="tsd-type-parameters-title">Type parameters</h4>
