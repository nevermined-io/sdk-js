--- conflicted
+++ resolved
@@ -154,11 +154,7 @@
 					<div class="tsd-signature tsd-kind-icon">agreements<span class="tsd-signature-symbol">:</span> <a href="nevermined_utils_serviceagreement.serviceagreement.html" class="tsd-signature-type" data-tsd-kind="Class">ServiceAgreement</a></div>
 					<aside class="tsd-sources">
 						<ul>
-<<<<<<< HEAD
-							<li>Defined in <a href="https://github.com/nevermined-io/sdk-js/blob/7be618b/src/nevermined/utils/Utils.ts#L32">src/nevermined/utils/Utils.ts:32</a></li>
-=======
 							<li>Defined in <a href="https://github.com/nevermined-io/sdk-js/blob/e6aa843/src/nevermined/utils/Utils.ts#L32">src/nevermined/utils/Utils.ts:32</a></li>
->>>>>>> 321ebaf4
 						</ul>
 					</aside>
 					<div class="tsd-comment tsd-typography">
@@ -173,11 +169,7 @@
 					<div class="tsd-signature tsd-kind-icon">fetch<span class="tsd-signature-symbol">:</span> <a href="nevermined_utils_webserviceconnector.webserviceconnector.html" class="tsd-signature-type" data-tsd-kind="Class">WebServiceConnector</a></div>
 					<aside class="tsd-sources">
 						<ul>
-<<<<<<< HEAD
-							<li>Defined in <a href="https://github.com/nevermined-io/sdk-js/blob/7be618b/src/nevermined/utils/Utils.ts#L44">src/nevermined/utils/Utils.ts:44</a></li>
-=======
 							<li>Defined in <a href="https://github.com/nevermined-io/sdk-js/blob/e6aa843/src/nevermined/utils/Utils.ts#L44">src/nevermined/utils/Utils.ts:44</a></li>
->>>>>>> 321ebaf4
 						</ul>
 					</aside>
 					<div class="tsd-comment tsd-typography">
@@ -192,11 +184,7 @@
 					<div class="tsd-signature tsd-kind-icon">jwt<span class="tsd-signature-symbol">:</span> <a href="nevermined_utils_jwtutils.jwtutils.html" class="tsd-signature-type" data-tsd-kind="Class">JwtUtils</a></div>
 					<aside class="tsd-sources">
 						<ul>
-<<<<<<< HEAD
-							<li>Defined in <a href="https://github.com/nevermined-io/sdk-js/blob/7be618b/src/nevermined/utils/Utils.ts#L50">src/nevermined/utils/Utils.ts:50</a></li>
-=======
 							<li>Defined in <a href="https://github.com/nevermined-io/sdk-js/blob/e6aa843/src/nevermined/utils/Utils.ts#L50">src/nevermined/utils/Utils.ts:50</a></li>
->>>>>>> 321ebaf4
 						</ul>
 					</aside>
 					<div class="tsd-comment tsd-typography">
@@ -211,11 +199,7 @@
 					<div class="tsd-signature tsd-kind-icon">signature<span class="tsd-signature-symbol">:</span> <a href="nevermined_utils_signatureutils.signatureutils.html" class="tsd-signature-type" data-tsd-kind="Class">SignatureUtils</a></div>
 					<aside class="tsd-sources">
 						<ul>
-<<<<<<< HEAD
-							<li>Defined in <a href="https://github.com/nevermined-io/sdk-js/blob/7be618b/src/nevermined/utils/Utils.ts#L38">src/nevermined/utils/Utils.ts:38</a></li>
-=======
 							<li>Defined in <a href="https://github.com/nevermined-io/sdk-js/blob/e6aa843/src/nevermined/utils/Utils.ts#L38">src/nevermined/utils/Utils.ts:38</a></li>
->>>>>>> 321ebaf4
 						</ul>
 					</aside>
 					<div class="tsd-comment tsd-typography">
@@ -237,11 +221,7 @@
 						<li class="tsd-description">
 							<aside class="tsd-sources">
 								<ul>
-<<<<<<< HEAD
-									<li>Defined in <a href="https://github.com/nevermined-io/sdk-js/blob/7be618b/src/Instantiable.abstract.ts#L47">src/Instantiable.abstract.ts:47</a></li>
-=======
 									<li>Defined in <a href="https://github.com/nevermined-io/sdk-js/blob/e6aa843/src/Instantiable.abstract.ts#L47">src/Instantiable.abstract.ts:47</a></li>
->>>>>>> 321ebaf4
 								</ul>
 							</aside>
 							<h4 class="tsd-returns-title">Returns <a href="models_config.config.html" class="tsd-signature-type" data-tsd-kind="Class">Config</a></h4>
@@ -258,11 +238,7 @@
 						<li class="tsd-description">
 							<aside class="tsd-sources">
 								<ul>
-<<<<<<< HEAD
-									<li>Defined in <a href="https://github.com/nevermined-io/sdk-js/blob/7be618b/src/Instantiable.abstract.ts#L63">src/Instantiable.abstract.ts:63</a></li>
-=======
 									<li>Defined in <a href="https://github.com/nevermined-io/sdk-js/blob/e6aa843/src/Instantiable.abstract.ts#L63">src/Instantiable.abstract.ts:63</a></li>
->>>>>>> 321ebaf4
 								</ul>
 							</aside>
 							<h4 class="tsd-returns-title">Returns <a href="../interfaces/instantiable_abstract.instantiableconfig.html" class="tsd-signature-type" data-tsd-kind="Interface">InstantiableConfig</a></h4>
@@ -279,11 +255,7 @@
 						<li class="tsd-description">
 							<aside class="tsd-sources">
 								<ul>
-<<<<<<< HEAD
-									<li>Defined in <a href="https://github.com/nevermined-io/sdk-js/blob/7be618b/src/Instantiable.abstract.ts#L54">src/Instantiable.abstract.ts:54</a></li>
-=======
 									<li>Defined in <a href="https://github.com/nevermined-io/sdk-js/blob/e6aa843/src/Instantiable.abstract.ts#L54">src/Instantiable.abstract.ts:54</a></li>
->>>>>>> 321ebaf4
 								</ul>
 							</aside>
 							<h4 class="tsd-returns-title">Returns <a href="utils_logger.logger.html" class="tsd-signature-type" data-tsd-kind="Class">Logger</a></h4>
@@ -300,11 +272,7 @@
 						<li class="tsd-description">
 							<aside class="tsd-sources">
 								<ul>
-<<<<<<< HEAD
-									<li>Defined in <a href="https://github.com/nevermined-io/sdk-js/blob/7be618b/src/Instantiable.abstract.ts#L31">src/Instantiable.abstract.ts:31</a></li>
-=======
 									<li>Defined in <a href="https://github.com/nevermined-io/sdk-js/blob/e6aa843/src/Instantiable.abstract.ts#L31">src/Instantiable.abstract.ts:31</a></li>
->>>>>>> 321ebaf4
 								</ul>
 							</aside>
 							<h4 class="tsd-returns-title">Returns <a href="nevermined_nevermined.nevermined.html" class="tsd-signature-type" data-tsd-kind="Class">Nevermined</a></h4>
@@ -321,11 +289,7 @@
 						<li class="tsd-description">
 							<aside class="tsd-sources">
 								<ul>
-<<<<<<< HEAD
-									<li>Defined in <a href="https://github.com/nevermined-io/sdk-js/blob/7be618b/src/Instantiable.abstract.ts#L38">src/Instantiable.abstract.ts:38</a></li>
-=======
 									<li>Defined in <a href="https://github.com/nevermined-io/sdk-js/blob/e6aa843/src/Instantiable.abstract.ts#L38">src/Instantiable.abstract.ts:38</a></li>
->>>>>>> 321ebaf4
 								</ul>
 							</aside>
 							<h4 class="tsd-returns-title">Returns <span class="tsd-signature-type">default</span></h4>
@@ -346,11 +310,7 @@
 							<aside class="tsd-sources">
 								<p>Inherited from <a href="instantiable_abstract.instantiable.html">Instantiable</a>.<a href="instantiable_abstract.instantiable.html#setinstanceconfig">setInstanceConfig</a></p>
 								<ul>
-<<<<<<< HEAD
-									<li>Defined in <a href="https://github.com/nevermined-io/sdk-js/blob/7be618b/src/Instantiable.abstract.ts#L92">src/Instantiable.abstract.ts:92</a></li>
-=======
 									<li>Defined in <a href="https://github.com/nevermined-io/sdk-js/blob/e6aa843/src/Instantiable.abstract.ts#L92">src/Instantiable.abstract.ts:92</a></li>
->>>>>>> 321ebaf4
 								</ul>
 							</aside>
 							<h4 class="tsd-parameters-title">Parameters</h4>
@@ -374,11 +334,7 @@
 							<aside class="tsd-sources">
 								<p>Overrides <a href="instantiable_abstract.instantiable.html">Instantiable</a>.<a href="instantiable_abstract.instantiable.html#getinstance">getInstance</a></p>
 								<ul>
-<<<<<<< HEAD
-									<li>Defined in <a href="https://github.com/nevermined-io/sdk-js/blob/7be618b/src/nevermined/utils/Utils.ts#L16">src/nevermined/utils/Utils.ts:16</a></li>
-=======
 									<li>Defined in <a href="https://github.com/nevermined-io/sdk-js/blob/e6aa843/src/nevermined/utils/Utils.ts#L16">src/nevermined/utils/Utils.ts:16</a></li>
->>>>>>> 321ebaf4
 								</ul>
 							</aside>
 							<div class="tsd-comment tsd-typography">
@@ -407,11 +363,7 @@
 							<aside class="tsd-sources">
 								<p>Inherited from <a href="instantiable_abstract.instantiable.html">Instantiable</a>.<a href="instantiable_abstract.instantiable.html#setinstanceconfig-1">setInstanceConfig</a></p>
 								<ul>
-<<<<<<< HEAD
-									<li>Defined in <a href="https://github.com/nevermined-io/sdk-js/blob/7be618b/src/Instantiable.abstract.ts#L74">src/Instantiable.abstract.ts:74</a></li>
-=======
 									<li>Defined in <a href="https://github.com/nevermined-io/sdk-js/blob/e6aa843/src/Instantiable.abstract.ts#L74">src/Instantiable.abstract.ts:74</a></li>
->>>>>>> 321ebaf4
 								</ul>
 							</aside>
 							<h4 class="tsd-type-parameters-title">Type parameters</h4>
