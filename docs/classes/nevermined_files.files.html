--- conflicted
+++ resolved
@@ -143,11 +143,7 @@
 						<li class="tsd-description">
 							<aside class="tsd-sources">
 								<ul>
-<<<<<<< HEAD
-									<li>Defined in <a href="https://github.com/nevermined-io/sdk-js/blob/7be618b/src/Instantiable.abstract.ts#L47">src/Instantiable.abstract.ts:47</a></li>
-=======
 									<li>Defined in <a href="https://github.com/nevermined-io/sdk-js/blob/e6aa843/src/Instantiable.abstract.ts#L47">src/Instantiable.abstract.ts:47</a></li>
->>>>>>> 321ebaf4
 								</ul>
 							</aside>
 							<h4 class="tsd-returns-title">Returns <a href="models_config.config.html" class="tsd-signature-type" data-tsd-kind="Class">Config</a></h4>
@@ -164,11 +160,7 @@
 						<li class="tsd-description">
 							<aside class="tsd-sources">
 								<ul>
-<<<<<<< HEAD
-									<li>Defined in <a href="https://github.com/nevermined-io/sdk-js/blob/7be618b/src/Instantiable.abstract.ts#L63">src/Instantiable.abstract.ts:63</a></li>
-=======
 									<li>Defined in <a href="https://github.com/nevermined-io/sdk-js/blob/e6aa843/src/Instantiable.abstract.ts#L63">src/Instantiable.abstract.ts:63</a></li>
->>>>>>> 321ebaf4
 								</ul>
 							</aside>
 							<h4 class="tsd-returns-title">Returns <a href="../interfaces/instantiable_abstract.instantiableconfig.html" class="tsd-signature-type" data-tsd-kind="Interface">InstantiableConfig</a></h4>
@@ -185,11 +177,7 @@
 						<li class="tsd-description">
 							<aside class="tsd-sources">
 								<ul>
-<<<<<<< HEAD
-									<li>Defined in <a href="https://github.com/nevermined-io/sdk-js/blob/7be618b/src/Instantiable.abstract.ts#L54">src/Instantiable.abstract.ts:54</a></li>
-=======
 									<li>Defined in <a href="https://github.com/nevermined-io/sdk-js/blob/e6aa843/src/Instantiable.abstract.ts#L54">src/Instantiable.abstract.ts:54</a></li>
->>>>>>> 321ebaf4
 								</ul>
 							</aside>
 							<h4 class="tsd-returns-title">Returns <a href="utils_logger.logger.html" class="tsd-signature-type" data-tsd-kind="Class">Logger</a></h4>
@@ -206,11 +194,7 @@
 						<li class="tsd-description">
 							<aside class="tsd-sources">
 								<ul>
-<<<<<<< HEAD
-									<li>Defined in <a href="https://github.com/nevermined-io/sdk-js/blob/7be618b/src/Instantiable.abstract.ts#L31">src/Instantiable.abstract.ts:31</a></li>
-=======
 									<li>Defined in <a href="https://github.com/nevermined-io/sdk-js/blob/e6aa843/src/Instantiable.abstract.ts#L31">src/Instantiable.abstract.ts:31</a></li>
->>>>>>> 321ebaf4
 								</ul>
 							</aside>
 							<h4 class="tsd-returns-title">Returns <a href="nevermined_nevermined.nevermined.html" class="tsd-signature-type" data-tsd-kind="Class">Nevermined</a></h4>
@@ -227,11 +211,7 @@
 						<li class="tsd-description">
 							<aside class="tsd-sources">
 								<ul>
-<<<<<<< HEAD
-									<li>Defined in <a href="https://github.com/nevermined-io/sdk-js/blob/7be618b/src/Instantiable.abstract.ts#L38">src/Instantiable.abstract.ts:38</a></li>
-=======
 									<li>Defined in <a href="https://github.com/nevermined-io/sdk-js/blob/e6aa843/src/Instantiable.abstract.ts#L38">src/Instantiable.abstract.ts:38</a></li>
->>>>>>> 321ebaf4
 								</ul>
 							</aside>
 							<h4 class="tsd-returns-title">Returns <span class="tsd-signature-type">default</span></h4>
@@ -252,11 +232,7 @@
 							<aside class="tsd-sources">
 								<p>Inherited from <a href="instantiable_abstract.instantiable.html">Instantiable</a>.<a href="instantiable_abstract.instantiable.html#setinstanceconfig">setInstanceConfig</a></p>
 								<ul>
-<<<<<<< HEAD
-									<li>Defined in <a href="https://github.com/nevermined-io/sdk-js/blob/7be618b/src/Instantiable.abstract.ts#L92">src/Instantiable.abstract.ts:92</a></li>
-=======
 									<li>Defined in <a href="https://github.com/nevermined-io/sdk-js/blob/e6aa843/src/Instantiable.abstract.ts#L92">src/Instantiable.abstract.ts:92</a></li>
->>>>>>> 321ebaf4
 								</ul>
 							</aside>
 							<h4 class="tsd-parameters-title">Parameters</h4>
@@ -279,11 +255,7 @@
 						<li class="tsd-description">
 							<aside class="tsd-sources">
 								<ul>
-<<<<<<< HEAD
-									<li>Defined in <a href="https://github.com/nevermined-io/sdk-js/blob/7be618b/src/nevermined/Files.ts#L16">src/nevermined/Files.ts:16</a></li>
-=======
 									<li>Defined in <a href="https://github.com/nevermined-io/sdk-js/blob/e6aa843/src/nevermined/Files.ts#L16">src/nevermined/Files.ts:16</a></li>
->>>>>>> 321ebaf4
 								</ul>
 							</aside>
 							<h4 class="tsd-parameters-title">Parameters</h4>
@@ -307,11 +279,7 @@
 							<aside class="tsd-sources">
 								<p>Overrides <a href="instantiable_abstract.instantiable.html">Instantiable</a>.<a href="instantiable_abstract.instantiable.html#getinstance">getInstance</a></p>
 								<ul>
-<<<<<<< HEAD
-									<li>Defined in <a href="https://github.com/nevermined-io/sdk-js/blob/7be618b/src/nevermined/Files.ts#L9">src/nevermined/Files.ts:9</a></li>
-=======
 									<li>Defined in <a href="https://github.com/nevermined-io/sdk-js/blob/e6aa843/src/nevermined/Files.ts#L9">src/nevermined/Files.ts:9</a></li>
->>>>>>> 321ebaf4
 								</ul>
 							</aside>
 							<div class="tsd-comment tsd-typography">
@@ -340,11 +308,7 @@
 							<aside class="tsd-sources">
 								<p>Inherited from <a href="instantiable_abstract.instantiable.html">Instantiable</a>.<a href="instantiable_abstract.instantiable.html#setinstanceconfig-1">setInstanceConfig</a></p>
 								<ul>
-<<<<<<< HEAD
-									<li>Defined in <a href="https://github.com/nevermined-io/sdk-js/blob/7be618b/src/Instantiable.abstract.ts#L74">src/Instantiable.abstract.ts:74</a></li>
-=======
 									<li>Defined in <a href="https://github.com/nevermined-io/sdk-js/blob/e6aa843/src/Instantiable.abstract.ts#L74">src/Instantiable.abstract.ts:74</a></li>
->>>>>>> 321ebaf4
 								</ul>
 							</aside>
 							<h4 class="tsd-type-parameters-title">Type parameters</h4>
