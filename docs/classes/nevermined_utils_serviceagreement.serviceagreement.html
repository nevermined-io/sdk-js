<!doctype html>
<html class="default no-js">
<head>
	<meta charset="utf-8">
	<meta http-equiv="X-UA-Compatible" content="IE=edge">
	<title>ServiceAgreement | @nevermined-io/nevermined-sdk-js</title>
	<meta name="description" content="Documentation for @nevermined-io/nevermined-sdk-js">
	<meta name="viewport" content="width=device-width, initial-scale=1">
	<link rel="stylesheet" href="../assets/css/main.css">
	<script async src="../assets/js/search.js" id="search-script"></script>
</head>
<body>
<header>
	<div class="tsd-page-toolbar">
		<div class="container">
			<div class="table-wrap">
				<div class="table-cell" id="tsd-search" data-index="../assets/js/search.json" data-base="..">
					<div class="field">
						<label for="tsd-search-field" class="tsd-widget search no-caption">Search</label>
						<input id="tsd-search-field" type="text" />
					</div>
					<ul class="results">
						<li class="state loading">Preparing search index...</li>
						<li class="state failure">The search index is not available</li>
					</ul>
					<a href="../index.html" class="title">@nevermined-io/nevermined-sdk-js</a>
				</div>
				<div class="table-cell" id="tsd-widgets">
					<div id="tsd-filter">
						<a href="#" class="tsd-widget options no-caption" data-toggle="options">Options</a>
						<div class="tsd-filter-group">
							<div class="tsd-select" id="tsd-filter-visibility">
								<span class="tsd-select-label">All</span>
								<ul class="tsd-select-list">
									<li data-value="public">Public</li>
									<li data-value="protected">Public/Protected</li>
									<li data-value="private" class="selected">All</li>
								</ul>
							</div>
							<input type="checkbox" id="tsd-filter-inherited" checked />
							<label class="tsd-widget" for="tsd-filter-inherited">Inherited</label>
							<input type="checkbox" id="tsd-filter-externals" checked />
							<label class="tsd-widget" for="tsd-filter-externals">Externals</label>
						</div>
					</div>
					<a href="#" class="tsd-widget menu no-caption" data-toggle="menu">Menu</a>
				</div>
			</div>
		</div>
	</div>
	<div class="tsd-page-title">
		<div class="container">
			<ul class="tsd-breadcrumb">
				<li>
					<a href="../modules.html">@nevermined-io/nevermined-sdk-js</a>
				</li>
				<li>
					<a href="../modules/nevermined_utils_serviceagreement.html">nevermined/utils/ServiceAgreement</a>
				</li>
				<li>
					<a href="nevermined_utils_serviceagreement.serviceagreement.html">ServiceAgreement</a>
				</li>
			</ul>
			<h1>Class ServiceAgreement</h1>
		</div>
	</div>
</header>
<div class="container container-main">
	<div class="row">
		<div class="col-8 col-content">
			<section class="tsd-panel tsd-hierarchy">
				<h3>Hierarchy</h3>
				<ul class="tsd-hierarchy">
					<li>
						<a href="instantiable_abstract.instantiable.html" class="tsd-signature-type" data-tsd-kind="Class">Instantiable</a>
						<ul class="tsd-hierarchy">
							<li>
								<span class="target">ServiceAgreement</span>
							</li>
						</ul>
					</li>
				</ul>
			</section>
			<section class="tsd-panel-group tsd-index-group">
				<h2>Index</h2>
				<section class="tsd-panel tsd-index-panel">
					<div class="tsd-index-content">
						<section class="tsd-index-section ">
							<h3>Constructors</h3>
							<ul class="tsd-index-list">
								<li class="tsd-kind-constructor tsd-parent-kind-class tsd-is-overwrite"><a href="nevermined_utils_serviceagreement.serviceagreement.html#constructor" class="tsd-kind-icon">constructor</a></li>
							</ul>
						</section>
						<section class="tsd-index-section tsd-is-private-protected">
							<h3>Accessors</h3>
							<ul class="tsd-index-list">
								<li class="tsd-kind-get-signature tsd-parent-kind-class tsd-is-inherited tsd-is-protected"><a href="nevermined_utils_serviceagreement.serviceagreement.html#config" class="tsd-kind-icon">config</a></li>
								<li class="tsd-kind-get-signature tsd-parent-kind-class tsd-is-inherited tsd-is-protected"><a href="nevermined_utils_serviceagreement.serviceagreement.html#instanceconfig" class="tsd-kind-icon">instance<wbr>Config</a></li>
								<li class="tsd-kind-get-signature tsd-parent-kind-class tsd-is-inherited tsd-is-protected"><a href="nevermined_utils_serviceagreement.serviceagreement.html#logger" class="tsd-kind-icon">logger</a></li>
								<li class="tsd-kind-get-signature tsd-parent-kind-class tsd-is-inherited tsd-is-protected"><a href="nevermined_utils_serviceagreement.serviceagreement.html#nevermined" class="tsd-kind-icon">nevermined</a></li>
								<li class="tsd-kind-get-signature tsd-parent-kind-class tsd-is-inherited tsd-is-protected"><a href="nevermined_utils_serviceagreement.serviceagreement.html#web3" class="tsd-kind-icon">web3</a></li>
							</ul>
						</section>
						<section class="tsd-index-section ">
							<h3>Methods</h3>
							<ul class="tsd-index-list">
								<li class="tsd-kind-method tsd-parent-kind-class"><a href="nevermined_utils_serviceagreement.serviceagreement.html#createhashsignature" class="tsd-kind-icon">create<wbr>Hash<wbr>Signature</a></li>
								<li class="tsd-kind-method tsd-parent-kind-class tsd-is-private"><a href="nevermined_utils_serviceagreement.serviceagreement.html#gettimevaluesfromservice" class="tsd-kind-icon">get<wbr>Time<wbr>Values<wbr>From<wbr>Service</a></li>
								<li class="tsd-kind-method tsd-parent-kind-class"><a href="nevermined_utils_serviceagreement.serviceagreement.html#hashserviceagreement" class="tsd-kind-icon">hash<wbr>Service<wbr>Agreement</a></li>
								<li class="tsd-kind-method tsd-parent-kind-class tsd-is-inherited tsd-is-protected"><a href="nevermined_utils_serviceagreement.serviceagreement.html#setinstanceconfig" class="tsd-kind-icon">set<wbr>Instance<wbr>Config</a></li>
								<li class="tsd-kind-method tsd-parent-kind-class"><a href="nevermined_utils_serviceagreement.serviceagreement.html#signserviceagreement" class="tsd-kind-icon">sign<wbr>Service<wbr>Agreement</a></li>
								<li class="tsd-kind-method tsd-parent-kind-class tsd-is-inherited tsd-is-static"><a href="nevermined_utils_serviceagreement.serviceagreement.html#getinstance" class="tsd-kind-icon">get<wbr>Instance</a></li>
								<li class="tsd-kind-method tsd-parent-kind-class tsd-has-type-parameter tsd-is-inherited tsd-is-protected tsd-is-static"><a href="nevermined_utils_serviceagreement.serviceagreement.html#setinstanceconfig-1" class="tsd-kind-icon">set<wbr>Instance<wbr>Config</a></li>
							</ul>
						</section>
					</div>
				</section>
			</section>
			<section class="tsd-panel-group tsd-member-group ">
				<h2>Constructors</h2>
				<section class="tsd-panel tsd-member tsd-kind-constructor tsd-parent-kind-class tsd-is-overwrite">
					<a name="constructor" class="tsd-anchor"></a>
					<h3>constructor</h3>
					<ul class="tsd-signatures tsd-kind-constructor tsd-parent-kind-class tsd-is-overwrite">
						<li class="tsd-signature tsd-kind-icon">new <wbr>Service<wbr>Agreement<span class="tsd-signature-symbol">(</span>config<span class="tsd-signature-symbol">: </span><a href="../interfaces/instantiable_abstract.instantiableconfig.html" class="tsd-signature-type" data-tsd-kind="Interface">InstantiableConfig</a><span class="tsd-signature-symbol">)</span><span class="tsd-signature-symbol">: </span><a href="nevermined_utils_serviceagreement.serviceagreement.html" class="tsd-signature-type" data-tsd-kind="Class">ServiceAgreement</a></li>
					</ul>
					<ul class="tsd-descriptions">
						<li class="tsd-description">
							<aside class="tsd-sources">
								<p>Overrides <a href="instantiable_abstract.instantiable.html">Instantiable</a>.<a href="instantiable_abstract.instantiable.html#constructor">constructor</a></p>
								<ul>
<<<<<<< HEAD
									<li>Defined in <a href="https://github.com/nevermined-io/sdk-js/blob/7be618b/src/nevermined/utils/ServiceAgreement.ts#L8">src/nevermined/utils/ServiceAgreement.ts:8</a></li>
=======
									<li>Defined in <a href="https://github.com/nevermined-io/sdk-js/blob/e6aa843/src/nevermined/utils/ServiceAgreement.ts#L8">src/nevermined/utils/ServiceAgreement.ts:8</a></li>
>>>>>>> 321ebaf4
								</ul>
							</aside>
							<h4 class="tsd-parameters-title">Parameters</h4>
							<ul class="tsd-parameters">
								<li>
									<h5>config: <a href="../interfaces/instantiable_abstract.instantiableconfig.html" class="tsd-signature-type" data-tsd-kind="Interface">InstantiableConfig</a></h5>
								</li>
							</ul>
							<h4 class="tsd-returns-title">Returns <a href="nevermined_utils_serviceagreement.serviceagreement.html" class="tsd-signature-type" data-tsd-kind="Class">ServiceAgreement</a></h4>
						</li>
					</ul>
				</section>
			</section>
			<section class="tsd-panel-group tsd-member-group tsd-is-private-protected">
				<h2>Accessors</h2>
				<section class="tsd-panel tsd-member tsd-kind-get-signature tsd-parent-kind-class tsd-is-inherited tsd-is-protected">
					<a name="config" class="tsd-anchor"></a>
					<h3><span class="tsd-flag ts-flagProtected">Protected</span> config</h3>
					<ul class="tsd-signatures tsd-kind-get-signature tsd-parent-kind-class tsd-is-inherited tsd-is-protected">
						<li class="tsd-signature tsd-kind-icon"><span class="tsd-signature-symbol">get</span> config<span class="tsd-signature-symbol">(</span><span class="tsd-signature-symbol">)</span><span class="tsd-signature-symbol">: </span><a href="models_config.config.html" class="tsd-signature-type" data-tsd-kind="Class">Config</a></li>
					</ul>
					<ul class="tsd-descriptions">
						<li class="tsd-description">
							<aside class="tsd-sources">
								<ul>
<<<<<<< HEAD
									<li>Defined in <a href="https://github.com/nevermined-io/sdk-js/blob/7be618b/src/Instantiable.abstract.ts#L47">src/Instantiable.abstract.ts:47</a></li>
=======
									<li>Defined in <a href="https://github.com/nevermined-io/sdk-js/blob/e6aa843/src/Instantiable.abstract.ts#L47">src/Instantiable.abstract.ts:47</a></li>
>>>>>>> 321ebaf4
								</ul>
							</aside>
							<h4 class="tsd-returns-title">Returns <a href="models_config.config.html" class="tsd-signature-type" data-tsd-kind="Class">Config</a></h4>
						</li>
					</ul>
				</section>
				<section class="tsd-panel tsd-member tsd-kind-get-signature tsd-parent-kind-class tsd-is-inherited tsd-is-protected">
					<a name="instanceconfig" class="tsd-anchor"></a>
					<h3><span class="tsd-flag ts-flagProtected">Protected</span> instance<wbr>Config</h3>
					<ul class="tsd-signatures tsd-kind-get-signature tsd-parent-kind-class tsd-is-inherited tsd-is-protected">
						<li class="tsd-signature tsd-kind-icon"><span class="tsd-signature-symbol">get</span> instanceConfig<span class="tsd-signature-symbol">(</span><span class="tsd-signature-symbol">)</span><span class="tsd-signature-symbol">: </span><a href="../interfaces/instantiable_abstract.instantiableconfig.html" class="tsd-signature-type" data-tsd-kind="Interface">InstantiableConfig</a></li>
					</ul>
					<ul class="tsd-descriptions">
						<li class="tsd-description">
							<aside class="tsd-sources">
								<ul>
<<<<<<< HEAD
									<li>Defined in <a href="https://github.com/nevermined-io/sdk-js/blob/7be618b/src/Instantiable.abstract.ts#L63">src/Instantiable.abstract.ts:63</a></li>
=======
									<li>Defined in <a href="https://github.com/nevermined-io/sdk-js/blob/e6aa843/src/Instantiable.abstract.ts#L63">src/Instantiable.abstract.ts:63</a></li>
>>>>>>> 321ebaf4
								</ul>
							</aside>
							<h4 class="tsd-returns-title">Returns <a href="../interfaces/instantiable_abstract.instantiableconfig.html" class="tsd-signature-type" data-tsd-kind="Interface">InstantiableConfig</a></h4>
						</li>
					</ul>
				</section>
				<section class="tsd-panel tsd-member tsd-kind-get-signature tsd-parent-kind-class tsd-is-inherited tsd-is-protected">
					<a name="logger" class="tsd-anchor"></a>
					<h3><span class="tsd-flag ts-flagProtected">Protected</span> logger</h3>
					<ul class="tsd-signatures tsd-kind-get-signature tsd-parent-kind-class tsd-is-inherited tsd-is-protected">
						<li class="tsd-signature tsd-kind-icon"><span class="tsd-signature-symbol">get</span> logger<span class="tsd-signature-symbol">(</span><span class="tsd-signature-symbol">)</span><span class="tsd-signature-symbol">: </span><a href="utils_logger.logger.html" class="tsd-signature-type" data-tsd-kind="Class">Logger</a></li>
					</ul>
					<ul class="tsd-descriptions">
						<li class="tsd-description">
							<aside class="tsd-sources">
								<ul>
<<<<<<< HEAD
									<li>Defined in <a href="https://github.com/nevermined-io/sdk-js/blob/7be618b/src/Instantiable.abstract.ts#L54">src/Instantiable.abstract.ts:54</a></li>
=======
									<li>Defined in <a href="https://github.com/nevermined-io/sdk-js/blob/e6aa843/src/Instantiable.abstract.ts#L54">src/Instantiable.abstract.ts:54</a></li>
>>>>>>> 321ebaf4
								</ul>
							</aside>
							<h4 class="tsd-returns-title">Returns <a href="utils_logger.logger.html" class="tsd-signature-type" data-tsd-kind="Class">Logger</a></h4>
						</li>
					</ul>
				</section>
				<section class="tsd-panel tsd-member tsd-kind-get-signature tsd-parent-kind-class tsd-is-inherited tsd-is-protected">
					<a name="nevermined" class="tsd-anchor"></a>
					<h3><span class="tsd-flag ts-flagProtected">Protected</span> nevermined</h3>
					<ul class="tsd-signatures tsd-kind-get-signature tsd-parent-kind-class tsd-is-inherited tsd-is-protected">
						<li class="tsd-signature tsd-kind-icon"><span class="tsd-signature-symbol">get</span> nevermined<span class="tsd-signature-symbol">(</span><span class="tsd-signature-symbol">)</span><span class="tsd-signature-symbol">: </span><a href="nevermined_nevermined.nevermined.html" class="tsd-signature-type" data-tsd-kind="Class">Nevermined</a></li>
					</ul>
					<ul class="tsd-descriptions">
						<li class="tsd-description">
							<aside class="tsd-sources">
								<ul>
<<<<<<< HEAD
									<li>Defined in <a href="https://github.com/nevermined-io/sdk-js/blob/7be618b/src/Instantiable.abstract.ts#L31">src/Instantiable.abstract.ts:31</a></li>
=======
									<li>Defined in <a href="https://github.com/nevermined-io/sdk-js/blob/e6aa843/src/Instantiable.abstract.ts#L31">src/Instantiable.abstract.ts:31</a></li>
>>>>>>> 321ebaf4
								</ul>
							</aside>
							<h4 class="tsd-returns-title">Returns <a href="nevermined_nevermined.nevermined.html" class="tsd-signature-type" data-tsd-kind="Class">Nevermined</a></h4>
						</li>
					</ul>
				</section>
				<section class="tsd-panel tsd-member tsd-kind-get-signature tsd-parent-kind-class tsd-is-inherited tsd-is-protected">
					<a name="web3" class="tsd-anchor"></a>
					<h3><span class="tsd-flag ts-flagProtected">Protected</span> web3</h3>
					<ul class="tsd-signatures tsd-kind-get-signature tsd-parent-kind-class tsd-is-inherited tsd-is-protected">
						<li class="tsd-signature tsd-kind-icon"><span class="tsd-signature-symbol">get</span> web3<span class="tsd-signature-symbol">(</span><span class="tsd-signature-symbol">)</span><span class="tsd-signature-symbol">: </span><span class="tsd-signature-type">default</span></li>
					</ul>
					<ul class="tsd-descriptions">
						<li class="tsd-description">
							<aside class="tsd-sources">
								<ul>
<<<<<<< HEAD
									<li>Defined in <a href="https://github.com/nevermined-io/sdk-js/blob/7be618b/src/Instantiable.abstract.ts#L38">src/Instantiable.abstract.ts:38</a></li>
=======
									<li>Defined in <a href="https://github.com/nevermined-io/sdk-js/blob/e6aa843/src/Instantiable.abstract.ts#L38">src/Instantiable.abstract.ts:38</a></li>
>>>>>>> 321ebaf4
								</ul>
							</aside>
							<h4 class="tsd-returns-title">Returns <span class="tsd-signature-type">default</span></h4>
						</li>
					</ul>
				</section>
			</section>
			<section class="tsd-panel-group tsd-member-group ">
				<h2>Methods</h2>
				<section class="tsd-panel tsd-member tsd-kind-method tsd-parent-kind-class">
					<a name="createhashsignature" class="tsd-anchor"></a>
					<h3>create<wbr>Hash<wbr>Signature</h3>
					<ul class="tsd-signatures tsd-kind-method tsd-parent-kind-class">
						<li class="tsd-signature tsd-kind-icon">create<wbr>Hash<wbr>Signature<span class="tsd-signature-symbol">(</span>templateId<span class="tsd-signature-symbol">: </span><span class="tsd-signature-type">string</span>, serviceAgreementId<span class="tsd-signature-symbol">: </span><span class="tsd-signature-type">string</span>, valueHashes<span class="tsd-signature-symbol">: </span><span class="tsd-signature-type">string</span><span class="tsd-signature-symbol">[]</span>, timelockValues<span class="tsd-signature-symbol">: </span><span class="tsd-signature-type">number</span><span class="tsd-signature-symbol">[]</span>, timeoutValues<span class="tsd-signature-symbol">: </span><span class="tsd-signature-type">number</span><span class="tsd-signature-symbol">[]</span>, consumer<span class="tsd-signature-symbol">: </span><a href="nevermined_account.default.html" class="tsd-signature-type" data-tsd-kind="Class">default</a><span class="tsd-signature-symbol">)</span><span class="tsd-signature-symbol">: </span><span class="tsd-signature-type">Promise</span><span class="tsd-signature-symbol">&lt;</span><span class="tsd-signature-type">string</span><span class="tsd-signature-symbol">&gt;</span></li>
					</ul>
					<ul class="tsd-descriptions">
						<li class="tsd-description">
							<aside class="tsd-sources">
								<ul>
<<<<<<< HEAD
									<li>Defined in <a href="https://github.com/nevermined-io/sdk-js/blob/7be618b/src/nevermined/utils/ServiceAgreement.ts#L46">src/nevermined/utils/ServiceAgreement.ts:46</a></li>
=======
									<li>Defined in <a href="https://github.com/nevermined-io/sdk-js/blob/e6aa843/src/nevermined/utils/ServiceAgreement.ts#L46">src/nevermined/utils/ServiceAgreement.ts:46</a></li>
>>>>>>> 321ebaf4
								</ul>
							</aside>
							<h4 class="tsd-parameters-title">Parameters</h4>
							<ul class="tsd-parameters">
								<li>
									<h5>templateId: <span class="tsd-signature-type">string</span></h5>
								</li>
								<li>
									<h5>serviceAgreementId: <span class="tsd-signature-type">string</span></h5>
								</li>
								<li>
									<h5>valueHashes: <span class="tsd-signature-type">string</span><span class="tsd-signature-symbol">[]</span></h5>
								</li>
								<li>
									<h5>timelockValues: <span class="tsd-signature-type">number</span><span class="tsd-signature-symbol">[]</span></h5>
								</li>
								<li>
									<h5>timeoutValues: <span class="tsd-signature-type">number</span><span class="tsd-signature-symbol">[]</span></h5>
								</li>
								<li>
									<h5>consumer: <a href="nevermined_account.default.html" class="tsd-signature-type" data-tsd-kind="Class">default</a></h5>
								</li>
							</ul>
							<h4 class="tsd-returns-title">Returns <span class="tsd-signature-type">Promise</span><span class="tsd-signature-symbol">&lt;</span><span class="tsd-signature-type">string</span><span class="tsd-signature-symbol">&gt;</span></h4>
						</li>
					</ul>
				</section>
				<section class="tsd-panel tsd-member tsd-kind-method tsd-parent-kind-class tsd-is-private">
					<a name="gettimevaluesfromservice" class="tsd-anchor"></a>
					<h3><span class="tsd-flag ts-flagPrivate">Private</span> get<wbr>Time<wbr>Values<wbr>From<wbr>Service</h3>
					<ul class="tsd-signatures tsd-kind-method tsd-parent-kind-class tsd-is-private">
						<li class="tsd-signature tsd-kind-icon">get<wbr>Time<wbr>Values<wbr>From<wbr>Service<span class="tsd-signature-symbol">(</span>service<span class="tsd-signature-symbol">: </span><a href="../interfaces/ddo_service.serviceaccess.html" class="tsd-signature-type" data-tsd-kind="Interface">ServiceAccess</a>, type<span class="tsd-signature-symbol">: </span><span class="tsd-signature-type">&quot;timeout&quot;</span><span class="tsd-signature-symbol"> | </span><span class="tsd-signature-type">&quot;timelock&quot;</span><span class="tsd-signature-symbol">)</span><span class="tsd-signature-symbol">: </span><span class="tsd-signature-type">number</span><span class="tsd-signature-symbol">[]</span></li>
					</ul>
					<ul class="tsd-descriptions">
						<li class="tsd-description">
							<aside class="tsd-sources">
								<ul>
<<<<<<< HEAD
									<li>Defined in <a href="https://github.com/nevermined-io/sdk-js/blob/7be618b/src/nevermined/utils/ServiceAgreement.ts#L89">src/nevermined/utils/ServiceAgreement.ts:89</a></li>
=======
									<li>Defined in <a href="https://github.com/nevermined-io/sdk-js/blob/e6aa843/src/nevermined/utils/ServiceAgreement.ts#L89">src/nevermined/utils/ServiceAgreement.ts:89</a></li>
>>>>>>> 321ebaf4
								</ul>
							</aside>
							<h4 class="tsd-parameters-title">Parameters</h4>
							<ul class="tsd-parameters">
								<li>
									<h5>service: <a href="../interfaces/ddo_service.serviceaccess.html" class="tsd-signature-type" data-tsd-kind="Interface">ServiceAccess</a></h5>
								</li>
								<li>
									<h5>type: <span class="tsd-signature-type">&quot;timeout&quot;</span><span class="tsd-signature-symbol"> | </span><span class="tsd-signature-type">&quot;timelock&quot;</span></h5>
								</li>
							</ul>
							<h4 class="tsd-returns-title">Returns <span class="tsd-signature-type">number</span><span class="tsd-signature-symbol">[]</span></h4>
						</li>
					</ul>
				</section>
				<section class="tsd-panel tsd-member tsd-kind-method tsd-parent-kind-class">
					<a name="hashserviceagreement" class="tsd-anchor"></a>
					<h3>hash<wbr>Service<wbr>Agreement</h3>
					<ul class="tsd-signatures tsd-kind-method tsd-parent-kind-class">
						<li class="tsd-signature tsd-kind-icon">hash<wbr>Service<wbr>Agreement<span class="tsd-signature-symbol">(</span>serviceAgreementTemplateId<span class="tsd-signature-symbol">: </span><span class="tsd-signature-type">string</span>, serviceAgreementId<span class="tsd-signature-symbol">: </span><span class="tsd-signature-type">string</span>, valueHashes<span class="tsd-signature-symbol">: </span><span class="tsd-signature-type">string</span><span class="tsd-signature-symbol">[]</span>, timelocks<span class="tsd-signature-symbol">: </span><span class="tsd-signature-type">number</span><span class="tsd-signature-symbol">[]</span>, timeouts<span class="tsd-signature-symbol">: </span><span class="tsd-signature-type">number</span><span class="tsd-signature-symbol">[]</span><span class="tsd-signature-symbol">)</span><span class="tsd-signature-symbol">: </span><span class="tsd-signature-type">string</span></li>
					</ul>
					<ul class="tsd-descriptions">
						<li class="tsd-description">
							<aside class="tsd-sources">
								<ul>
<<<<<<< HEAD
									<li>Defined in <a href="https://github.com/nevermined-io/sdk-js/blob/7be618b/src/nevermined/utils/ServiceAgreement.ts#L71">src/nevermined/utils/ServiceAgreement.ts:71</a></li>
=======
									<li>Defined in <a href="https://github.com/nevermined-io/sdk-js/blob/e6aa843/src/nevermined/utils/ServiceAgreement.ts#L71">src/nevermined/utils/ServiceAgreement.ts:71</a></li>
>>>>>>> 321ebaf4
								</ul>
							</aside>
							<h4 class="tsd-parameters-title">Parameters</h4>
							<ul class="tsd-parameters">
								<li>
									<h5>serviceAgreementTemplateId: <span class="tsd-signature-type">string</span></h5>
								</li>
								<li>
									<h5>serviceAgreementId: <span class="tsd-signature-type">string</span></h5>
								</li>
								<li>
									<h5>valueHashes: <span class="tsd-signature-type">string</span><span class="tsd-signature-symbol">[]</span></h5>
								</li>
								<li>
									<h5>timelocks: <span class="tsd-signature-type">number</span><span class="tsd-signature-symbol">[]</span></h5>
								</li>
								<li>
									<h5>timeouts: <span class="tsd-signature-type">number</span><span class="tsd-signature-symbol">[]</span></h5>
								</li>
							</ul>
							<h4 class="tsd-returns-title">Returns <span class="tsd-signature-type">string</span></h4>
						</li>
					</ul>
				</section>
				<section class="tsd-panel tsd-member tsd-kind-method tsd-parent-kind-class tsd-is-inherited tsd-is-protected">
					<a name="setinstanceconfig" class="tsd-anchor"></a>
					<h3><span class="tsd-flag ts-flagProtected">Protected</span> set<wbr>Instance<wbr>Config</h3>
					<ul class="tsd-signatures tsd-kind-method tsd-parent-kind-class tsd-is-inherited tsd-is-protected">
						<li class="tsd-signature tsd-kind-icon">set<wbr>Instance<wbr>Config<span class="tsd-signature-symbol">(</span>config<span class="tsd-signature-symbol">: </span><a href="../interfaces/instantiable_abstract.instantiableconfig.html" class="tsd-signature-type" data-tsd-kind="Interface">InstantiableConfig</a><span class="tsd-signature-symbol">)</span><span class="tsd-signature-symbol">: </span><span class="tsd-signature-type">void</span></li>
					</ul>
					<ul class="tsd-descriptions">
						<li class="tsd-description">
							<aside class="tsd-sources">
								<p>Inherited from <a href="instantiable_abstract.instantiable.html">Instantiable</a>.<a href="instantiable_abstract.instantiable.html#setinstanceconfig">setInstanceConfig</a></p>
								<ul>
<<<<<<< HEAD
									<li>Defined in <a href="https://github.com/nevermined-io/sdk-js/blob/7be618b/src/Instantiable.abstract.ts#L92">src/Instantiable.abstract.ts:92</a></li>
=======
									<li>Defined in <a href="https://github.com/nevermined-io/sdk-js/blob/e6aa843/src/Instantiable.abstract.ts#L92">src/Instantiable.abstract.ts:92</a></li>
>>>>>>> 321ebaf4
								</ul>
							</aside>
							<h4 class="tsd-parameters-title">Parameters</h4>
							<ul class="tsd-parameters">
								<li>
									<h5>config: <a href="../interfaces/instantiable_abstract.instantiableconfig.html" class="tsd-signature-type" data-tsd-kind="Interface">InstantiableConfig</a></h5>
								</li>
							</ul>
							<h4 class="tsd-returns-title">Returns <span class="tsd-signature-type">void</span></h4>
						</li>
					</ul>
				</section>
				<section class="tsd-panel tsd-member tsd-kind-method tsd-parent-kind-class">
					<a name="signserviceagreement" class="tsd-anchor"></a>
					<h3>sign<wbr>Service<wbr>Agreement</h3>
					<ul class="tsd-signatures tsd-kind-method tsd-parent-kind-class">
						<li class="tsd-signature tsd-kind-icon">sign<wbr>Service<wbr>Agreement<span class="tsd-signature-symbol">(</span>ddo<span class="tsd-signature-symbol">: </span><a href="ddo_ddo.ddo.html" class="tsd-signature-type" data-tsd-kind="Class">DDO</a>, serviceType<span class="tsd-signature-symbol">: </span><a href="../modules/ddo_service.html#servicetype" class="tsd-signature-type" data-tsd-kind="Type alias">ServiceType</a>, serviceAgreementId<span class="tsd-signature-symbol">: </span><span class="tsd-signature-type">string</span>, agreementConditionsIds<span class="tsd-signature-symbol">: </span><span class="tsd-signature-type">string</span><span class="tsd-signature-symbol">[]</span>, consumer<span class="tsd-signature-symbol">: </span><a href="nevermined_account.default.html" class="tsd-signature-type" data-tsd-kind="Class">default</a><span class="tsd-signature-symbol">)</span><span class="tsd-signature-symbol">: </span><span class="tsd-signature-type">Promise</span><span class="tsd-signature-symbol">&lt;</span><span class="tsd-signature-type">string</span><span class="tsd-signature-symbol">&gt;</span></li>
					</ul>
					<ul class="tsd-descriptions">
						<li class="tsd-description">
							<aside class="tsd-sources">
								<ul>
<<<<<<< HEAD
									<li>Defined in <a href="https://github.com/nevermined-io/sdk-js/blob/7be618b/src/nevermined/utils/ServiceAgreement.ts#L14">src/nevermined/utils/ServiceAgreement.ts:14</a></li>
=======
									<li>Defined in <a href="https://github.com/nevermined-io/sdk-js/blob/e6aa843/src/nevermined/utils/ServiceAgreement.ts#L14">src/nevermined/utils/ServiceAgreement.ts:14</a></li>
>>>>>>> 321ebaf4
								</ul>
							</aside>
							<h4 class="tsd-parameters-title">Parameters</h4>
							<ul class="tsd-parameters">
								<li>
									<h5>ddo: <a href="ddo_ddo.ddo.html" class="tsd-signature-type" data-tsd-kind="Class">DDO</a></h5>
								</li>
								<li>
									<h5>serviceType: <a href="../modules/ddo_service.html#servicetype" class="tsd-signature-type" data-tsd-kind="Type alias">ServiceType</a></h5>
								</li>
								<li>
									<h5>serviceAgreementId: <span class="tsd-signature-type">string</span></h5>
								</li>
								<li>
									<h5>agreementConditionsIds: <span class="tsd-signature-type">string</span><span class="tsd-signature-symbol">[]</span></h5>
								</li>
								<li>
									<h5>consumer: <a href="nevermined_account.default.html" class="tsd-signature-type" data-tsd-kind="Class">default</a></h5>
								</li>
							</ul>
							<h4 class="tsd-returns-title">Returns <span class="tsd-signature-type">Promise</span><span class="tsd-signature-symbol">&lt;</span><span class="tsd-signature-type">string</span><span class="tsd-signature-symbol">&gt;</span></h4>
						</li>
					</ul>
				</section>
				<section class="tsd-panel tsd-member tsd-kind-method tsd-parent-kind-class tsd-is-inherited tsd-is-static">
					<a name="getinstance" class="tsd-anchor"></a>
					<h3><span class="tsd-flag ts-flagStatic">Static</span> get<wbr>Instance</h3>
					<ul class="tsd-signatures tsd-kind-method tsd-parent-kind-class tsd-is-inherited tsd-is-static">
						<li class="tsd-signature tsd-kind-icon">get<wbr>Instance<span class="tsd-signature-symbol">(</span><span class="tsd-signature-symbol">...</span>args<span class="tsd-signature-symbol">: </span><span class="tsd-signature-type">any</span><span class="tsd-signature-symbol">[]</span><span class="tsd-signature-symbol">)</span><span class="tsd-signature-symbol">: </span><span class="tsd-signature-type">Promise</span><span class="tsd-signature-symbol">&lt;</span><span class="tsd-signature-type">any</span><span class="tsd-signature-symbol">&gt;</span></li>
					</ul>
					<ul class="tsd-descriptions">
						<li class="tsd-description">
							<aside class="tsd-sources">
								<p>Inherited from <a href="instantiable_abstract.instantiable.html">Instantiable</a>.<a href="instantiable_abstract.instantiable.html#getinstance">getInstance</a></p>
								<ul>
<<<<<<< HEAD
									<li>Defined in <a href="https://github.com/nevermined-io/sdk-js/blob/7be618b/src/Instantiable.abstract.ts#L68">src/Instantiable.abstract.ts:68</a></li>
=======
									<li>Defined in <a href="https://github.com/nevermined-io/sdk-js/blob/e6aa843/src/Instantiable.abstract.ts#L68">src/Instantiable.abstract.ts:68</a></li>
>>>>>>> 321ebaf4
								</ul>
							</aside>
							<h4 class="tsd-parameters-title">Parameters</h4>
							<ul class="tsd-parameters">
								<li>
									<h5><span class="tsd-flag ts-flagRest">Rest</span> <span class="tsd-signature-symbol">...</span>args: <span class="tsd-signature-type">any</span><span class="tsd-signature-symbol">[]</span></h5>
								</li>
							</ul>
							<h4 class="tsd-returns-title">Returns <span class="tsd-signature-type">Promise</span><span class="tsd-signature-symbol">&lt;</span><span class="tsd-signature-type">any</span><span class="tsd-signature-symbol">&gt;</span></h4>
						</li>
					</ul>
				</section>
				<section class="tsd-panel tsd-member tsd-kind-method tsd-parent-kind-class tsd-has-type-parameter tsd-is-inherited tsd-is-protected tsd-is-static">
					<a name="setinstanceconfig-1" class="tsd-anchor"></a>
					<h3><span class="tsd-flag ts-flagStatic">Static</span> <span class="tsd-flag ts-flagProtected">Protected</span> set<wbr>Instance<wbr>Config</h3>
					<ul class="tsd-signatures tsd-kind-method tsd-parent-kind-class tsd-has-type-parameter tsd-is-inherited tsd-is-protected tsd-is-static">
						<li class="tsd-signature tsd-kind-icon">set<wbr>Instance<wbr>Config&lt;T&gt;<span class="tsd-signature-symbol">(</span>instance<span class="tsd-signature-symbol">: </span><span class="tsd-signature-type">T</span>, __namedParameters<span class="tsd-signature-symbol">: </span><a href="../interfaces/instantiable_abstract.instantiableconfig.html" class="tsd-signature-type" data-tsd-kind="Interface">InstantiableConfig</a><span class="tsd-signature-symbol">)</span><span class="tsd-signature-symbol">: </span><span class="tsd-signature-type">void</span></li>
					</ul>
					<ul class="tsd-descriptions">
						<li class="tsd-description">
							<aside class="tsd-sources">
								<p>Inherited from <a href="instantiable_abstract.instantiable.html">Instantiable</a>.<a href="instantiable_abstract.instantiable.html#setinstanceconfig-1">setInstanceConfig</a></p>
								<ul>
<<<<<<< HEAD
									<li>Defined in <a href="https://github.com/nevermined-io/sdk-js/blob/7be618b/src/Instantiable.abstract.ts#L74">src/Instantiable.abstract.ts:74</a></li>
=======
									<li>Defined in <a href="https://github.com/nevermined-io/sdk-js/blob/e6aa843/src/Instantiable.abstract.ts#L74">src/Instantiable.abstract.ts:74</a></li>
>>>>>>> 321ebaf4
								</ul>
							</aside>
							<h4 class="tsd-type-parameters-title">Type parameters</h4>
							<ul class="tsd-type-parameters">
								<li>
									<h4>T<span class="tsd-signature-symbol">: </span><a href="instantiable_abstract.instantiable.html" class="tsd-signature-type" data-tsd-kind="Class">Instantiable</a><span class="tsd-signature-symbol">&lt;</span><span class="tsd-signature-type">T</span><span class="tsd-signature-symbol">&gt;</span></h4>
								</li>
							</ul>
							<h4 class="tsd-parameters-title">Parameters</h4>
							<ul class="tsd-parameters">
								<li>
									<h5>instance: <span class="tsd-signature-type">T</span></h5>
								</li>
								<li>
									<h5>__namedParameters: <a href="../interfaces/instantiable_abstract.instantiableconfig.html" class="tsd-signature-type" data-tsd-kind="Interface">InstantiableConfig</a></h5>
								</li>
							</ul>
							<h4 class="tsd-returns-title">Returns <span class="tsd-signature-type">void</span></h4>
						</li>
					</ul>
				</section>
			</section>
		</div>
		<div class="col-4 col-menu menu-sticky-wrap menu-highlight">
			<nav class="tsd-navigation primary">
				<ul>
					<li class=" ">
						<a href="../modules.html">Exports</a>
					</li>
					<li class="current tsd-kind-module">
						<a href="../modules/nevermined_utils_serviceagreement.html">nevermined/utils/<wbr>Service<wbr>Agreement</a>
					</li>
				</ul>
			</nav>
			<nav class="tsd-navigation secondary menu-sticky">
				<ul class="before-current">
				</ul>
				<ul class="current">
					<li class="current tsd-kind-class tsd-parent-kind-module">
						<a href="nevermined_utils_serviceagreement.serviceagreement.html" class="tsd-kind-icon">Service<wbr>Agreement</a>
						<ul>
							<li class=" tsd-kind-constructor tsd-parent-kind-class tsd-is-overwrite">
								<a href="nevermined_utils_serviceagreement.serviceagreement.html#constructor" class="tsd-kind-icon">constructor</a>
							</li>
							<li class=" tsd-kind-get-signature tsd-parent-kind-class tsd-is-inherited tsd-is-protected">
								<a href="nevermined_utils_serviceagreement.serviceagreement.html#config" class="tsd-kind-icon">config</a>
							</li>
							<li class=" tsd-kind-get-signature tsd-parent-kind-class tsd-is-inherited tsd-is-protected">
								<a href="nevermined_utils_serviceagreement.serviceagreement.html#instanceconfig" class="tsd-kind-icon">instance<wbr>Config</a>
							</li>
							<li class=" tsd-kind-get-signature tsd-parent-kind-class tsd-is-inherited tsd-is-protected">
								<a href="nevermined_utils_serviceagreement.serviceagreement.html#logger" class="tsd-kind-icon">logger</a>
							</li>
							<li class=" tsd-kind-get-signature tsd-parent-kind-class tsd-is-inherited tsd-is-protected">
								<a href="nevermined_utils_serviceagreement.serviceagreement.html#nevermined" class="tsd-kind-icon">nevermined</a>
							</li>
							<li class=" tsd-kind-get-signature tsd-parent-kind-class tsd-is-inherited tsd-is-protected">
								<a href="nevermined_utils_serviceagreement.serviceagreement.html#web3" class="tsd-kind-icon">web3</a>
							</li>
							<li class=" tsd-kind-method tsd-parent-kind-class">
								<a href="nevermined_utils_serviceagreement.serviceagreement.html#createhashsignature" class="tsd-kind-icon">create<wbr>Hash<wbr>Signature</a>
							</li>
							<li class=" tsd-kind-method tsd-parent-kind-class tsd-is-private">
								<a href="nevermined_utils_serviceagreement.serviceagreement.html#gettimevaluesfromservice" class="tsd-kind-icon">get<wbr>Time<wbr>Values<wbr>From<wbr>Service</a>
							</li>
							<li class=" tsd-kind-method tsd-parent-kind-class">
								<a href="nevermined_utils_serviceagreement.serviceagreement.html#hashserviceagreement" class="tsd-kind-icon">hash<wbr>Service<wbr>Agreement</a>
							</li>
							<li class=" tsd-kind-method tsd-parent-kind-class tsd-is-inherited tsd-is-protected">
								<a href="nevermined_utils_serviceagreement.serviceagreement.html#setinstanceconfig" class="tsd-kind-icon">set<wbr>Instance<wbr>Config</a>
							</li>
							<li class=" tsd-kind-method tsd-parent-kind-class">
								<a href="nevermined_utils_serviceagreement.serviceagreement.html#signserviceagreement" class="tsd-kind-icon">sign<wbr>Service<wbr>Agreement</a>
							</li>
							<li class=" tsd-kind-method tsd-parent-kind-class tsd-is-inherited tsd-is-static">
								<a href="nevermined_utils_serviceagreement.serviceagreement.html#getinstance" class="tsd-kind-icon">get<wbr>Instance</a>
							</li>
							<li class=" tsd-kind-method tsd-parent-kind-class tsd-has-type-parameter tsd-is-inherited tsd-is-protected tsd-is-static">
								<a href="nevermined_utils_serviceagreement.serviceagreement.html#setinstanceconfig-1" class="tsd-kind-icon">set<wbr>Instance<wbr>Config</a>
							</li>
						</ul>
					</li>
				</ul>
				<ul class="after-current">
				</ul>
			</nav>
		</div>
	</div>
</div>
<footer class="with-border-bottom">
	<div class="container">
		<h2>Legend</h2>
		<div class="tsd-legend-group">
			<ul class="tsd-legend">
				<li class="tsd-kind-variable"><span class="tsd-kind-icon">Variable</span></li>
				<li class="tsd-kind-function"><span class="tsd-kind-icon">Function</span></li>
				<li class="tsd-kind-type-alias"><span class="tsd-kind-icon">Type alias</span></li>
				<li class="tsd-kind-type-alias tsd-has-type-parameter"><span class="tsd-kind-icon">Type alias with type parameter</span></li>
			</ul>
			<ul class="tsd-legend">
				<li class="tsd-kind-class"><span class="tsd-kind-icon">Class</span></li>
				<li class="tsd-kind-class tsd-has-type-parameter"><span class="tsd-kind-icon">Class with type parameter</span></li>
				<li class="tsd-kind-constructor tsd-parent-kind-class"><span class="tsd-kind-icon">Constructor</span></li>
				<li class="tsd-kind-method tsd-parent-kind-class"><span class="tsd-kind-icon">Method</span></li>
			</ul>
			<ul class="tsd-legend">
				<li class="tsd-kind-enum"><span class="tsd-kind-icon">Enumeration</span></li>
			</ul>
			<ul class="tsd-legend">
				<li class="tsd-kind-interface"><span class="tsd-kind-icon">Interface</span></li>
			</ul>
			<ul class="tsd-legend">
				<li class="tsd-kind-method tsd-parent-kind-class tsd-is-private"><span class="tsd-kind-icon">Private method</span></li>
			</ul>
		</div>
	</div>
</footer>
<div class="container tsd-generator">
	<p>Generated using <a href="https://typedoc.org/" target="_blank">TypeDoc</a></p>
</div>
<div class="overlay"></div>
<script src="../assets/js/main.js"></script>
</body>
</html><|MERGE_RESOLUTION|>--- conflicted
+++ resolved
@@ -129,11 +129,7 @@
 							<aside class="tsd-sources">
 								<p>Overrides <a href="instantiable_abstract.instantiable.html">Instantiable</a>.<a href="instantiable_abstract.instantiable.html#constructor">constructor</a></p>
 								<ul>
-<<<<<<< HEAD
-									<li>Defined in <a href="https://github.com/nevermined-io/sdk-js/blob/7be618b/src/nevermined/utils/ServiceAgreement.ts#L8">src/nevermined/utils/ServiceAgreement.ts:8</a></li>
-=======
 									<li>Defined in <a href="https://github.com/nevermined-io/sdk-js/blob/e6aa843/src/nevermined/utils/ServiceAgreement.ts#L8">src/nevermined/utils/ServiceAgreement.ts:8</a></li>
->>>>>>> 321ebaf4
 								</ul>
 							</aside>
 							<h4 class="tsd-parameters-title">Parameters</h4>
@@ -159,11 +155,7 @@
 						<li class="tsd-description">
 							<aside class="tsd-sources">
 								<ul>
-<<<<<<< HEAD
-									<li>Defined in <a href="https://github.com/nevermined-io/sdk-js/blob/7be618b/src/Instantiable.abstract.ts#L47">src/Instantiable.abstract.ts:47</a></li>
-=======
 									<li>Defined in <a href="https://github.com/nevermined-io/sdk-js/blob/e6aa843/src/Instantiable.abstract.ts#L47">src/Instantiable.abstract.ts:47</a></li>
->>>>>>> 321ebaf4
 								</ul>
 							</aside>
 							<h4 class="tsd-returns-title">Returns <a href="models_config.config.html" class="tsd-signature-type" data-tsd-kind="Class">Config</a></h4>
@@ -180,11 +172,7 @@
 						<li class="tsd-description">
 							<aside class="tsd-sources">
 								<ul>
-<<<<<<< HEAD
-									<li>Defined in <a href="https://github.com/nevermined-io/sdk-js/blob/7be618b/src/Instantiable.abstract.ts#L63">src/Instantiable.abstract.ts:63</a></li>
-=======
 									<li>Defined in <a href="https://github.com/nevermined-io/sdk-js/blob/e6aa843/src/Instantiable.abstract.ts#L63">src/Instantiable.abstract.ts:63</a></li>
->>>>>>> 321ebaf4
 								</ul>
 							</aside>
 							<h4 class="tsd-returns-title">Returns <a href="../interfaces/instantiable_abstract.instantiableconfig.html" class="tsd-signature-type" data-tsd-kind="Interface">InstantiableConfig</a></h4>
@@ -201,11 +189,7 @@
 						<li class="tsd-description">
 							<aside class="tsd-sources">
 								<ul>
-<<<<<<< HEAD
-									<li>Defined in <a href="https://github.com/nevermined-io/sdk-js/blob/7be618b/src/Instantiable.abstract.ts#L54">src/Instantiable.abstract.ts:54</a></li>
-=======
 									<li>Defined in <a href="https://github.com/nevermined-io/sdk-js/blob/e6aa843/src/Instantiable.abstract.ts#L54">src/Instantiable.abstract.ts:54</a></li>
->>>>>>> 321ebaf4
 								</ul>
 							</aside>
 							<h4 class="tsd-returns-title">Returns <a href="utils_logger.logger.html" class="tsd-signature-type" data-tsd-kind="Class">Logger</a></h4>
@@ -222,11 +206,7 @@
 						<li class="tsd-description">
 							<aside class="tsd-sources">
 								<ul>
-<<<<<<< HEAD
-									<li>Defined in <a href="https://github.com/nevermined-io/sdk-js/blob/7be618b/src/Instantiable.abstract.ts#L31">src/Instantiable.abstract.ts:31</a></li>
-=======
 									<li>Defined in <a href="https://github.com/nevermined-io/sdk-js/blob/e6aa843/src/Instantiable.abstract.ts#L31">src/Instantiable.abstract.ts:31</a></li>
->>>>>>> 321ebaf4
 								</ul>
 							</aside>
 							<h4 class="tsd-returns-title">Returns <a href="nevermined_nevermined.nevermined.html" class="tsd-signature-type" data-tsd-kind="Class">Nevermined</a></h4>
@@ -243,11 +223,7 @@
 						<li class="tsd-description">
 							<aside class="tsd-sources">
 								<ul>
-<<<<<<< HEAD
-									<li>Defined in <a href="https://github.com/nevermined-io/sdk-js/blob/7be618b/src/Instantiable.abstract.ts#L38">src/Instantiable.abstract.ts:38</a></li>
-=======
 									<li>Defined in <a href="https://github.com/nevermined-io/sdk-js/blob/e6aa843/src/Instantiable.abstract.ts#L38">src/Instantiable.abstract.ts:38</a></li>
->>>>>>> 321ebaf4
 								</ul>
 							</aside>
 							<h4 class="tsd-returns-title">Returns <span class="tsd-signature-type">default</span></h4>
@@ -267,11 +243,7 @@
 						<li class="tsd-description">
 							<aside class="tsd-sources">
 								<ul>
-<<<<<<< HEAD
-									<li>Defined in <a href="https://github.com/nevermined-io/sdk-js/blob/7be618b/src/nevermined/utils/ServiceAgreement.ts#L46">src/nevermined/utils/ServiceAgreement.ts:46</a></li>
-=======
 									<li>Defined in <a href="https://github.com/nevermined-io/sdk-js/blob/e6aa843/src/nevermined/utils/ServiceAgreement.ts#L46">src/nevermined/utils/ServiceAgreement.ts:46</a></li>
->>>>>>> 321ebaf4
 								</ul>
 							</aside>
 							<h4 class="tsd-parameters-title">Parameters</h4>
@@ -309,11 +281,7 @@
 						<li class="tsd-description">
 							<aside class="tsd-sources">
 								<ul>
-<<<<<<< HEAD
-									<li>Defined in <a href="https://github.com/nevermined-io/sdk-js/blob/7be618b/src/nevermined/utils/ServiceAgreement.ts#L89">src/nevermined/utils/ServiceAgreement.ts:89</a></li>
-=======
 									<li>Defined in <a href="https://github.com/nevermined-io/sdk-js/blob/e6aa843/src/nevermined/utils/ServiceAgreement.ts#L89">src/nevermined/utils/ServiceAgreement.ts:89</a></li>
->>>>>>> 321ebaf4
 								</ul>
 							</aside>
 							<h4 class="tsd-parameters-title">Parameters</h4>
@@ -339,11 +307,7 @@
 						<li class="tsd-description">
 							<aside class="tsd-sources">
 								<ul>
-<<<<<<< HEAD
-									<li>Defined in <a href="https://github.com/nevermined-io/sdk-js/blob/7be618b/src/nevermined/utils/ServiceAgreement.ts#L71">src/nevermined/utils/ServiceAgreement.ts:71</a></li>
-=======
 									<li>Defined in <a href="https://github.com/nevermined-io/sdk-js/blob/e6aa843/src/nevermined/utils/ServiceAgreement.ts#L71">src/nevermined/utils/ServiceAgreement.ts:71</a></li>
->>>>>>> 321ebaf4
 								</ul>
 							</aside>
 							<h4 class="tsd-parameters-title">Parameters</h4>
@@ -379,11 +343,7 @@
 							<aside class="tsd-sources">
 								<p>Inherited from <a href="instantiable_abstract.instantiable.html">Instantiable</a>.<a href="instantiable_abstract.instantiable.html#setinstanceconfig">setInstanceConfig</a></p>
 								<ul>
-<<<<<<< HEAD
-									<li>Defined in <a href="https://github.com/nevermined-io/sdk-js/blob/7be618b/src/Instantiable.abstract.ts#L92">src/Instantiable.abstract.ts:92</a></li>
-=======
 									<li>Defined in <a href="https://github.com/nevermined-io/sdk-js/blob/e6aa843/src/Instantiable.abstract.ts#L92">src/Instantiable.abstract.ts:92</a></li>
->>>>>>> 321ebaf4
 								</ul>
 							</aside>
 							<h4 class="tsd-parameters-title">Parameters</h4>
@@ -406,11 +366,7 @@
 						<li class="tsd-description">
 							<aside class="tsd-sources">
 								<ul>
-<<<<<<< HEAD
-									<li>Defined in <a href="https://github.com/nevermined-io/sdk-js/blob/7be618b/src/nevermined/utils/ServiceAgreement.ts#L14">src/nevermined/utils/ServiceAgreement.ts:14</a></li>
-=======
 									<li>Defined in <a href="https://github.com/nevermined-io/sdk-js/blob/e6aa843/src/nevermined/utils/ServiceAgreement.ts#L14">src/nevermined/utils/ServiceAgreement.ts:14</a></li>
->>>>>>> 321ebaf4
 								</ul>
 							</aside>
 							<h4 class="tsd-parameters-title">Parameters</h4>
@@ -446,11 +402,7 @@
 							<aside class="tsd-sources">
 								<p>Inherited from <a href="instantiable_abstract.instantiable.html">Instantiable</a>.<a href="instantiable_abstract.instantiable.html#getinstance">getInstance</a></p>
 								<ul>
-<<<<<<< HEAD
-									<li>Defined in <a href="https://github.com/nevermined-io/sdk-js/blob/7be618b/src/Instantiable.abstract.ts#L68">src/Instantiable.abstract.ts:68</a></li>
-=======
 									<li>Defined in <a href="https://github.com/nevermined-io/sdk-js/blob/e6aa843/src/Instantiable.abstract.ts#L68">src/Instantiable.abstract.ts:68</a></li>
->>>>>>> 321ebaf4
 								</ul>
 							</aside>
 							<h4 class="tsd-parameters-title">Parameters</h4>
@@ -474,11 +426,7 @@
 							<aside class="tsd-sources">
 								<p>Inherited from <a href="instantiable_abstract.instantiable.html">Instantiable</a>.<a href="instantiable_abstract.instantiable.html#setinstanceconfig-1">setInstanceConfig</a></p>
 								<ul>
-<<<<<<< HEAD
-									<li>Defined in <a href="https://github.com/nevermined-io/sdk-js/blob/7be618b/src/Instantiable.abstract.ts#L74">src/Instantiable.abstract.ts:74</a></li>
-=======
 									<li>Defined in <a href="https://github.com/nevermined-io/sdk-js/blob/e6aa843/src/Instantiable.abstract.ts#L74">src/Instantiable.abstract.ts:74</a></li>
->>>>>>> 321ebaf4
 								</ul>
 							</aside>
 							<h4 class="tsd-type-parameters-title">Type parameters</h4>
