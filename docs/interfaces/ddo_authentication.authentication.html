--- conflicted
+++ resolved
@@ -98,11 +98,7 @@
 					<div class="tsd-signature tsd-kind-icon">public<wbr>Key<span class="tsd-signature-symbol">:</span> <span class="tsd-signature-type">string</span></div>
 					<aside class="tsd-sources">
 						<ul>
-<<<<<<< HEAD
-							<li>Defined in <a href="https://github.com/nevermined-io/sdk-js/blob/7be618b/src/ddo/Authentication.ts#L3">src/ddo/Authentication.ts:3</a></li>
-=======
 							<li>Defined in <a href="https://github.com/nevermined-io/sdk-js/blob/e6aa843/src/ddo/Authentication.ts#L3">src/ddo/Authentication.ts:3</a></li>
->>>>>>> 321ebaf4
 						</ul>
 					</aside>
 				</section>
@@ -112,11 +108,7 @@
 					<div class="tsd-signature tsd-kind-icon">type<span class="tsd-signature-symbol">:</span> <span class="tsd-signature-type">string</span></div>
 					<aside class="tsd-sources">
 						<ul>
-<<<<<<< HEAD
-							<li>Defined in <a href="https://github.com/nevermined-io/sdk-js/blob/7be618b/src/ddo/Authentication.ts#L2">src/ddo/Authentication.ts:2</a></li>
-=======
 							<li>Defined in <a href="https://github.com/nevermined-io/sdk-js/blob/e6aa843/src/ddo/Authentication.ts#L2">src/ddo/Authentication.ts:2</a></li>
->>>>>>> 321ebaf4
 						</ul>
 					</aside>
 				</section>
