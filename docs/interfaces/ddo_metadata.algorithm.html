--- conflicted
+++ resolved
@@ -101,11 +101,7 @@
 					<div class="tsd-signature tsd-kind-icon">entrypoint<span class="tsd-signature-symbol">:</span> <span class="tsd-signature-type">string</span></div>
 					<aside class="tsd-sources">
 						<ul>
-<<<<<<< HEAD
-							<li>Defined in <a href="https://github.com/nevermined-io/sdk-js/blob/7be618b/src/ddo/MetaData.ts#L42">src/ddo/MetaData.ts:42</a></li>
-=======
 							<li>Defined in <a href="https://github.com/nevermined-io/sdk-js/blob/e6aa843/src/ddo/MetaData.ts#L42">src/ddo/MetaData.ts:42</a></li>
->>>>>>> 321ebaf4
 						</ul>
 					</aside>
 				</section>
@@ -115,11 +111,7 @@
 					<div class="tsd-signature tsd-kind-icon">format<span class="tsd-signature-symbol">:</span> <span class="tsd-signature-type">string</span></div>
 					<aside class="tsd-sources">
 						<ul>
-<<<<<<< HEAD
-							<li>Defined in <a href="https://github.com/nevermined-io/sdk-js/blob/7be618b/src/ddo/MetaData.ts#L40">src/ddo/MetaData.ts:40</a></li>
-=======
 							<li>Defined in <a href="https://github.com/nevermined-io/sdk-js/blob/e6aa843/src/ddo/MetaData.ts#L40">src/ddo/MetaData.ts:40</a></li>
->>>>>>> 321ebaf4
 						</ul>
 					</aside>
 				</section>
@@ -129,11 +121,7 @@
 					<div class="tsd-signature tsd-kind-icon">language<span class="tsd-signature-symbol">:</span> <span class="tsd-signature-type">string</span></div>
 					<aside class="tsd-sources">
 						<ul>
-<<<<<<< HEAD
-							<li>Defined in <a href="https://github.com/nevermined-io/sdk-js/blob/7be618b/src/ddo/MetaData.ts#L39">src/ddo/MetaData.ts:39</a></li>
-=======
 							<li>Defined in <a href="https://github.com/nevermined-io/sdk-js/blob/e6aa843/src/ddo/MetaData.ts#L39">src/ddo/MetaData.ts:39</a></li>
->>>>>>> 321ebaf4
 						</ul>
 					</aside>
 				</section>
@@ -143,11 +131,7 @@
 					<div class="tsd-signature tsd-kind-icon">requirements<span class="tsd-signature-symbol">:</span> <span class="tsd-signature-symbol">{ </span>container<span class="tsd-signature-symbol">?: </span><span class="tsd-signature-type">any</span><span class="tsd-signature-symbol">; </span>requirement<span class="tsd-signature-symbol">?: </span><span class="tsd-signature-type">string</span><span class="tsd-signature-symbol">; </span>version<span class="tsd-signature-symbol">?: </span><span class="tsd-signature-type">string</span><span class="tsd-signature-symbol"> }</span></div>
 					<aside class="tsd-sources">
 						<ul>
-<<<<<<< HEAD
-							<li>Defined in <a href="https://github.com/nevermined-io/sdk-js/blob/7be618b/src/ddo/MetaData.ts#L43">src/ddo/MetaData.ts:43</a></li>
-=======
 							<li>Defined in <a href="https://github.com/nevermined-io/sdk-js/blob/e6aa843/src/ddo/MetaData.ts#L43">src/ddo/MetaData.ts:43</a></li>
->>>>>>> 321ebaf4
 						</ul>
 					</aside>
 					<div class="tsd-type-declaration">
@@ -171,11 +155,7 @@
 					<div class="tsd-signature tsd-kind-icon">version<span class="tsd-signature-symbol">:</span> <span class="tsd-signature-type">string</span></div>
 					<aside class="tsd-sources">
 						<ul>
-<<<<<<< HEAD
-							<li>Defined in <a href="https://github.com/nevermined-io/sdk-js/blob/7be618b/src/ddo/MetaData.ts#L41">src/ddo/MetaData.ts:41</a></li>
-=======
 							<li>Defined in <a href="https://github.com/nevermined-io/sdk-js/blob/e6aa843/src/ddo/MetaData.ts#L41">src/ddo/MetaData.ts:41</a></li>
->>>>>>> 321ebaf4
 						</ul>
 					</aside>
 				</section>
