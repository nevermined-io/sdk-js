<!doctype html>
<html class="default no-js">
<head>
	<meta charset="utf-8">
	<meta http-equiv="X-UA-Compatible" content="IE=edge">
	<title>ServiceMetadata | @nevermined-io/nevermined-sdk-js</title>
	<meta name="description" content="Documentation for @nevermined-io/nevermined-sdk-js">
	<meta name="viewport" content="width=device-width, initial-scale=1">
	<link rel="stylesheet" href="../assets/css/main.css">
	<script async src="../assets/js/search.js" id="search-script"></script>
</head>
<body>
<header>
	<div class="tsd-page-toolbar">
		<div class="container">
			<div class="table-wrap">
				<div class="table-cell" id="tsd-search" data-index="../assets/js/search.json" data-base="..">
					<div class="field">
						<label for="tsd-search-field" class="tsd-widget search no-caption">Search</label>
						<input id="tsd-search-field" type="text" />
					</div>
					<ul class="results">
						<li class="state loading">Preparing search index...</li>
						<li class="state failure">The search index is not available</li>
					</ul>
					<a href="../index.html" class="title">@nevermined-io/nevermined-sdk-js</a>
				</div>
				<div class="table-cell" id="tsd-widgets">
					<div id="tsd-filter">
						<a href="#" class="tsd-widget options no-caption" data-toggle="options">Options</a>
						<div class="tsd-filter-group">
							<div class="tsd-select" id="tsd-filter-visibility">
								<span class="tsd-select-label">All</span>
								<ul class="tsd-select-list">
									<li data-value="public">Public</li>
									<li data-value="protected">Public/Protected</li>
									<li data-value="private" class="selected">All</li>
								</ul>
							</div>
							<input type="checkbox" id="tsd-filter-inherited" checked />
							<label class="tsd-widget" for="tsd-filter-inherited">Inherited</label>
							<input type="checkbox" id="tsd-filter-externals" checked />
							<label class="tsd-widget" for="tsd-filter-externals">Externals</label>
						</div>
					</div>
					<a href="#" class="tsd-widget menu no-caption" data-toggle="menu">Menu</a>
				</div>
			</div>
		</div>
	</div>
	<div class="tsd-page-title">
		<div class="container">
			<ul class="tsd-breadcrumb">
				<li>
					<a href="../modules.html">@nevermined-io/nevermined-sdk-js</a>
				</li>
				<li>
					<a href="../modules/ddo_service.html">ddo/Service</a>
				</li>
				<li>
					<a href="ddo_service.servicemetadata.html">ServiceMetadata</a>
				</li>
			</ul>
			<h1>Interface ServiceMetadata</h1>
		</div>
	</div>
</header>
<div class="container container-main">
	<div class="row">
		<div class="col-8 col-content">
			<section class="tsd-panel tsd-hierarchy">
				<h3>Hierarchy</h3>
				<ul class="tsd-hierarchy">
					<li>
						<a href="ddo_service.servicecommon.html" class="tsd-signature-type" data-tsd-kind="Interface">ServiceCommon</a>
						<ul class="tsd-hierarchy">
							<li>
								<span class="target">ServiceMetadata</span>
							</li>
						</ul>
					</li>
				</ul>
			</section>
			<section class="tsd-panel-group tsd-index-group">
				<h2>Index</h2>
				<section class="tsd-panel tsd-index-panel">
					<div class="tsd-index-content">
						<section class="tsd-index-section ">
							<h3>Properties</h3>
							<ul class="tsd-index-list">
								<li class="tsd-kind-property tsd-parent-kind-interface tsd-is-overwrite"><a href="ddo_service.servicemetadata.html#attributes" class="tsd-kind-icon">attributes</a></li>
								<li class="tsd-kind-property tsd-parent-kind-interface tsd-is-inherited"><a href="ddo_service.servicemetadata.html#index" class="tsd-kind-icon">index</a></li>
								<li class="tsd-kind-property tsd-parent-kind-interface tsd-is-inherited"><a href="ddo_service.servicemetadata.html#serviceendpoint" class="tsd-kind-icon">service<wbr>Endpoint</a></li>
								<li class="tsd-kind-property tsd-parent-kind-interface tsd-is-inherited"><a href="ddo_service.servicemetadata.html#templateid" class="tsd-kind-icon">template<wbr>Id</a></li>
								<li class="tsd-kind-property tsd-parent-kind-interface tsd-is-overwrite"><a href="ddo_service.servicemetadata.html#type" class="tsd-kind-icon">type</a></li>
							</ul>
						</section>
					</div>
				</section>
			</section>
			<section class="tsd-panel-group tsd-member-group ">
				<h2>Properties</h2>
				<section class="tsd-panel tsd-member tsd-kind-property tsd-parent-kind-interface tsd-is-overwrite">
					<a name="attributes" class="tsd-anchor"></a>
					<h3>attributes</h3>
					<div class="tsd-signature tsd-kind-icon">attributes<span class="tsd-signature-symbol">:</span> <a href="ddo_metadata.metadata.html" class="tsd-signature-type" data-tsd-kind="Interface">MetaData</a></div>
					<aside class="tsd-sources">
						<p>Overrides <a href="ddo_service.servicecommon.html">ServiceCommon</a>.<a href="ddo_service.servicecommon.html#attributes">attributes</a></p>
						<ul>
<<<<<<< HEAD
							<li>Defined in <a href="https://github.com/nevermined-io/sdk-js/blob/7be618b/src/ddo/Service.ts#L35">src/ddo/Service.ts:35</a></li>
=======
							<li>Defined in <a href="https://github.com/nevermined-io/sdk-js/blob/e6aa843/src/ddo/Service.ts#L34">src/ddo/Service.ts:34</a></li>
>>>>>>> 321ebaf4
						</ul>
					</aside>
				</section>
				<section class="tsd-panel tsd-member tsd-kind-property tsd-parent-kind-interface tsd-is-inherited">
					<a name="index" class="tsd-anchor"></a>
					<h3>index</h3>
					<div class="tsd-signature tsd-kind-icon">index<span class="tsd-signature-symbol">:</span> <span class="tsd-signature-type">number</span></div>
					<aside class="tsd-sources">
						<p>Inherited from <a href="ddo_service.servicecommon.html">ServiceCommon</a>.<a href="ddo_service.servicecommon.html#index">index</a></p>
						<ul>
<<<<<<< HEAD
							<li>Defined in <a href="https://github.com/nevermined-io/sdk-js/blob/7be618b/src/ddo/Service.ts#L20">src/ddo/Service.ts:20</a></li>
=======
							<li>Defined in <a href="https://github.com/nevermined-io/sdk-js/blob/e6aa843/src/ddo/Service.ts#L19">src/ddo/Service.ts:19</a></li>
>>>>>>> 321ebaf4
						</ul>
					</aside>
				</section>
				<section class="tsd-panel tsd-member tsd-kind-property tsd-parent-kind-interface tsd-is-inherited">
					<a name="serviceendpoint" class="tsd-anchor"></a>
					<h3><span class="tsd-flag ts-flagOptional">Optional</span> service<wbr>Endpoint</h3>
					<div class="tsd-signature tsd-kind-icon">service<wbr>Endpoint<span class="tsd-signature-symbol">:</span> <span class="tsd-signature-type">string</span></div>
					<aside class="tsd-sources">
						<p>Inherited from <a href="ddo_service.servicecommon.html">ServiceCommon</a>.<a href="ddo_service.servicecommon.html#serviceendpoint">serviceEndpoint</a></p>
						<ul>
<<<<<<< HEAD
							<li>Defined in <a href="https://github.com/nevermined-io/sdk-js/blob/7be618b/src/ddo/Service.ts#L21">src/ddo/Service.ts:21</a></li>
=======
							<li>Defined in <a href="https://github.com/nevermined-io/sdk-js/blob/e6aa843/src/ddo/Service.ts#L20">src/ddo/Service.ts:20</a></li>
>>>>>>> 321ebaf4
						</ul>
					</aside>
				</section>
				<section class="tsd-panel tsd-member tsd-kind-property tsd-parent-kind-interface tsd-is-inherited">
					<a name="templateid" class="tsd-anchor"></a>
					<h3><span class="tsd-flag ts-flagOptional">Optional</span> template<wbr>Id</h3>
					<div class="tsd-signature tsd-kind-icon">template<wbr>Id<span class="tsd-signature-symbol">:</span> <span class="tsd-signature-type">string</span></div>
					<aside class="tsd-sources">
						<p>Inherited from <a href="ddo_service.servicecommon.html">ServiceCommon</a>.<a href="ddo_service.servicecommon.html#templateid">templateId</a></p>
						<ul>
<<<<<<< HEAD
							<li>Defined in <a href="https://github.com/nevermined-io/sdk-js/blob/7be618b/src/ddo/Service.ts#L22">src/ddo/Service.ts:22</a></li>
=======
							<li>Defined in <a href="https://github.com/nevermined-io/sdk-js/blob/e6aa843/src/ddo/Service.ts#L21">src/ddo/Service.ts:21</a></li>
>>>>>>> 321ebaf4
						</ul>
					</aside>
				</section>
				<section class="tsd-panel tsd-member tsd-kind-property tsd-parent-kind-interface tsd-is-overwrite">
					<a name="type" class="tsd-anchor"></a>
					<h3>type</h3>
					<div class="tsd-signature tsd-kind-icon">type<span class="tsd-signature-symbol">:</span> <span class="tsd-signature-type">&quot;metadata&quot;</span></div>
					<aside class="tsd-sources">
						<p>Overrides <a href="ddo_service.servicecommon.html">ServiceCommon</a>.<a href="ddo_service.servicecommon.html#type">type</a></p>
						<ul>
<<<<<<< HEAD
							<li>Defined in <a href="https://github.com/nevermined-io/sdk-js/blob/7be618b/src/ddo/Service.ts#L34">src/ddo/Service.ts:34</a></li>
=======
							<li>Defined in <a href="https://github.com/nevermined-io/sdk-js/blob/e6aa843/src/ddo/Service.ts#L33">src/ddo/Service.ts:33</a></li>
>>>>>>> 321ebaf4
						</ul>
					</aside>
				</section>
			</section>
		</div>
		<div class="col-4 col-menu menu-sticky-wrap menu-highlight">
			<nav class="tsd-navigation primary">
				<ul>
					<li class=" ">
						<a href="../modules.html">Exports</a>
					</li>
					<li class="current tsd-kind-module">
						<a href="../modules/ddo_service.html">ddo/<wbr>Service</a>
					</li>
				</ul>
			</nav>
			<nav class="tsd-navigation secondary menu-sticky">
				<ul class="before-current">
					<li class=" tsd-kind-interface tsd-parent-kind-module">
						<a href="ddo_service.serviceaccess.html" class="tsd-kind-icon">Service<wbr>Access</a>
					</li>
					<li class=" tsd-kind-interface tsd-parent-kind-module">
						<a href="ddo_service.serviceaccessproof.html" class="tsd-kind-icon">Service<wbr>Access<wbr>Proof</a>
					</li>
					<li class=" tsd-kind-interface tsd-parent-kind-module">
						<a href="ddo_service.serviceauthorization.html" class="tsd-kind-icon">Service<wbr>Authorization</a>
					</li>
					<li class=" tsd-kind-interface tsd-parent-kind-module">
						<a href="ddo_service.servicecommon.html" class="tsd-kind-icon">Service<wbr>Common</a>
					</li>
					<li class=" tsd-kind-interface tsd-parent-kind-module">
						<a href="ddo_service.servicecompute.html" class="tsd-kind-icon">Service<wbr>Compute</a>
					</li>
				</ul>
				<ul class="current">
					<li class="current tsd-kind-interface tsd-parent-kind-module">
						<a href="ddo_service.servicemetadata.html" class="tsd-kind-icon">Service<wbr>Metadata</a>
						<ul>
							<li class=" tsd-kind-property tsd-parent-kind-interface tsd-is-overwrite">
								<a href="ddo_service.servicemetadata.html#attributes" class="tsd-kind-icon">attributes</a>
							</li>
							<li class=" tsd-kind-property tsd-parent-kind-interface tsd-is-inherited">
								<a href="ddo_service.servicemetadata.html#index" class="tsd-kind-icon">index</a>
							</li>
							<li class=" tsd-kind-property tsd-parent-kind-interface tsd-is-inherited">
								<a href="ddo_service.servicemetadata.html#serviceendpoint" class="tsd-kind-icon">service<wbr>Endpoint</a>
							</li>
							<li class=" tsd-kind-property tsd-parent-kind-interface tsd-is-inherited">
								<a href="ddo_service.servicemetadata.html#templateid" class="tsd-kind-icon">template<wbr>Id</a>
							</li>
							<li class=" tsd-kind-property tsd-parent-kind-interface tsd-is-overwrite">
								<a href="ddo_service.servicemetadata.html#type" class="tsd-kind-icon">type</a>
							</li>
						</ul>
					</li>
				</ul>
				<ul class="after-current">
					<li class=" tsd-kind-type-alias tsd-parent-kind-module">
						<a href="../modules/ddo_service.html#conditiontype" class="tsd-kind-icon">Condition<wbr>Type</a>
					</li>
					<li class=" tsd-kind-type-alias tsd-parent-kind-module tsd-has-type-parameter">
						<a href="../modules/ddo_service.html#service" class="tsd-kind-icon">Service</a>
					</li>
					<li class=" tsd-kind-type-alias tsd-parent-kind-module">
						<a href="../modules/ddo_service.html#servicenftsales" class="tsd-kind-icon">Service<wbr>Nft<wbr>Sales</a>
					</li>
					<li class=" tsd-kind-type-alias tsd-parent-kind-module">
						<a href="../modules/ddo_service.html#servicetype" class="tsd-kind-icon">Service<wbr>Type</a>
					</li>
				</ul>
			</nav>
		</div>
	</div>
</div>
<footer class="with-border-bottom">
	<div class="container">
		<h2>Legend</h2>
		<div class="tsd-legend-group">
			<ul class="tsd-legend">
				<li class="tsd-kind-variable"><span class="tsd-kind-icon">Variable</span></li>
				<li class="tsd-kind-function"><span class="tsd-kind-icon">Function</span></li>
				<li class="tsd-kind-type-alias"><span class="tsd-kind-icon">Type alias</span></li>
				<li class="tsd-kind-type-alias tsd-has-type-parameter"><span class="tsd-kind-icon">Type alias with type parameter</span></li>
			</ul>
			<ul class="tsd-legend">
				<li class="tsd-kind-interface"><span class="tsd-kind-icon">Interface</span></li>
				<li class="tsd-kind-property tsd-parent-kind-interface"><span class="tsd-kind-icon">Property</span></li>
			</ul>
			<ul class="tsd-legend">
				<li class="tsd-kind-class"><span class="tsd-kind-icon">Class</span></li>
				<li class="tsd-kind-class tsd-has-type-parameter"><span class="tsd-kind-icon">Class with type parameter</span></li>
			</ul>
			<ul class="tsd-legend">
				<li class="tsd-kind-enum"><span class="tsd-kind-icon">Enumeration</span></li>
			</ul>
		</div>
	</div>
</footer>
<div class="container tsd-generator">
	<p>Generated using <a href="https://typedoc.org/" target="_blank">TypeDoc</a></p>
</div>
<div class="overlay"></div>
<script src="../assets/js/main.js"></script>
</body>
</html><|MERGE_RESOLUTION|>--- conflicted
+++ resolved
@@ -107,11 +107,7 @@
 					<aside class="tsd-sources">
 						<p>Overrides <a href="ddo_service.servicecommon.html">ServiceCommon</a>.<a href="ddo_service.servicecommon.html#attributes">attributes</a></p>
 						<ul>
-<<<<<<< HEAD
-							<li>Defined in <a href="https://github.com/nevermined-io/sdk-js/blob/7be618b/src/ddo/Service.ts#L35">src/ddo/Service.ts:35</a></li>
-=======
 							<li>Defined in <a href="https://github.com/nevermined-io/sdk-js/blob/e6aa843/src/ddo/Service.ts#L34">src/ddo/Service.ts:34</a></li>
->>>>>>> 321ebaf4
 						</ul>
 					</aside>
 				</section>
@@ -122,11 +118,7 @@
 					<aside class="tsd-sources">
 						<p>Inherited from <a href="ddo_service.servicecommon.html">ServiceCommon</a>.<a href="ddo_service.servicecommon.html#index">index</a></p>
 						<ul>
-<<<<<<< HEAD
-							<li>Defined in <a href="https://github.com/nevermined-io/sdk-js/blob/7be618b/src/ddo/Service.ts#L20">src/ddo/Service.ts:20</a></li>
-=======
 							<li>Defined in <a href="https://github.com/nevermined-io/sdk-js/blob/e6aa843/src/ddo/Service.ts#L19">src/ddo/Service.ts:19</a></li>
->>>>>>> 321ebaf4
 						</ul>
 					</aside>
 				</section>
@@ -137,11 +129,7 @@
 					<aside class="tsd-sources">
 						<p>Inherited from <a href="ddo_service.servicecommon.html">ServiceCommon</a>.<a href="ddo_service.servicecommon.html#serviceendpoint">serviceEndpoint</a></p>
 						<ul>
-<<<<<<< HEAD
-							<li>Defined in <a href="https://github.com/nevermined-io/sdk-js/blob/7be618b/src/ddo/Service.ts#L21">src/ddo/Service.ts:21</a></li>
-=======
 							<li>Defined in <a href="https://github.com/nevermined-io/sdk-js/blob/e6aa843/src/ddo/Service.ts#L20">src/ddo/Service.ts:20</a></li>
->>>>>>> 321ebaf4
 						</ul>
 					</aside>
 				</section>
@@ -152,11 +140,7 @@
 					<aside class="tsd-sources">
 						<p>Inherited from <a href="ddo_service.servicecommon.html">ServiceCommon</a>.<a href="ddo_service.servicecommon.html#templateid">templateId</a></p>
 						<ul>
-<<<<<<< HEAD
-							<li>Defined in <a href="https://github.com/nevermined-io/sdk-js/blob/7be618b/src/ddo/Service.ts#L22">src/ddo/Service.ts:22</a></li>
-=======
 							<li>Defined in <a href="https://github.com/nevermined-io/sdk-js/blob/e6aa843/src/ddo/Service.ts#L21">src/ddo/Service.ts:21</a></li>
->>>>>>> 321ebaf4
 						</ul>
 					</aside>
 				</section>
@@ -167,11 +151,7 @@
 					<aside class="tsd-sources">
 						<p>Overrides <a href="ddo_service.servicecommon.html">ServiceCommon</a>.<a href="ddo_service.servicecommon.html#type">type</a></p>
 						<ul>
-<<<<<<< HEAD
-							<li>Defined in <a href="https://github.com/nevermined-io/sdk-js/blob/7be618b/src/ddo/Service.ts#L34">src/ddo/Service.ts:34</a></li>
-=======
 							<li>Defined in <a href="https://github.com/nevermined-io/sdk-js/blob/e6aa843/src/ddo/Service.ts#L33">src/ddo/Service.ts:33</a></li>
->>>>>>> 321ebaf4
 						</ul>
 					</aside>
 				</section>
