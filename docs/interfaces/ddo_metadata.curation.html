<!doctype html>
<html class="default no-js">
<head>
	<meta charset="utf-8">
	<meta http-equiv="X-UA-Compatible" content="IE=edge">
	<title>Curation | @nevermined-io/nevermined-sdk-js</title>
	<meta name="description" content="Documentation for @nevermined-io/nevermined-sdk-js">
	<meta name="viewport" content="width=device-width, initial-scale=1">
	<link rel="stylesheet" href="../assets/css/main.css">
	<script async src="../assets/js/search.js" id="search-script"></script>
</head>
<body>
<header>
	<div class="tsd-page-toolbar">
		<div class="container">
			<div class="table-wrap">
				<div class="table-cell" id="tsd-search" data-index="../assets/js/search.json" data-base="..">
					<div class="field">
						<label for="tsd-search-field" class="tsd-widget search no-caption">Search</label>
						<input id="tsd-search-field" type="text" />
					</div>
					<ul class="results">
						<li class="state loading">Preparing search index...</li>
						<li class="state failure">The search index is not available</li>
					</ul>
					<a href="../index.html" class="title">@nevermined-io/nevermined-sdk-js</a>
				</div>
				<div class="table-cell" id="tsd-widgets">
					<div id="tsd-filter">
						<a href="#" class="tsd-widget options no-caption" data-toggle="options">Options</a>
						<div class="tsd-filter-group">
							<div class="tsd-select" id="tsd-filter-visibility">
								<span class="tsd-select-label">All</span>
								<ul class="tsd-select-list">
									<li data-value="public">Public</li>
									<li data-value="protected">Public/Protected</li>
									<li data-value="private" class="selected">All</li>
								</ul>
							</div>
							<input type="checkbox" id="tsd-filter-inherited" checked />
							<label class="tsd-widget" for="tsd-filter-inherited">Inherited</label>
							<input type="checkbox" id="tsd-filter-externals" checked />
							<label class="tsd-widget" for="tsd-filter-externals">Externals</label>
						</div>
					</div>
					<a href="#" class="tsd-widget menu no-caption" data-toggle="menu">Menu</a>
				</div>
			</div>
		</div>
	</div>
	<div class="tsd-page-title">
		<div class="container">
			<ul class="tsd-breadcrumb">
				<li>
					<a href="../modules.html">@nevermined-io/nevermined-sdk-js</a>
				</li>
				<li>
					<a href="../modules/ddo_metadata.html">ddo/MetaData</a>
				</li>
				<li>
					<a href="ddo_metadata.curation.html">Curation</a>
				</li>
			</ul>
			<h1>Interface Curation</h1>
		</div>
	</div>
</header>
<div class="container container-main">
	<div class="row">
		<div class="col-8 col-content">
			<section class="tsd-panel tsd-comment">
				<div class="tsd-comment tsd-typography">
					<div class="lead">
						<p>Curation attributes of Assets Metadata.</p>
					</div>
					<dl class="tsd-comment-tags">
						<dt>see</dt>
						<dd><p><a href="https://github.com/nevermined-io/docs/blob/master/docs/architecture/specs/metadata/README.md#curation-attributes">https://github.com/nevermined-io/docs/blob/master/docs/architecture/specs/metadata/README.md#curation-attributes</a></p>
						</dd>
					</dl>
				</div>
			</section>
			<section class="tsd-panel tsd-hierarchy">
				<h3>Hierarchy</h3>
				<ul class="tsd-hierarchy">
					<li>
						<span class="target">Curation</span>
					</li>
				</ul>
			</section>
			<section class="tsd-panel-group tsd-index-group">
				<h2>Index</h2>
				<section class="tsd-panel tsd-index-panel">
					<div class="tsd-index-content">
						<section class="tsd-index-section ">
							<h3>Properties</h3>
							<ul class="tsd-index-list">
								<li class="tsd-kind-property tsd-parent-kind-interface"><a href="ddo_metadata.curation.html#islisted" class="tsd-kind-icon">is<wbr>Listed</a></li>
								<li class="tsd-kind-property tsd-parent-kind-interface"><a href="ddo_metadata.curation.html#numvotes" class="tsd-kind-icon">num<wbr>Votes</a></li>
								<li class="tsd-kind-property tsd-parent-kind-interface"><a href="ddo_metadata.curation.html#rating" class="tsd-kind-icon">rating</a></li>
								<li class="tsd-kind-property tsd-parent-kind-interface"><a href="ddo_metadata.curation.html#schema" class="tsd-kind-icon">schema</a></li>
							</ul>
						</section>
					</div>
				</section>
			</section>
			<section class="tsd-panel-group tsd-member-group ">
				<h2>Properties</h2>
				<section class="tsd-panel tsd-member tsd-kind-property tsd-parent-kind-interface">
					<a name="islisted" class="tsd-anchor"></a>
					<h3><span class="tsd-flag ts-flagOptional">Optional</span> is<wbr>Listed</h3>
					<div class="tsd-signature tsd-kind-icon">is<wbr>Listed<span class="tsd-signature-symbol">:</span> <span class="tsd-signature-type">boolean</span></div>
					<aside class="tsd-sources">
						<ul>
<<<<<<< HEAD
							<li>Defined in <a href="https://github.com/nevermined-io/sdk-js/blob/7be618b/src/ddo/MetaData.ts#L241">src/ddo/MetaData.ts:241</a></li>
=======
							<li>Defined in <a href="https://github.com/nevermined-io/sdk-js/blob/e6aa843/src/ddo/MetaData.ts#L241">src/ddo/MetaData.ts:241</a></li>
>>>>>>> 321ebaf4
						</ul>
					</aside>
					<div class="tsd-comment tsd-typography">
						<div class="lead">
							<p>Flag unsuitable content.</p>
						</div>
						<dl class="tsd-comment-tags">
							<dt>example</dt>
							<dd><p>true</p>
							</dd>
						</dl>
					</div>
				</section>
				<section class="tsd-panel tsd-member tsd-kind-property tsd-parent-kind-interface">
					<a name="numvotes" class="tsd-anchor"></a>
					<h3>num<wbr>Votes</h3>
					<div class="tsd-signature tsd-kind-icon">num<wbr>Votes<span class="tsd-signature-symbol">:</span> <span class="tsd-signature-type">number</span></div>
					<aside class="tsd-sources">
						<ul>
<<<<<<< HEAD
							<li>Defined in <a href="https://github.com/nevermined-io/sdk-js/blob/7be618b/src/ddo/MetaData.ts#L227">src/ddo/MetaData.ts:227</a></li>
=======
							<li>Defined in <a href="https://github.com/nevermined-io/sdk-js/blob/e6aa843/src/ddo/MetaData.ts#L227">src/ddo/MetaData.ts:227</a></li>
>>>>>>> 321ebaf4
						</ul>
					</aside>
					<div class="tsd-comment tsd-typography">
						<div class="lead">
							<p>Number of votes. 0 is the default value.</p>
						</div>
						<dl class="tsd-comment-tags">
							<dt>example</dt>
							<dd><p>123</p>
							</dd>
						</dl>
					</div>
				</section>
				<section class="tsd-panel tsd-member tsd-kind-property tsd-parent-kind-interface">
					<a name="rating" class="tsd-anchor"></a>
					<h3>rating</h3>
					<div class="tsd-signature tsd-kind-icon">rating<span class="tsd-signature-symbol">:</span> <span class="tsd-signature-type">number</span></div>
					<aside class="tsd-sources">
						<ul>
<<<<<<< HEAD
							<li>Defined in <a href="https://github.com/nevermined-io/sdk-js/blob/7be618b/src/ddo/MetaData.ts#L220">src/ddo/MetaData.ts:220</a></li>
=======
							<li>Defined in <a href="https://github.com/nevermined-io/sdk-js/blob/e6aa843/src/ddo/MetaData.ts#L220">src/ddo/MetaData.ts:220</a></li>
>>>>>>> 321ebaf4
						</ul>
					</aside>
					<div class="tsd-comment tsd-typography">
						<div class="lead">
							<p>Decimal value between 0 and 1. 0 is the default value.</p>
						</div>
						<dl class="tsd-comment-tags">
							<dt>example</dt>
							<dd><p>0.93</p>
							</dd>
						</dl>
					</div>
				</section>
				<section class="tsd-panel tsd-member tsd-kind-property tsd-parent-kind-interface">
					<a name="schema" class="tsd-anchor"></a>
					<h3><span class="tsd-flag ts-flagOptional">Optional</span> schema</h3>
					<div class="tsd-signature tsd-kind-icon">schema<span class="tsd-signature-symbol">:</span> <span class="tsd-signature-type">string</span></div>
					<aside class="tsd-sources">
						<ul>
<<<<<<< HEAD
							<li>Defined in <a href="https://github.com/nevermined-io/sdk-js/blob/7be618b/src/ddo/MetaData.ts#L234">src/ddo/MetaData.ts:234</a></li>
=======
							<li>Defined in <a href="https://github.com/nevermined-io/sdk-js/blob/e6aa843/src/ddo/MetaData.ts#L234">src/ddo/MetaData.ts:234</a></li>
>>>>>>> 321ebaf4
						</ul>
					</aside>
					<div class="tsd-comment tsd-typography">
						<div class="lead">
							<p>Schema applied to calculate the rating.</p>
						</div>
						<dl class="tsd-comment-tags">
							<dt>example</dt>
							<dd><p>&quot;Binary Voting&quot;</p>
							</dd>
						</dl>
					</div>
				</section>
			</section>
		</div>
		<div class="col-4 col-menu menu-sticky-wrap menu-highlight">
			<nav class="tsd-navigation primary">
				<ul>
					<li class=" ">
						<a href="../modules.html">Exports</a>
					</li>
					<li class="current tsd-kind-module">
						<a href="../modules/ddo_metadata.html">ddo/<wbr>Meta<wbr>Data</a>
					</li>
				</ul>
			</nav>
			<nav class="tsd-navigation secondary menu-sticky">
				<ul class="before-current">
					<li class=" tsd-kind-interface tsd-parent-kind-module">
						<a href="ddo_metadata.additionalinformation.html" class="tsd-kind-icon">Additional<wbr>Information</a>
					</li>
					<li class=" tsd-kind-interface tsd-parent-kind-module">
						<a href="ddo_metadata.algorithm.html" class="tsd-kind-icon">Algorithm</a>
					</li>
				</ul>
				<ul class="current">
					<li class="current tsd-kind-interface tsd-parent-kind-module">
						<a href="ddo_metadata.curation.html" class="tsd-kind-icon">Curation</a>
						<ul>
							<li class=" tsd-kind-property tsd-parent-kind-interface">
								<a href="ddo_metadata.curation.html#islisted" class="tsd-kind-icon">is<wbr>Listed</a>
							</li>
							<li class=" tsd-kind-property tsd-parent-kind-interface">
								<a href="ddo_metadata.curation.html#numvotes" class="tsd-kind-icon">num<wbr>Votes</a>
							</li>
							<li class=" tsd-kind-property tsd-parent-kind-interface">
								<a href="ddo_metadata.curation.html#rating" class="tsd-kind-icon">rating</a>
							</li>
							<li class=" tsd-kind-property tsd-parent-kind-interface">
								<a href="ddo_metadata.curation.html#schema" class="tsd-kind-icon">schema</a>
							</li>
						</ul>
					</li>
				</ul>
				<ul class="after-current">
					<li class=" tsd-kind-interface tsd-parent-kind-module">
						<a href="ddo_metadata.file.html" class="tsd-kind-icon">File</a>
					</li>
					<li class=" tsd-kind-interface tsd-parent-kind-module">
						<a href="ddo_metadata.metadata.html" class="tsd-kind-icon">Meta<wbr>Data</a>
					</li>
					<li class=" tsd-kind-interface tsd-parent-kind-module">
						<a href="ddo_metadata.metadatamain.html" class="tsd-kind-icon">Meta<wbr>Data<wbr>Main</a>
					</li>
					<li class=" tsd-kind-interface tsd-parent-kind-module">
						<a href="ddo_metadata.service.html" class="tsd-kind-icon">Service</a>
					</li>
					<li class=" tsd-kind-interface tsd-parent-kind-module">
						<a href="ddo_metadata.servicedefinition.html" class="tsd-kind-icon">Service<wbr>Definition</a>
					</li>
					<li class=" tsd-kind-interface tsd-parent-kind-module">
						<a href="ddo_metadata.stage.html" class="tsd-kind-icon">Stage</a>
					</li>
					<li class=" tsd-kind-interface tsd-parent-kind-module">
						<a href="ddo_metadata.stageinput.html" class="tsd-kind-icon">Stage<wbr>Input</a>
					</li>
					<li class=" tsd-kind-interface tsd-parent-kind-module">
						<a href="ddo_metadata.stageoutput.html" class="tsd-kind-icon">Stage<wbr>Output</a>
					</li>
					<li class=" tsd-kind-interface tsd-parent-kind-module">
						<a href="ddo_metadata.stagerequirements.html" class="tsd-kind-icon">Stage<wbr>Requirements</a>
					</li>
					<li class=" tsd-kind-interface tsd-parent-kind-module">
						<a href="ddo_metadata.stagetransformation.html" class="tsd-kind-icon">Stage<wbr>Transformation</a>
					</li>
					<li class=" tsd-kind-interface tsd-parent-kind-module">
						<a href="ddo_metadata.workflow.html" class="tsd-kind-icon">Workflow</a>
					</li>
				</ul>
			</nav>
		</div>
	</div>
</div>
<footer class="with-border-bottom">
	<div class="container">
		<h2>Legend</h2>
		<div class="tsd-legend-group">
			<ul class="tsd-legend">
				<li class="tsd-kind-variable"><span class="tsd-kind-icon">Variable</span></li>
				<li class="tsd-kind-function"><span class="tsd-kind-icon">Function</span></li>
				<li class="tsd-kind-type-alias"><span class="tsd-kind-icon">Type alias</span></li>
				<li class="tsd-kind-type-alias tsd-has-type-parameter"><span class="tsd-kind-icon">Type alias with type parameter</span></li>
			</ul>
			<ul class="tsd-legend">
				<li class="tsd-kind-interface"><span class="tsd-kind-icon">Interface</span></li>
				<li class="tsd-kind-property tsd-parent-kind-interface"><span class="tsd-kind-icon">Property</span></li>
			</ul>
			<ul class="tsd-legend">
				<li class="tsd-kind-class"><span class="tsd-kind-icon">Class</span></li>
				<li class="tsd-kind-class tsd-has-type-parameter"><span class="tsd-kind-icon">Class with type parameter</span></li>
			</ul>
			<ul class="tsd-legend">
				<li class="tsd-kind-enum"><span class="tsd-kind-icon">Enumeration</span></li>
			</ul>
		</div>
	</div>
</footer>
<div class="container tsd-generator">
	<p>Generated using <a href="https://typedoc.org/" target="_blank">TypeDoc</a></p>
</div>
<div class="overlay"></div>
<script src="../assets/js/main.js"></script>
</body>
</html><|MERGE_RESOLUTION|>--- conflicted
+++ resolved
@@ -112,11 +112,7 @@
 					<div class="tsd-signature tsd-kind-icon">is<wbr>Listed<span class="tsd-signature-symbol">:</span> <span class="tsd-signature-type">boolean</span></div>
 					<aside class="tsd-sources">
 						<ul>
-<<<<<<< HEAD
-							<li>Defined in <a href="https://github.com/nevermined-io/sdk-js/blob/7be618b/src/ddo/MetaData.ts#L241">src/ddo/MetaData.ts:241</a></li>
-=======
 							<li>Defined in <a href="https://github.com/nevermined-io/sdk-js/blob/e6aa843/src/ddo/MetaData.ts#L241">src/ddo/MetaData.ts:241</a></li>
->>>>>>> 321ebaf4
 						</ul>
 					</aside>
 					<div class="tsd-comment tsd-typography">
@@ -136,11 +132,7 @@
 					<div class="tsd-signature tsd-kind-icon">num<wbr>Votes<span class="tsd-signature-symbol">:</span> <span class="tsd-signature-type">number</span></div>
 					<aside class="tsd-sources">
 						<ul>
-<<<<<<< HEAD
-							<li>Defined in <a href="https://github.com/nevermined-io/sdk-js/blob/7be618b/src/ddo/MetaData.ts#L227">src/ddo/MetaData.ts:227</a></li>
-=======
 							<li>Defined in <a href="https://github.com/nevermined-io/sdk-js/blob/e6aa843/src/ddo/MetaData.ts#L227">src/ddo/MetaData.ts:227</a></li>
->>>>>>> 321ebaf4
 						</ul>
 					</aside>
 					<div class="tsd-comment tsd-typography">
@@ -160,11 +152,7 @@
 					<div class="tsd-signature tsd-kind-icon">rating<span class="tsd-signature-symbol">:</span> <span class="tsd-signature-type">number</span></div>
 					<aside class="tsd-sources">
 						<ul>
-<<<<<<< HEAD
-							<li>Defined in <a href="https://github.com/nevermined-io/sdk-js/blob/7be618b/src/ddo/MetaData.ts#L220">src/ddo/MetaData.ts:220</a></li>
-=======
 							<li>Defined in <a href="https://github.com/nevermined-io/sdk-js/blob/e6aa843/src/ddo/MetaData.ts#L220">src/ddo/MetaData.ts:220</a></li>
->>>>>>> 321ebaf4
 						</ul>
 					</aside>
 					<div class="tsd-comment tsd-typography">
@@ -184,11 +172,7 @@
 					<div class="tsd-signature tsd-kind-icon">schema<span class="tsd-signature-symbol">:</span> <span class="tsd-signature-type">string</span></div>
 					<aside class="tsd-sources">
 						<ul>
-<<<<<<< HEAD
-							<li>Defined in <a href="https://github.com/nevermined-io/sdk-js/blob/7be618b/src/ddo/MetaData.ts#L234">src/ddo/MetaData.ts:234</a></li>
-=======
 							<li>Defined in <a href="https://github.com/nevermined-io/sdk-js/blob/e6aa843/src/ddo/MetaData.ts#L234">src/ddo/MetaData.ts:234</a></li>
->>>>>>> 321ebaf4
 						</ul>
 					</aside>
 					<div class="tsd-comment tsd-typography">
