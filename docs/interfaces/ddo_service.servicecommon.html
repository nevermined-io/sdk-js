<!doctype html>
<html class="default no-js">
<head>
	<meta charset="utf-8">
	<meta http-equiv="X-UA-Compatible" content="IE=edge">
	<title>ServiceCommon | @nevermined-io/nevermined-sdk-js</title>
	<meta name="description" content="Documentation for @nevermined-io/nevermined-sdk-js">
	<meta name="viewport" content="width=device-width, initial-scale=1">
	<link rel="stylesheet" href="../assets/css/main.css">
	<script async src="../assets/js/search.js" id="search-script"></script>
</head>
<body>
<header>
	<div class="tsd-page-toolbar">
		<div class="container">
			<div class="table-wrap">
				<div class="table-cell" id="tsd-search" data-index="../assets/js/search.json" data-base="..">
					<div class="field">
						<label for="tsd-search-field" class="tsd-widget search no-caption">Search</label>
						<input id="tsd-search-field" type="text" />
					</div>
					<ul class="results">
						<li class="state loading">Preparing search index...</li>
						<li class="state failure">The search index is not available</li>
					</ul>
					<a href="../index.html" class="title">@nevermined-io/nevermined-sdk-js</a>
				</div>
				<div class="table-cell" id="tsd-widgets">
					<div id="tsd-filter">
						<a href="#" class="tsd-widget options no-caption" data-toggle="options">Options</a>
						<div class="tsd-filter-group">
							<div class="tsd-select" id="tsd-filter-visibility">
								<span class="tsd-select-label">All</span>
								<ul class="tsd-select-list">
									<li data-value="public">Public</li>
									<li data-value="protected">Public/Protected</li>
									<li data-value="private" class="selected">All</li>
								</ul>
							</div>
							<input type="checkbox" id="tsd-filter-inherited" checked />
							<label class="tsd-widget" for="tsd-filter-inherited">Inherited</label>
							<input type="checkbox" id="tsd-filter-externals" checked />
							<label class="tsd-widget" for="tsd-filter-externals">Externals</label>
						</div>
					</div>
					<a href="#" class="tsd-widget menu no-caption" data-toggle="menu">Menu</a>
				</div>
			</div>
		</div>
	</div>
	<div class="tsd-page-title">
		<div class="container">
			<ul class="tsd-breadcrumb">
				<li>
					<a href="../modules.html">@nevermined-io/nevermined-sdk-js</a>
				</li>
				<li>
					<a href="../modules/ddo_service.html">ddo/Service</a>
				</li>
				<li>
					<a href="ddo_service.servicecommon.html">ServiceCommon</a>
				</li>
			</ul>
			<h1>Interface ServiceCommon</h1>
		</div>
	</div>
</header>
<div class="container container-main">
	<div class="row">
		<div class="col-8 col-content">
			<section class="tsd-panel tsd-hierarchy">
				<h3>Hierarchy</h3>
				<ul class="tsd-hierarchy">
					<li>
						<span class="target">ServiceCommon</span>
						<ul class="tsd-hierarchy">
							<li>
								<a href="ddo_service.serviceauthorization.html" class="tsd-signature-type" data-tsd-kind="Interface">ServiceAuthorization</a>
							</li>
							<li>
								<a href="ddo_service.servicemetadata.html" class="tsd-signature-type" data-tsd-kind="Interface">ServiceMetadata</a>
							</li>
							<li>
								<a href="ddo_service.serviceaccess.html" class="tsd-signature-type" data-tsd-kind="Interface">ServiceAccess</a>
							</li>
							<li>
								<a href="ddo_service.serviceaccessproof.html" class="tsd-signature-type" data-tsd-kind="Interface">ServiceAccessProof</a>
							</li>
							<li>
								<a href="ddo_service.servicecompute.html" class="tsd-signature-type" data-tsd-kind="Interface">ServiceCompute</a>
							</li>
						</ul>
					</li>
				</ul>
			</section>
			<section class="tsd-panel-group tsd-index-group">
				<h2>Index</h2>
				<section class="tsd-panel tsd-index-panel">
					<div class="tsd-index-content">
						<section class="tsd-index-section ">
							<h3>Properties</h3>
							<ul class="tsd-index-list">
								<li class="tsd-kind-property tsd-parent-kind-interface"><a href="ddo_service.servicecommon.html#attributes" class="tsd-kind-icon">attributes</a></li>
								<li class="tsd-kind-property tsd-parent-kind-interface"><a href="ddo_service.servicecommon.html#index" class="tsd-kind-icon">index</a></li>
								<li class="tsd-kind-property tsd-parent-kind-interface"><a href="ddo_service.servicecommon.html#serviceendpoint" class="tsd-kind-icon">service<wbr>Endpoint</a></li>
								<li class="tsd-kind-property tsd-parent-kind-interface"><a href="ddo_service.servicecommon.html#templateid" class="tsd-kind-icon">template<wbr>Id</a></li>
								<li class="tsd-kind-property tsd-parent-kind-interface"><a href="ddo_service.servicecommon.html#type" class="tsd-kind-icon">type</a></li>
							</ul>
						</section>
					</div>
				</section>
			</section>
			<section class="tsd-panel-group tsd-member-group ">
				<h2>Properties</h2>
				<section class="tsd-panel tsd-member tsd-kind-property tsd-parent-kind-interface">
					<a name="attributes" class="tsd-anchor"></a>
					<h3>attributes</h3>
					<div class="tsd-signature tsd-kind-icon">attributes<span class="tsd-signature-symbol">:</span> <span class="tsd-signature-type">any</span></div>
					<aside class="tsd-sources">
						<ul>
<<<<<<< HEAD
							<li>Defined in <a href="https://github.com/nevermined-io/sdk-js/blob/7be618b/src/ddo/Service.ts#L23">src/ddo/Service.ts:23</a></li>
=======
							<li>Defined in <a href="https://github.com/nevermined-io/sdk-js/blob/e6aa843/src/ddo/Service.ts#L22">src/ddo/Service.ts:22</a></li>
>>>>>>> 321ebaf4
						</ul>
					</aside>
				</section>
				<section class="tsd-panel tsd-member tsd-kind-property tsd-parent-kind-interface">
					<a name="index" class="tsd-anchor"></a>
					<h3>index</h3>
					<div class="tsd-signature tsd-kind-icon">index<span class="tsd-signature-symbol">:</span> <span class="tsd-signature-type">number</span></div>
					<aside class="tsd-sources">
						<ul>
<<<<<<< HEAD
							<li>Defined in <a href="https://github.com/nevermined-io/sdk-js/blob/7be618b/src/ddo/Service.ts#L20">src/ddo/Service.ts:20</a></li>
=======
							<li>Defined in <a href="https://github.com/nevermined-io/sdk-js/blob/e6aa843/src/ddo/Service.ts#L19">src/ddo/Service.ts:19</a></li>
>>>>>>> 321ebaf4
						</ul>
					</aside>
				</section>
				<section class="tsd-panel tsd-member tsd-kind-property tsd-parent-kind-interface">
					<a name="serviceendpoint" class="tsd-anchor"></a>
					<h3><span class="tsd-flag ts-flagOptional">Optional</span> service<wbr>Endpoint</h3>
					<div class="tsd-signature tsd-kind-icon">service<wbr>Endpoint<span class="tsd-signature-symbol">:</span> <span class="tsd-signature-type">string</span></div>
					<aside class="tsd-sources">
						<ul>
<<<<<<< HEAD
							<li>Defined in <a href="https://github.com/nevermined-io/sdk-js/blob/7be618b/src/ddo/Service.ts#L21">src/ddo/Service.ts:21</a></li>
=======
							<li>Defined in <a href="https://github.com/nevermined-io/sdk-js/blob/e6aa843/src/ddo/Service.ts#L20">src/ddo/Service.ts:20</a></li>
>>>>>>> 321ebaf4
						</ul>
					</aside>
				</section>
				<section class="tsd-panel tsd-member tsd-kind-property tsd-parent-kind-interface">
					<a name="templateid" class="tsd-anchor"></a>
					<h3><span class="tsd-flag ts-flagOptional">Optional</span> template<wbr>Id</h3>
					<div class="tsd-signature tsd-kind-icon">template<wbr>Id<span class="tsd-signature-symbol">:</span> <span class="tsd-signature-type">string</span></div>
					<aside class="tsd-sources">
						<ul>
<<<<<<< HEAD
							<li>Defined in <a href="https://github.com/nevermined-io/sdk-js/blob/7be618b/src/ddo/Service.ts#L22">src/ddo/Service.ts:22</a></li>
=======
							<li>Defined in <a href="https://github.com/nevermined-io/sdk-js/blob/e6aa843/src/ddo/Service.ts#L21">src/ddo/Service.ts:21</a></li>
>>>>>>> 321ebaf4
						</ul>
					</aside>
				</section>
				<section class="tsd-panel tsd-member tsd-kind-property tsd-parent-kind-interface">
					<a name="type" class="tsd-anchor"></a>
					<h3>type</h3>
					<div class="tsd-signature tsd-kind-icon">type<span class="tsd-signature-symbol">:</span> <a href="../modules/ddo_service.html#servicetype" class="tsd-signature-type" data-tsd-kind="Type alias">ServiceType</a></div>
					<aside class="tsd-sources">
						<ul>
<<<<<<< HEAD
							<li>Defined in <a href="https://github.com/nevermined-io/sdk-js/blob/7be618b/src/ddo/Service.ts#L19">src/ddo/Service.ts:19</a></li>
=======
							<li>Defined in <a href="https://github.com/nevermined-io/sdk-js/blob/e6aa843/src/ddo/Service.ts#L18">src/ddo/Service.ts:18</a></li>
>>>>>>> 321ebaf4
						</ul>
					</aside>
				</section>
			</section>
		</div>
		<div class="col-4 col-menu menu-sticky-wrap menu-highlight">
			<nav class="tsd-navigation primary">
				<ul>
					<li class=" ">
						<a href="../modules.html">Exports</a>
					</li>
					<li class="current tsd-kind-module">
						<a href="../modules/ddo_service.html">ddo/<wbr>Service</a>
					</li>
				</ul>
			</nav>
			<nav class="tsd-navigation secondary menu-sticky">
				<ul class="before-current">
					<li class=" tsd-kind-interface tsd-parent-kind-module">
						<a href="ddo_service.serviceaccess.html" class="tsd-kind-icon">Service<wbr>Access</a>
					</li>
					<li class=" tsd-kind-interface tsd-parent-kind-module">
						<a href="ddo_service.serviceaccessproof.html" class="tsd-kind-icon">Service<wbr>Access<wbr>Proof</a>
					</li>
					<li class=" tsd-kind-interface tsd-parent-kind-module">
						<a href="ddo_service.serviceauthorization.html" class="tsd-kind-icon">Service<wbr>Authorization</a>
					</li>
				</ul>
				<ul class="current">
					<li class="current tsd-kind-interface tsd-parent-kind-module">
						<a href="ddo_service.servicecommon.html" class="tsd-kind-icon">Service<wbr>Common</a>
						<ul>
							<li class=" tsd-kind-property tsd-parent-kind-interface">
								<a href="ddo_service.servicecommon.html#attributes" class="tsd-kind-icon">attributes</a>
							</li>
							<li class=" tsd-kind-property tsd-parent-kind-interface">
								<a href="ddo_service.servicecommon.html#index" class="tsd-kind-icon">index</a>
							</li>
							<li class=" tsd-kind-property tsd-parent-kind-interface">
								<a href="ddo_service.servicecommon.html#serviceendpoint" class="tsd-kind-icon">service<wbr>Endpoint</a>
							</li>
							<li class=" tsd-kind-property tsd-parent-kind-interface">
								<a href="ddo_service.servicecommon.html#templateid" class="tsd-kind-icon">template<wbr>Id</a>
							</li>
							<li class=" tsd-kind-property tsd-parent-kind-interface">
								<a href="ddo_service.servicecommon.html#type" class="tsd-kind-icon">type</a>
							</li>
						</ul>
					</li>
				</ul>
				<ul class="after-current">
					<li class=" tsd-kind-interface tsd-parent-kind-module">
						<a href="ddo_service.servicecompute.html" class="tsd-kind-icon">Service<wbr>Compute</a>
					</li>
					<li class=" tsd-kind-interface tsd-parent-kind-module">
						<a href="ddo_service.servicemetadata.html" class="tsd-kind-icon">Service<wbr>Metadata</a>
					</li>
					<li class=" tsd-kind-type-alias tsd-parent-kind-module">
						<a href="../modules/ddo_service.html#conditiontype" class="tsd-kind-icon">Condition<wbr>Type</a>
					</li>
					<li class=" tsd-kind-type-alias tsd-parent-kind-module tsd-has-type-parameter">
						<a href="../modules/ddo_service.html#service" class="tsd-kind-icon">Service</a>
					</li>
					<li class=" tsd-kind-type-alias tsd-parent-kind-module">
						<a href="../modules/ddo_service.html#servicenftsales" class="tsd-kind-icon">Service<wbr>Nft<wbr>Sales</a>
					</li>
					<li class=" tsd-kind-type-alias tsd-parent-kind-module">
						<a href="../modules/ddo_service.html#servicetype" class="tsd-kind-icon">Service<wbr>Type</a>
					</li>
				</ul>
			</nav>
		</div>
	</div>
</div>
<footer class="with-border-bottom">
	<div class="container">
		<h2>Legend</h2>
		<div class="tsd-legend-group">
			<ul class="tsd-legend">
				<li class="tsd-kind-variable"><span class="tsd-kind-icon">Variable</span></li>
				<li class="tsd-kind-function"><span class="tsd-kind-icon">Function</span></li>
				<li class="tsd-kind-type-alias"><span class="tsd-kind-icon">Type alias</span></li>
				<li class="tsd-kind-type-alias tsd-has-type-parameter"><span class="tsd-kind-icon">Type alias with type parameter</span></li>
			</ul>
			<ul class="tsd-legend">
				<li class="tsd-kind-interface"><span class="tsd-kind-icon">Interface</span></li>
				<li class="tsd-kind-property tsd-parent-kind-interface"><span class="tsd-kind-icon">Property</span></li>
			</ul>
			<ul class="tsd-legend">
				<li class="tsd-kind-class"><span class="tsd-kind-icon">Class</span></li>
				<li class="tsd-kind-class tsd-has-type-parameter"><span class="tsd-kind-icon">Class with type parameter</span></li>
			</ul>
			<ul class="tsd-legend">
				<li class="tsd-kind-enum"><span class="tsd-kind-icon">Enumeration</span></li>
			</ul>
		</div>
	</div>
</footer>
<div class="container tsd-generator">
	<p>Generated using <a href="https://typedoc.org/" target="_blank">TypeDoc</a></p>
</div>
<div class="overlay"></div>
<script src="../assets/js/main.js"></script>
</body>
</html><|MERGE_RESOLUTION|>--- conflicted
+++ resolved
@@ -118,11 +118,7 @@
 					<div class="tsd-signature tsd-kind-icon">attributes<span class="tsd-signature-symbol">:</span> <span class="tsd-signature-type">any</span></div>
 					<aside class="tsd-sources">
 						<ul>
-<<<<<<< HEAD
-							<li>Defined in <a href="https://github.com/nevermined-io/sdk-js/blob/7be618b/src/ddo/Service.ts#L23">src/ddo/Service.ts:23</a></li>
-=======
 							<li>Defined in <a href="https://github.com/nevermined-io/sdk-js/blob/e6aa843/src/ddo/Service.ts#L22">src/ddo/Service.ts:22</a></li>
->>>>>>> 321ebaf4
 						</ul>
 					</aside>
 				</section>
@@ -132,11 +128,7 @@
 					<div class="tsd-signature tsd-kind-icon">index<span class="tsd-signature-symbol">:</span> <span class="tsd-signature-type">number</span></div>
 					<aside class="tsd-sources">
 						<ul>
-<<<<<<< HEAD
-							<li>Defined in <a href="https://github.com/nevermined-io/sdk-js/blob/7be618b/src/ddo/Service.ts#L20">src/ddo/Service.ts:20</a></li>
-=======
 							<li>Defined in <a href="https://github.com/nevermined-io/sdk-js/blob/e6aa843/src/ddo/Service.ts#L19">src/ddo/Service.ts:19</a></li>
->>>>>>> 321ebaf4
 						</ul>
 					</aside>
 				</section>
@@ -146,11 +138,7 @@
 					<div class="tsd-signature tsd-kind-icon">service<wbr>Endpoint<span class="tsd-signature-symbol">:</span> <span class="tsd-signature-type">string</span></div>
 					<aside class="tsd-sources">
 						<ul>
-<<<<<<< HEAD
-							<li>Defined in <a href="https://github.com/nevermined-io/sdk-js/blob/7be618b/src/ddo/Service.ts#L21">src/ddo/Service.ts:21</a></li>
-=======
 							<li>Defined in <a href="https://github.com/nevermined-io/sdk-js/blob/e6aa843/src/ddo/Service.ts#L20">src/ddo/Service.ts:20</a></li>
->>>>>>> 321ebaf4
 						</ul>
 					</aside>
 				</section>
@@ -160,11 +148,7 @@
 					<div class="tsd-signature tsd-kind-icon">template<wbr>Id<span class="tsd-signature-symbol">:</span> <span class="tsd-signature-type">string</span></div>
 					<aside class="tsd-sources">
 						<ul>
-<<<<<<< HEAD
-							<li>Defined in <a href="https://github.com/nevermined-io/sdk-js/blob/7be618b/src/ddo/Service.ts#L22">src/ddo/Service.ts:22</a></li>
-=======
 							<li>Defined in <a href="https://github.com/nevermined-io/sdk-js/blob/e6aa843/src/ddo/Service.ts#L21">src/ddo/Service.ts:21</a></li>
->>>>>>> 321ebaf4
 						</ul>
 					</aside>
 				</section>
@@ -174,11 +158,7 @@
 					<div class="tsd-signature tsd-kind-icon">type<span class="tsd-signature-symbol">:</span> <a href="../modules/ddo_service.html#servicetype" class="tsd-signature-type" data-tsd-kind="Type alias">ServiceType</a></div>
 					<aside class="tsd-sources">
 						<ul>
-<<<<<<< HEAD
-							<li>Defined in <a href="https://github.com/nevermined-io/sdk-js/blob/7be618b/src/ddo/Service.ts#L19">src/ddo/Service.ts:19</a></li>
-=======
 							<li>Defined in <a href="https://github.com/nevermined-io/sdk-js/blob/e6aa843/src/ddo/Service.ts#L18">src/ddo/Service.ts:18</a></li>
->>>>>>> 321ebaf4
 						</ul>
 					</aside>
 				</section>
