<!doctype html>
<html class="default no-js">
<head>
	<meta charset="utf-8">
	<meta http-equiv="X-UA-Compatible" content="IE=edge">
	<title>PlatformTech | @nevermined-io/nevermined-sdk-js</title>
	<meta name="description" content="Documentation for @nevermined-io/nevermined-sdk-js">
	<meta name="viewport" content="width=device-width, initial-scale=1">
	<link rel="stylesheet" href="../assets/css/main.css">
	<script async src="../assets/js/search.js" id="search-script"></script>
</head>
<body>
<header>
	<div class="tsd-page-toolbar">
		<div class="container">
			<div class="table-wrap">
				<div class="table-cell" id="tsd-search" data-index="../assets/js/search.json" data-base="..">
					<div class="field">
						<label for="tsd-search-field" class="tsd-widget search no-caption">Search</label>
						<input id="tsd-search-field" type="text" />
					</div>
					<ul class="results">
						<li class="state loading">Preparing search index...</li>
						<li class="state failure">The search index is not available</li>
					</ul>
					<a href="../index.html" class="title">@nevermined-io/nevermined-sdk-js</a>
				</div>
				<div class="table-cell" id="tsd-widgets">
					<div id="tsd-filter">
						<a href="#" class="tsd-widget options no-caption" data-toggle="options">Options</a>
						<div class="tsd-filter-group">
							<div class="tsd-select" id="tsd-filter-visibility">
								<span class="tsd-select-label">All</span>
								<ul class="tsd-select-list">
									<li data-value="public">Public</li>
									<li data-value="protected">Public/Protected</li>
									<li data-value="private" class="selected">All</li>
								</ul>
							</div>
							<input type="checkbox" id="tsd-filter-inherited" checked />
							<label class="tsd-widget" for="tsd-filter-inherited">Inherited</label>
							<input type="checkbox" id="tsd-filter-externals" checked />
							<label class="tsd-widget" for="tsd-filter-externals">Externals</label>
						</div>
					</div>
					<a href="#" class="tsd-widget menu no-caption" data-toggle="menu">Menu</a>
				</div>
			</div>
		</div>
	</div>
	<div class="tsd-page-title">
		<div class="container">
			<ul class="tsd-breadcrumb">
				<li>
					<a href="../modules.html">@nevermined-io/nevermined-sdk-js</a>
				</li>
				<li>
					<a href="../modules/nevermined_versions.html">nevermined/Versions</a>
				</li>
				<li>
					<a href="nevermined_versions.platformtech.html">PlatformTech</a>
				</li>
			</ul>
			<h1>Interface PlatformTech</h1>
		</div>
	</div>
</header>
<div class="container container-main">
	<div class="row">
		<div class="col-8 col-content">
			<section class="tsd-panel tsd-hierarchy">
				<h3>Hierarchy</h3>
				<ul class="tsd-hierarchy">
					<li>
						<span class="target">PlatformTech</span>
						<ul class="tsd-hierarchy">
							<li>
								<a href="nevermined_versions.platformkeepertech.html" class="tsd-signature-type" data-tsd-kind="Interface">PlatformKeeperTech</a>
							</li>
						</ul>
					</li>
				</ul>
			</section>
			<section class="tsd-panel-group tsd-index-group">
				<h2>Index</h2>
				<section class="tsd-panel tsd-index-panel">
					<div class="tsd-index-content">
						<section class="tsd-index-section ">
							<h3>Properties</h3>
							<ul class="tsd-index-list">
								<li class="tsd-kind-property tsd-parent-kind-interface"><a href="nevermined_versions.platformtech.html#commit" class="tsd-kind-icon">commit</a></li>
								<li class="tsd-kind-property tsd-parent-kind-interface"><a href="nevermined_versions.platformtech.html#name" class="tsd-kind-icon">name</a></li>
								<li class="tsd-kind-property tsd-parent-kind-interface"><a href="nevermined_versions.platformtech.html#status" class="tsd-kind-icon">status</a></li>
								<li class="tsd-kind-property tsd-parent-kind-interface"><a href="nevermined_versions.platformtech.html#version" class="tsd-kind-icon">version</a></li>
							</ul>
						</section>
					</div>
				</section>
			</section>
			<section class="tsd-panel-group tsd-member-group ">
				<h2>Properties</h2>
				<section class="tsd-panel tsd-member tsd-kind-property tsd-parent-kind-interface">
					<a name="commit" class="tsd-anchor"></a>
					<h3><span class="tsd-flag ts-flagOptional">Optional</span> commit</h3>
					<div class="tsd-signature tsd-kind-icon">commit<span class="tsd-signature-symbol">:</span> <span class="tsd-signature-type">string</span></div>
					<aside class="tsd-sources">
						<ul>
<<<<<<< HEAD
							<li>Defined in <a href="https://github.com/nevermined-io/sdk-js/blob/7be618b/src/nevermined/Versions.ts#L16">src/nevermined/Versions.ts:16</a></li>
=======
							<li>Defined in <a href="https://github.com/nevermined-io/sdk-js/blob/e6aa843/src/nevermined/Versions.ts#L16">src/nevermined/Versions.ts:16</a></li>
>>>>>>> 321ebaf4
						</ul>
					</aside>
				</section>
				<section class="tsd-panel tsd-member tsd-kind-property tsd-parent-kind-interface">
					<a name="name" class="tsd-anchor"></a>
					<h3>name</h3>
					<div class="tsd-signature tsd-kind-icon">name<span class="tsd-signature-symbol">:</span> <span class="tsd-signature-type">string</span></div>
					<aside class="tsd-sources">
						<ul>
<<<<<<< HEAD
							<li>Defined in <a href="https://github.com/nevermined-io/sdk-js/blob/7be618b/src/nevermined/Versions.ts#L14">src/nevermined/Versions.ts:14</a></li>
=======
							<li>Defined in <a href="https://github.com/nevermined-io/sdk-js/blob/e6aa843/src/nevermined/Versions.ts#L14">src/nevermined/Versions.ts:14</a></li>
>>>>>>> 321ebaf4
						</ul>
					</aside>
				</section>
				<section class="tsd-panel tsd-member tsd-kind-property tsd-parent-kind-interface">
					<a name="status" class="tsd-anchor"></a>
					<h3>status</h3>
					<div class="tsd-signature tsd-kind-icon">status<span class="tsd-signature-symbol">:</span> <a href="../enums/nevermined_versions.platformtechstatus.html" class="tsd-signature-type" data-tsd-kind="Enumeration">PlatformTechStatus</a></div>
					<aside class="tsd-sources">
						<ul>
<<<<<<< HEAD
							<li>Defined in <a href="https://github.com/nevermined-io/sdk-js/blob/7be618b/src/nevermined/Versions.ts#L17">src/nevermined/Versions.ts:17</a></li>
=======
							<li>Defined in <a href="https://github.com/nevermined-io/sdk-js/blob/e6aa843/src/nevermined/Versions.ts#L17">src/nevermined/Versions.ts:17</a></li>
>>>>>>> 321ebaf4
						</ul>
					</aside>
				</section>
				<section class="tsd-panel tsd-member tsd-kind-property tsd-parent-kind-interface">
					<a name="version" class="tsd-anchor"></a>
					<h3><span class="tsd-flag ts-flagOptional">Optional</span> version</h3>
					<div class="tsd-signature tsd-kind-icon">version<span class="tsd-signature-symbol">:</span> <span class="tsd-signature-type">string</span></div>
					<aside class="tsd-sources">
						<ul>
<<<<<<< HEAD
							<li>Defined in <a href="https://github.com/nevermined-io/sdk-js/blob/7be618b/src/nevermined/Versions.ts#L15">src/nevermined/Versions.ts:15</a></li>
=======
							<li>Defined in <a href="https://github.com/nevermined-io/sdk-js/blob/e6aa843/src/nevermined/Versions.ts#L15">src/nevermined/Versions.ts:15</a></li>
>>>>>>> 321ebaf4
						</ul>
					</aside>
				</section>
			</section>
		</div>
		<div class="col-4 col-menu menu-sticky-wrap menu-highlight">
			<nav class="tsd-navigation primary">
				<ul>
					<li class=" ">
						<a href="../modules.html">Exports</a>
					</li>
					<li class="current tsd-kind-module">
						<a href="../modules/nevermined_versions.html">nevermined/<wbr>Versions</a>
					</li>
				</ul>
			</nav>
			<nav class="tsd-navigation secondary menu-sticky">
				<ul class="before-current">
					<li class=" tsd-kind-enum tsd-parent-kind-module">
						<a href="../enums/nevermined_versions.platformtechstatus.html" class="tsd-kind-icon">Platform<wbr>Tech<wbr>Status</a>
					</li>
					<li class=" tsd-kind-class tsd-parent-kind-module">
						<a href="../classes/nevermined_versions.versions.html" class="tsd-kind-icon">Versions</a>
					</li>
					<li class=" tsd-kind-interface tsd-parent-kind-module">
						<a href="nevermined_versions.platformkeepertech.html" class="tsd-kind-icon">Platform<wbr>Keeper<wbr>Tech</a>
					</li>
				</ul>
				<ul class="current">
					<li class="current tsd-kind-interface tsd-parent-kind-module">
						<a href="nevermined_versions.platformtech.html" class="tsd-kind-icon">Platform<wbr>Tech</a>
						<ul>
							<li class=" tsd-kind-property tsd-parent-kind-interface">
								<a href="nevermined_versions.platformtech.html#commit" class="tsd-kind-icon">commit</a>
							</li>
							<li class=" tsd-kind-property tsd-parent-kind-interface">
								<a href="nevermined_versions.platformtech.html#name" class="tsd-kind-icon">name</a>
							</li>
							<li class=" tsd-kind-property tsd-parent-kind-interface">
								<a href="nevermined_versions.platformtech.html#status" class="tsd-kind-icon">status</a>
							</li>
							<li class=" tsd-kind-property tsd-parent-kind-interface">
								<a href="nevermined_versions.platformtech.html#version" class="tsd-kind-icon">version</a>
							</li>
						</ul>
					</li>
				</ul>
				<ul class="after-current">
					<li class=" tsd-kind-interface tsd-parent-kind-module">
						<a href="nevermined_versions.platformversions.html" class="tsd-kind-icon">Platform<wbr>Versions</a>
					</li>
				</ul>
			</nav>
		</div>
	</div>
</div>
<footer class="with-border-bottom">
	<div class="container">
		<h2>Legend</h2>
		<div class="tsd-legend-group">
			<ul class="tsd-legend">
				<li class="tsd-kind-variable"><span class="tsd-kind-icon">Variable</span></li>
				<li class="tsd-kind-function"><span class="tsd-kind-icon">Function</span></li>
				<li class="tsd-kind-type-alias"><span class="tsd-kind-icon">Type alias</span></li>
				<li class="tsd-kind-type-alias tsd-has-type-parameter"><span class="tsd-kind-icon">Type alias with type parameter</span></li>
			</ul>
			<ul class="tsd-legend">
				<li class="tsd-kind-interface"><span class="tsd-kind-icon">Interface</span></li>
				<li class="tsd-kind-property tsd-parent-kind-interface"><span class="tsd-kind-icon">Property</span></li>
			</ul>
			<ul class="tsd-legend">
				<li class="tsd-kind-class"><span class="tsd-kind-icon">Class</span></li>
				<li class="tsd-kind-class tsd-has-type-parameter"><span class="tsd-kind-icon">Class with type parameter</span></li>
			</ul>
			<ul class="tsd-legend">
				<li class="tsd-kind-enum"><span class="tsd-kind-icon">Enumeration</span></li>
			</ul>
		</div>
	</div>
</footer>
<div class="container tsd-generator">
	<p>Generated using <a href="https://typedoc.org/" target="_blank">TypeDoc</a></p>
</div>
<div class="overlay"></div>
<script src="../assets/js/main.js"></script>
</body>
</html><|MERGE_RESOLUTION|>--- conflicted
+++ resolved
@@ -105,11 +105,7 @@
 					<div class="tsd-signature tsd-kind-icon">commit<span class="tsd-signature-symbol">:</span> <span class="tsd-signature-type">string</span></div>
 					<aside class="tsd-sources">
 						<ul>
-<<<<<<< HEAD
-							<li>Defined in <a href="https://github.com/nevermined-io/sdk-js/blob/7be618b/src/nevermined/Versions.ts#L16">src/nevermined/Versions.ts:16</a></li>
-=======
 							<li>Defined in <a href="https://github.com/nevermined-io/sdk-js/blob/e6aa843/src/nevermined/Versions.ts#L16">src/nevermined/Versions.ts:16</a></li>
->>>>>>> 321ebaf4
 						</ul>
 					</aside>
 				</section>
@@ -119,11 +115,7 @@
 					<div class="tsd-signature tsd-kind-icon">name<span class="tsd-signature-symbol">:</span> <span class="tsd-signature-type">string</span></div>
 					<aside class="tsd-sources">
 						<ul>
-<<<<<<< HEAD
-							<li>Defined in <a href="https://github.com/nevermined-io/sdk-js/blob/7be618b/src/nevermined/Versions.ts#L14">src/nevermined/Versions.ts:14</a></li>
-=======
 							<li>Defined in <a href="https://github.com/nevermined-io/sdk-js/blob/e6aa843/src/nevermined/Versions.ts#L14">src/nevermined/Versions.ts:14</a></li>
->>>>>>> 321ebaf4
 						</ul>
 					</aside>
 				</section>
@@ -133,11 +125,7 @@
 					<div class="tsd-signature tsd-kind-icon">status<span class="tsd-signature-symbol">:</span> <a href="../enums/nevermined_versions.platformtechstatus.html" class="tsd-signature-type" data-tsd-kind="Enumeration">PlatformTechStatus</a></div>
 					<aside class="tsd-sources">
 						<ul>
-<<<<<<< HEAD
-							<li>Defined in <a href="https://github.com/nevermined-io/sdk-js/blob/7be618b/src/nevermined/Versions.ts#L17">src/nevermined/Versions.ts:17</a></li>
-=======
 							<li>Defined in <a href="https://github.com/nevermined-io/sdk-js/blob/e6aa843/src/nevermined/Versions.ts#L17">src/nevermined/Versions.ts:17</a></li>
->>>>>>> 321ebaf4
 						</ul>
 					</aside>
 				</section>
@@ -147,11 +135,7 @@
 					<div class="tsd-signature tsd-kind-icon">version<span class="tsd-signature-symbol">:</span> <span class="tsd-signature-type">string</span></div>
 					<aside class="tsd-sources">
 						<ul>
-<<<<<<< HEAD
-							<li>Defined in <a href="https://github.com/nevermined-io/sdk-js/blob/7be618b/src/nevermined/Versions.ts#L15">src/nevermined/Versions.ts:15</a></li>
-=======
 							<li>Defined in <a href="https://github.com/nevermined-io/sdk-js/blob/e6aa843/src/nevermined/Versions.ts#L15">src/nevermined/Versions.ts:15</a></li>
->>>>>>> 321ebaf4
 						</ul>
 					</aside>
 				</section>
