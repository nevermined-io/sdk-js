--- conflicted
+++ resolved
@@ -100,11 +100,7 @@
 					<div class="tsd-signature tsd-kind-icon">access<wbr>Proxy<wbr>Url<span class="tsd-signature-symbol">:</span> <span class="tsd-signature-type">string</span></div>
 					<aside class="tsd-sources">
 						<ul>
-<<<<<<< HEAD
-							<li>Defined in <a href="https://github.com/nevermined-io/sdk-js/blob/7be618b/src/ddo/MetaData.ts#L21">src/ddo/MetaData.ts:21</a></li>
-=======
 							<li>Defined in <a href="https://github.com/nevermined-io/sdk-js/blob/e6aa843/src/ddo/MetaData.ts#L21">src/ddo/MetaData.ts:21</a></li>
->>>>>>> 321ebaf4
 						</ul>
 					</aside>
 				</section>
@@ -114,11 +110,7 @@
 					<div class="tsd-signature tsd-kind-icon">metadata<span class="tsd-signature-symbol">:</span> <a href="ddo_metadata.metadatamain.html" class="tsd-signature-type" data-tsd-kind="Interface">MetaDataMain</a></div>
 					<aside class="tsd-sources">
 						<ul>
-<<<<<<< HEAD
-							<li>Defined in <a href="https://github.com/nevermined-io/sdk-js/blob/7be618b/src/ddo/MetaData.ts#L22">src/ddo/MetaData.ts:22</a></li>
-=======
 							<li>Defined in <a href="https://github.com/nevermined-io/sdk-js/blob/e6aa843/src/ddo/MetaData.ts#L22">src/ddo/MetaData.ts:22</a></li>
->>>>>>> 321ebaf4
 						</ul>
 					</aside>
 				</section>
@@ -128,11 +120,7 @@
 					<div class="tsd-signature tsd-kind-icon">metadata<wbr>Url<span class="tsd-signature-symbol">:</span> <span class="tsd-signature-type">string</span></div>
 					<aside class="tsd-sources">
 						<ul>
-<<<<<<< HEAD
-							<li>Defined in <a href="https://github.com/nevermined-io/sdk-js/blob/7be618b/src/ddo/MetaData.ts#L19">src/ddo/MetaData.ts:19</a></li>
-=======
 							<li>Defined in <a href="https://github.com/nevermined-io/sdk-js/blob/e6aa843/src/ddo/MetaData.ts#L19">src/ddo/MetaData.ts:19</a></li>
->>>>>>> 321ebaf4
 						</ul>
 					</aside>
 				</section>
@@ -142,11 +130,7 @@
 					<div class="tsd-signature tsd-kind-icon">secret<wbr>Store<wbr>Url<span class="tsd-signature-symbol">:</span> <span class="tsd-signature-type">string</span></div>
 					<aside class="tsd-sources">
 						<ul>
-<<<<<<< HEAD
-							<li>Defined in <a href="https://github.com/nevermined-io/sdk-js/blob/7be618b/src/ddo/MetaData.ts#L20">src/ddo/MetaData.ts:20</a></li>
-=======
 							<li>Defined in <a href="https://github.com/nevermined-io/sdk-js/blob/e6aa843/src/ddo/MetaData.ts#L20">src/ddo/MetaData.ts:20</a></li>
->>>>>>> 321ebaf4
 						</ul>
 					</aside>
 				</section>
