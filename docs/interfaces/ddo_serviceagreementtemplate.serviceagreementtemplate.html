<!doctype html>
<html class="default no-js">
<head>
	<meta charset="utf-8">
	<meta http-equiv="X-UA-Compatible" content="IE=edge">
	<title>ServiceAgreementTemplate | @nevermined-io/nevermined-sdk-js</title>
	<meta name="description" content="Documentation for @nevermined-io/nevermined-sdk-js">
	<meta name="viewport" content="width=device-width, initial-scale=1">
	<link rel="stylesheet" href="../assets/css/main.css">
	<script async src="../assets/js/search.js" id="search-script"></script>
</head>
<body>
<header>
	<div class="tsd-page-toolbar">
		<div class="container">
			<div class="table-wrap">
				<div class="table-cell" id="tsd-search" data-index="../assets/js/search.json" data-base="..">
					<div class="field">
						<label for="tsd-search-field" class="tsd-widget search no-caption">Search</label>
						<input id="tsd-search-field" type="text" />
					</div>
					<ul class="results">
						<li class="state loading">Preparing search index...</li>
						<li class="state failure">The search index is not available</li>
					</ul>
					<a href="../index.html" class="title">@nevermined-io/nevermined-sdk-js</a>
				</div>
				<div class="table-cell" id="tsd-widgets">
					<div id="tsd-filter">
						<a href="#" class="tsd-widget options no-caption" data-toggle="options">Options</a>
						<div class="tsd-filter-group">
							<div class="tsd-select" id="tsd-filter-visibility">
								<span class="tsd-select-label">All</span>
								<ul class="tsd-select-list">
									<li data-value="public">Public</li>
									<li data-value="protected">Public/Protected</li>
									<li data-value="private" class="selected">All</li>
								</ul>
							</div>
							<input type="checkbox" id="tsd-filter-inherited" checked />
							<label class="tsd-widget" for="tsd-filter-inherited">Inherited</label>
							<input type="checkbox" id="tsd-filter-externals" checked />
							<label class="tsd-widget" for="tsd-filter-externals">Externals</label>
						</div>
					</div>
					<a href="#" class="tsd-widget menu no-caption" data-toggle="menu">Menu</a>
				</div>
			</div>
		</div>
	</div>
	<div class="tsd-page-title">
		<div class="container">
			<ul class="tsd-breadcrumb">
				<li>
					<a href="../modules.html">@nevermined-io/nevermined-sdk-js</a>
				</li>
				<li>
					<a href="../modules/ddo_serviceagreementtemplate.html">ddo/ServiceAgreementTemplate</a>
				</li>
				<li>
					<a href="ddo_serviceagreementtemplate.serviceagreementtemplate.html">ServiceAgreementTemplate</a>
				</li>
			</ul>
			<h1>Interface ServiceAgreementTemplate</h1>
		</div>
	</div>
</header>
<div class="container container-main">
	<div class="row">
		<div class="col-8 col-content">
			<section class="tsd-panel tsd-hierarchy">
				<h3>Hierarchy</h3>
				<ul class="tsd-hierarchy">
					<li>
						<span class="target">ServiceAgreementTemplate</span>
					</li>
				</ul>
			</section>
			<section class="tsd-panel-group tsd-index-group">
				<h2>Index</h2>
				<section class="tsd-panel tsd-index-panel">
					<div class="tsd-index-content">
						<section class="tsd-index-section ">
							<h3>Properties</h3>
							<ul class="tsd-index-list">
								<li class="tsd-kind-property tsd-parent-kind-interface"><a href="ddo_serviceagreementtemplate.serviceagreementtemplate.html#conditiondependency" class="tsd-kind-icon">condition<wbr>Dependency</a></li>
								<li class="tsd-kind-property tsd-parent-kind-interface"><a href="ddo_serviceagreementtemplate.serviceagreementtemplate.html#conditions" class="tsd-kind-icon">conditions</a></li>
								<li class="tsd-kind-property tsd-parent-kind-interface"><a href="ddo_serviceagreementtemplate.serviceagreementtemplate.html#contractname" class="tsd-kind-icon">contract<wbr>Name</a></li>
								<li class="tsd-kind-property tsd-parent-kind-interface"><a href="ddo_serviceagreementtemplate.serviceagreementtemplate.html#events" class="tsd-kind-icon">events</a></li>
								<li class="tsd-kind-property tsd-parent-kind-interface"><a href="ddo_serviceagreementtemplate.serviceagreementtemplate.html#fulfillmentorder" class="tsd-kind-icon">fulfillment<wbr>Order</a></li>
							</ul>
						</section>
					</div>
				</section>
			</section>
			<section class="tsd-panel-group tsd-member-group ">
				<h2>Properties</h2>
				<section class="tsd-panel tsd-member tsd-kind-property tsd-parent-kind-interface">
					<a name="conditiondependency" class="tsd-anchor"></a>
					<h3>condition<wbr>Dependency</h3>
					<div class="tsd-signature tsd-kind-icon">condition<wbr>Dependency<span class="tsd-signature-symbol">:</span> <span class="tsd-signature-symbol">{}</span></div>
					<aside class="tsd-sources">
						<ul>
<<<<<<< HEAD
							<li>Defined in <a href="https://github.com/nevermined-io/sdk-js/blob/7be618b/src/ddo/ServiceAgreementTemplate.ts#L31">src/ddo/ServiceAgreementTemplate.ts:31</a></li>
=======
							<li>Defined in <a href="https://github.com/nevermined-io/sdk-js/blob/e6aa843/src/ddo/ServiceAgreementTemplate.ts#L31">src/ddo/ServiceAgreementTemplate.ts:31</a></li>
>>>>>>> 321ebaf4
						</ul>
					</aside>
					<div class="tsd-type-declaration">
						<h4>Type declaration</h4>
						<ul class="tsd-parameters">
							<li class="tsd-parameter-index-signature">
								<h5><span class="tsd-signature-symbol">[</span>condition: <span class="tsd-signature-type">string</span><span class="tsd-signature-symbol">]: </span><span class="tsd-signature-type">string</span><span class="tsd-signature-symbol">[]</span></h5>
							</li>
						</ul>
					</div>
				</section>
				<section class="tsd-panel tsd-member tsd-kind-property tsd-parent-kind-interface">
					<a name="conditions" class="tsd-anchor"></a>
					<h3>conditions</h3>
					<div class="tsd-signature tsd-kind-icon">conditions<span class="tsd-signature-symbol">:</span> <a href="ddo_serviceagreementtemplate.serviceagreementtemplatecondition.html" class="tsd-signature-type" data-tsd-kind="Interface">ServiceAgreementTemplateCondition</a><span class="tsd-signature-symbol">[]</span></div>
					<aside class="tsd-sources">
						<ul>
<<<<<<< HEAD
							<li>Defined in <a href="https://github.com/nevermined-io/sdk-js/blob/7be618b/src/ddo/ServiceAgreementTemplate.ts#L32">src/ddo/ServiceAgreementTemplate.ts:32</a></li>
=======
							<li>Defined in <a href="https://github.com/nevermined-io/sdk-js/blob/e6aa843/src/ddo/ServiceAgreementTemplate.ts#L32">src/ddo/ServiceAgreementTemplate.ts:32</a></li>
>>>>>>> 321ebaf4
						</ul>
					</aside>
				</section>
				<section class="tsd-panel tsd-member tsd-kind-property tsd-parent-kind-interface">
					<a name="contractname" class="tsd-anchor"></a>
					<h3>contract<wbr>Name</h3>
					<div class="tsd-signature tsd-kind-icon">contract<wbr>Name<span class="tsd-signature-symbol">:</span> <span class="tsd-signature-type">string</span></div>
					<aside class="tsd-sources">
						<ul>
<<<<<<< HEAD
							<li>Defined in <a href="https://github.com/nevermined-io/sdk-js/blob/7be618b/src/ddo/ServiceAgreementTemplate.ts#L28">src/ddo/ServiceAgreementTemplate.ts:28</a></li>
=======
							<li>Defined in <a href="https://github.com/nevermined-io/sdk-js/blob/e6aa843/src/ddo/ServiceAgreementTemplate.ts#L28">src/ddo/ServiceAgreementTemplate.ts:28</a></li>
>>>>>>> 321ebaf4
						</ul>
					</aside>
				</section>
				<section class="tsd-panel tsd-member tsd-kind-property tsd-parent-kind-interface">
					<a name="events" class="tsd-anchor"></a>
					<h3>events</h3>
					<div class="tsd-signature tsd-kind-icon">events<span class="tsd-signature-symbol">:</span> <a href="ddo_serviceagreementtemplate.serviceagreementtemplateevent.html" class="tsd-signature-type" data-tsd-kind="Interface">ServiceAgreementTemplateEvent</a><span class="tsd-signature-symbol">[]</span></div>
					<aside class="tsd-sources">
						<ul>
<<<<<<< HEAD
							<li>Defined in <a href="https://github.com/nevermined-io/sdk-js/blob/7be618b/src/ddo/ServiceAgreementTemplate.ts#L29">src/ddo/ServiceAgreementTemplate.ts:29</a></li>
=======
							<li>Defined in <a href="https://github.com/nevermined-io/sdk-js/blob/e6aa843/src/ddo/ServiceAgreementTemplate.ts#L29">src/ddo/ServiceAgreementTemplate.ts:29</a></li>
>>>>>>> 321ebaf4
						</ul>
					</aside>
				</section>
				<section class="tsd-panel tsd-member tsd-kind-property tsd-parent-kind-interface">
					<a name="fulfillmentorder" class="tsd-anchor"></a>
					<h3>fulfillment<wbr>Order</h3>
					<div class="tsd-signature tsd-kind-icon">fulfillment<wbr>Order<span class="tsd-signature-symbol">:</span> <span class="tsd-signature-type">string</span><span class="tsd-signature-symbol">[]</span></div>
					<aside class="tsd-sources">
						<ul>
<<<<<<< HEAD
							<li>Defined in <a href="https://github.com/nevermined-io/sdk-js/blob/7be618b/src/ddo/ServiceAgreementTemplate.ts#L30">src/ddo/ServiceAgreementTemplate.ts:30</a></li>
=======
							<li>Defined in <a href="https://github.com/nevermined-io/sdk-js/blob/e6aa843/src/ddo/ServiceAgreementTemplate.ts#L30">src/ddo/ServiceAgreementTemplate.ts:30</a></li>
>>>>>>> 321ebaf4
						</ul>
					</aside>
				</section>
			</section>
		</div>
		<div class="col-4 col-menu menu-sticky-wrap menu-highlight">
			<nav class="tsd-navigation primary">
				<ul>
					<li class=" ">
						<a href="../modules.html">Exports</a>
					</li>
					<li class="current tsd-kind-module">
						<a href="../modules/ddo_serviceagreementtemplate.html">ddo/<wbr>Service<wbr>Agreement<wbr>Template</a>
					</li>
				</ul>
			</nav>
			<nav class="tsd-navigation secondary menu-sticky">
				<ul class="before-current">
				</ul>
				<ul class="current">
					<li class="current tsd-kind-interface tsd-parent-kind-module">
						<a href="ddo_serviceagreementtemplate.serviceagreementtemplate.html" class="tsd-kind-icon">Service<wbr>Agreement<wbr>Template</a>
						<ul>
							<li class=" tsd-kind-property tsd-parent-kind-interface">
								<a href="ddo_serviceagreementtemplate.serviceagreementtemplate.html#conditiondependency" class="tsd-kind-icon">condition<wbr>Dependency</a>
							</li>
							<li class=" tsd-kind-property tsd-parent-kind-interface">
								<a href="ddo_serviceagreementtemplate.serviceagreementtemplate.html#conditions" class="tsd-kind-icon">conditions</a>
							</li>
							<li class=" tsd-kind-property tsd-parent-kind-interface">
								<a href="ddo_serviceagreementtemplate.serviceagreementtemplate.html#contractname" class="tsd-kind-icon">contract<wbr>Name</a>
							</li>
							<li class=" tsd-kind-property tsd-parent-kind-interface">
								<a href="ddo_serviceagreementtemplate.serviceagreementtemplate.html#events" class="tsd-kind-icon">events</a>
							</li>
							<li class=" tsd-kind-property tsd-parent-kind-interface">
								<a href="ddo_serviceagreementtemplate.serviceagreementtemplate.html#fulfillmentorder" class="tsd-kind-icon">fulfillment<wbr>Order</a>
							</li>
						</ul>
					</li>
				</ul>
				<ul class="after-current">
					<li class=" tsd-kind-interface tsd-parent-kind-module">
						<a href="ddo_serviceagreementtemplate.serviceagreementtemplatecondition.html" class="tsd-kind-icon">Service<wbr>Agreement<wbr>Template<wbr>Condition</a>
					</li>
					<li class=" tsd-kind-interface tsd-parent-kind-module">
						<a href="ddo_serviceagreementtemplate.serviceagreementtemplateevent.html" class="tsd-kind-icon">Service<wbr>Agreement<wbr>Template<wbr>Event</a>
					</li>
					<li class=" tsd-kind-interface tsd-parent-kind-module">
						<a href="ddo_serviceagreementtemplate.serviceagreementtemplateparameter.html" class="tsd-kind-icon">Service<wbr>Agreement<wbr>Template<wbr>Parameter</a>
					</li>
				</ul>
			</nav>
		</div>
	</div>
</div>
<footer class="with-border-bottom">
	<div class="container">
		<h2>Legend</h2>
		<div class="tsd-legend-group">
			<ul class="tsd-legend">
				<li class="tsd-kind-variable"><span class="tsd-kind-icon">Variable</span></li>
				<li class="tsd-kind-function"><span class="tsd-kind-icon">Function</span></li>
				<li class="tsd-kind-type-alias"><span class="tsd-kind-icon">Type alias</span></li>
				<li class="tsd-kind-type-alias tsd-has-type-parameter"><span class="tsd-kind-icon">Type alias with type parameter</span></li>
			</ul>
			<ul class="tsd-legend">
				<li class="tsd-kind-interface"><span class="tsd-kind-icon">Interface</span></li>
				<li class="tsd-kind-property tsd-parent-kind-interface"><span class="tsd-kind-icon">Property</span></li>
			</ul>
			<ul class="tsd-legend">
				<li class="tsd-kind-class"><span class="tsd-kind-icon">Class</span></li>
				<li class="tsd-kind-class tsd-has-type-parameter"><span class="tsd-kind-icon">Class with type parameter</span></li>
			</ul>
			<ul class="tsd-legend">
				<li class="tsd-kind-enum"><span class="tsd-kind-icon">Enumeration</span></li>
			</ul>
		</div>
	</div>
</footer>
<div class="container tsd-generator">
	<p>Generated using <a href="https://typedoc.org/" target="_blank">TypeDoc</a></p>
</div>
<div class="overlay"></div>
<script src="../assets/js/main.js"></script>
</body>
</html><|MERGE_RESOLUTION|>--- conflicted
+++ resolved
@@ -101,11 +101,7 @@
 					<div class="tsd-signature tsd-kind-icon">condition<wbr>Dependency<span class="tsd-signature-symbol">:</span> <span class="tsd-signature-symbol">{}</span></div>
 					<aside class="tsd-sources">
 						<ul>
-<<<<<<< HEAD
-							<li>Defined in <a href="https://github.com/nevermined-io/sdk-js/blob/7be618b/src/ddo/ServiceAgreementTemplate.ts#L31">src/ddo/ServiceAgreementTemplate.ts:31</a></li>
-=======
 							<li>Defined in <a href="https://github.com/nevermined-io/sdk-js/blob/e6aa843/src/ddo/ServiceAgreementTemplate.ts#L31">src/ddo/ServiceAgreementTemplate.ts:31</a></li>
->>>>>>> 321ebaf4
 						</ul>
 					</aside>
 					<div class="tsd-type-declaration">
@@ -123,11 +119,7 @@
 					<div class="tsd-signature tsd-kind-icon">conditions<span class="tsd-signature-symbol">:</span> <a href="ddo_serviceagreementtemplate.serviceagreementtemplatecondition.html" class="tsd-signature-type" data-tsd-kind="Interface">ServiceAgreementTemplateCondition</a><span class="tsd-signature-symbol">[]</span></div>
 					<aside class="tsd-sources">
 						<ul>
-<<<<<<< HEAD
-							<li>Defined in <a href="https://github.com/nevermined-io/sdk-js/blob/7be618b/src/ddo/ServiceAgreementTemplate.ts#L32">src/ddo/ServiceAgreementTemplate.ts:32</a></li>
-=======
 							<li>Defined in <a href="https://github.com/nevermined-io/sdk-js/blob/e6aa843/src/ddo/ServiceAgreementTemplate.ts#L32">src/ddo/ServiceAgreementTemplate.ts:32</a></li>
->>>>>>> 321ebaf4
 						</ul>
 					</aside>
 				</section>
@@ -137,11 +129,7 @@
 					<div class="tsd-signature tsd-kind-icon">contract<wbr>Name<span class="tsd-signature-symbol">:</span> <span class="tsd-signature-type">string</span></div>
 					<aside class="tsd-sources">
 						<ul>
-<<<<<<< HEAD
-							<li>Defined in <a href="https://github.com/nevermined-io/sdk-js/blob/7be618b/src/ddo/ServiceAgreementTemplate.ts#L28">src/ddo/ServiceAgreementTemplate.ts:28</a></li>
-=======
 							<li>Defined in <a href="https://github.com/nevermined-io/sdk-js/blob/e6aa843/src/ddo/ServiceAgreementTemplate.ts#L28">src/ddo/ServiceAgreementTemplate.ts:28</a></li>
->>>>>>> 321ebaf4
 						</ul>
 					</aside>
 				</section>
@@ -151,11 +139,7 @@
 					<div class="tsd-signature tsd-kind-icon">events<span class="tsd-signature-symbol">:</span> <a href="ddo_serviceagreementtemplate.serviceagreementtemplateevent.html" class="tsd-signature-type" data-tsd-kind="Interface">ServiceAgreementTemplateEvent</a><span class="tsd-signature-symbol">[]</span></div>
 					<aside class="tsd-sources">
 						<ul>
-<<<<<<< HEAD
-							<li>Defined in <a href="https://github.com/nevermined-io/sdk-js/blob/7be618b/src/ddo/ServiceAgreementTemplate.ts#L29">src/ddo/ServiceAgreementTemplate.ts:29</a></li>
-=======
 							<li>Defined in <a href="https://github.com/nevermined-io/sdk-js/blob/e6aa843/src/ddo/ServiceAgreementTemplate.ts#L29">src/ddo/ServiceAgreementTemplate.ts:29</a></li>
->>>>>>> 321ebaf4
 						</ul>
 					</aside>
 				</section>
@@ -165,11 +149,7 @@
 					<div class="tsd-signature tsd-kind-icon">fulfillment<wbr>Order<span class="tsd-signature-symbol">:</span> <span class="tsd-signature-type">string</span><span class="tsd-signature-symbol">[]</span></div>
 					<aside class="tsd-sources">
 						<ul>
-<<<<<<< HEAD
-							<li>Defined in <a href="https://github.com/nevermined-io/sdk-js/blob/7be618b/src/ddo/ServiceAgreementTemplate.ts#L30">src/ddo/ServiceAgreementTemplate.ts:30</a></li>
-=======
 							<li>Defined in <a href="https://github.com/nevermined-io/sdk-js/blob/e6aa843/src/ddo/ServiceAgreementTemplate.ts#L30">src/ddo/ServiceAgreementTemplate.ts:30</a></li>
->>>>>>> 321ebaf4
 						</ul>
 					</aside>
 				</section>
