<!doctype html>
<html class="default no-js">
<head>
	<meta charset="utf-8">
	<meta http-equiv="X-UA-Compatible" content="IE=edge">
	<title>ProvenanceAttributeRegisteredEvent | @nevermined-io/nevermined-sdk-js</title>
	<meta name="description" content="Documentation for @nevermined-io/nevermined-sdk-js">
	<meta name="viewport" content="width=device-width, initial-scale=1">
	<link rel="stylesheet" href="../assets/css/main.css">
	<script async src="../assets/js/search.js" id="search-script"></script>
</head>
<body>
<header>
	<div class="tsd-page-toolbar">
		<div class="container">
			<div class="table-wrap">
				<div class="table-cell" id="tsd-search" data-index="../assets/js/search.json" data-base="..">
					<div class="field">
						<label for="tsd-search-field" class="tsd-widget search no-caption">Search</label>
						<input id="tsd-search-field" type="text" />
					</div>
					<ul class="results">
						<li class="state loading">Preparing search index...</li>
						<li class="state failure">The search index is not available</li>
					</ul>
					<a href="../index.html" class="title">@nevermined-io/nevermined-sdk-js</a>
				</div>
				<div class="table-cell" id="tsd-widgets">
					<div id="tsd-filter">
						<a href="#" class="tsd-widget options no-caption" data-toggle="options">Options</a>
						<div class="tsd-filter-group">
							<div class="tsd-select" id="tsd-filter-visibility">
								<span class="tsd-select-label">All</span>
								<ul class="tsd-select-list">
									<li data-value="public">Public</li>
									<li data-value="protected">Public/Protected</li>
									<li data-value="private" class="selected">All</li>
								</ul>
							</div>
							<input type="checkbox" id="tsd-filter-inherited" checked />
							<label class="tsd-widget" for="tsd-filter-inherited">Inherited</label>
							<input type="checkbox" id="tsd-filter-externals" checked />
							<label class="tsd-widget" for="tsd-filter-externals">Externals</label>
						</div>
					</div>
					<a href="#" class="tsd-widget menu no-caption" data-toggle="menu">Menu</a>
				</div>
			</div>
		</div>
	</div>
	<div class="tsd-page-title">
		<div class="container">
			<ul class="tsd-breadcrumb">
				<li>
					<a href="../modules.html">@nevermined-io/nevermined-sdk-js</a>
				</li>
				<li>
					<a href="../modules/keeper_contracts_didregistry.html">keeper/contracts/DIDRegistry</a>
				</li>
				<li>
					<a href="keeper_contracts_didregistry.provenanceattributeregisteredevent.html">ProvenanceAttributeRegisteredEvent</a>
				</li>
			</ul>
			<h1>Interface ProvenanceAttributeRegisteredEvent</h1>
		</div>
	</div>
</header>
<div class="container container-main">
	<div class="row">
		<div class="col-8 col-content">
			<section class="tsd-panel tsd-hierarchy">
				<h3>Hierarchy</h3>
				<ul class="tsd-hierarchy">
					<li>
						<span class="target">ProvenanceAttributeRegisteredEvent</span>
					</li>
				</ul>
			</section>
			<section class="tsd-panel-group tsd-index-group">
				<h2>Index</h2>
				<section class="tsd-panel tsd-index-panel">
					<div class="tsd-index-content">
						<section class="tsd-index-section ">
							<h3>Properties</h3>
							<ul class="tsd-index-list">
								<li class="tsd-kind-property tsd-parent-kind-interface"><a href="keeper_contracts_didregistry.provenanceattributeregisteredevent.html#activityid" class="tsd-kind-icon">activity<wbr>Id</a></li>
								<li class="tsd-kind-property tsd-parent-kind-interface"><a href="keeper_contracts_didregistry.provenanceattributeregisteredevent.html#agentid" class="tsd-kind-icon">agent<wbr>Id</a></li>
								<li class="tsd-kind-property tsd-parent-kind-interface"><a href="keeper_contracts_didregistry.provenanceattributeregisteredevent.html#agentinvolvedid" class="tsd-kind-icon">agent<wbr>Involved<wbr>Id</a></li>
								<li class="tsd-kind-property tsd-parent-kind-interface"><a href="keeper_contracts_didregistry.provenanceattributeregisteredevent.html#attributes" class="tsd-kind-icon">attributes</a></li>
								<li class="tsd-kind-property tsd-parent-kind-interface"><a href="keeper_contracts_didregistry.provenanceattributeregisteredevent.html#blocknumberupdated" class="tsd-kind-icon">block<wbr>Number<wbr>Updated</a></li>
								<li class="tsd-kind-property tsd-parent-kind-interface"><a href="keeper_contracts_didregistry.provenanceattributeregisteredevent.html#did" class="tsd-kind-icon">did</a></li>
								<li class="tsd-kind-property tsd-parent-kind-interface"><a href="keeper_contracts_didregistry.provenanceattributeregisteredevent.html#method" class="tsd-kind-icon">method</a></li>
								<li class="tsd-kind-property tsd-parent-kind-interface"><a href="keeper_contracts_didregistry.provenanceattributeregisteredevent.html#provid" class="tsd-kind-icon">prov<wbr>Id</a></li>
								<li class="tsd-kind-property tsd-parent-kind-interface"><a href="keeper_contracts_didregistry.provenanceattributeregisteredevent.html#relateddid" class="tsd-kind-icon">related<wbr>Did</a></li>
							</ul>
						</section>
					</div>
				</section>
			</section>
			<section class="tsd-panel-group tsd-member-group ">
				<h2>Properties</h2>
				<section class="tsd-panel tsd-member tsd-kind-property tsd-parent-kind-interface">
					<a name="activityid" class="tsd-anchor"></a>
					<h3>activity<wbr>Id</h3>
					<div class="tsd-signature tsd-kind-icon">activity<wbr>Id<span class="tsd-signature-symbol">:</span> <span class="tsd-signature-type">string</span></div>
					<aside class="tsd-sources">
						<ul>
<<<<<<< HEAD
							<li>Defined in <a href="https://github.com/nevermined-io/sdk-js/blob/7be618b/src/keeper/contracts/DIDRegistry.ts#L39">src/keeper/contracts/DIDRegistry.ts:39</a></li>
=======
							<li>Defined in <a href="https://github.com/nevermined-io/sdk-js/blob/e6aa843/src/keeper/contracts/DIDRegistry.ts#L39">src/keeper/contracts/DIDRegistry.ts:39</a></li>
>>>>>>> 321ebaf4
						</ul>
					</aside>
				</section>
				<section class="tsd-panel tsd-member tsd-kind-property tsd-parent-kind-interface">
					<a name="agentid" class="tsd-anchor"></a>
					<h3>agent<wbr>Id</h3>
					<div class="tsd-signature tsd-kind-icon">agent<wbr>Id<span class="tsd-signature-symbol">:</span> <span class="tsd-signature-type">string</span></div>
					<aside class="tsd-sources">
						<ul>
<<<<<<< HEAD
							<li>Defined in <a href="https://github.com/nevermined-io/sdk-js/blob/7be618b/src/keeper/contracts/DIDRegistry.ts#L38">src/keeper/contracts/DIDRegistry.ts:38</a></li>
=======
							<li>Defined in <a href="https://github.com/nevermined-io/sdk-js/blob/e6aa843/src/keeper/contracts/DIDRegistry.ts#L38">src/keeper/contracts/DIDRegistry.ts:38</a></li>
>>>>>>> 321ebaf4
						</ul>
					</aside>
				</section>
				<section class="tsd-panel tsd-member tsd-kind-property tsd-parent-kind-interface">
					<a name="agentinvolvedid" class="tsd-anchor"></a>
					<h3>agent<wbr>Involved<wbr>Id</h3>
					<div class="tsd-signature tsd-kind-icon">agent<wbr>Involved<wbr>Id<span class="tsd-signature-symbol">:</span> <span class="tsd-signature-type">string</span></div>
					<aside class="tsd-sources">
						<ul>
<<<<<<< HEAD
							<li>Defined in <a href="https://github.com/nevermined-io/sdk-js/blob/7be618b/src/keeper/contracts/DIDRegistry.ts#L41">src/keeper/contracts/DIDRegistry.ts:41</a></li>
=======
							<li>Defined in <a href="https://github.com/nevermined-io/sdk-js/blob/e6aa843/src/keeper/contracts/DIDRegistry.ts#L41">src/keeper/contracts/DIDRegistry.ts:41</a></li>
>>>>>>> 321ebaf4
						</ul>
					</aside>
				</section>
				<section class="tsd-panel tsd-member tsd-kind-property tsd-parent-kind-interface">
					<a name="attributes" class="tsd-anchor"></a>
					<h3>attributes</h3>
					<div class="tsd-signature tsd-kind-icon">attributes<span class="tsd-signature-symbol">:</span> <span class="tsd-signature-type">string</span></div>
					<aside class="tsd-sources">
						<ul>
<<<<<<< HEAD
							<li>Defined in <a href="https://github.com/nevermined-io/sdk-js/blob/7be618b/src/keeper/contracts/DIDRegistry.ts#L43">src/keeper/contracts/DIDRegistry.ts:43</a></li>
=======
							<li>Defined in <a href="https://github.com/nevermined-io/sdk-js/blob/e6aa843/src/keeper/contracts/DIDRegistry.ts#L43">src/keeper/contracts/DIDRegistry.ts:43</a></li>
>>>>>>> 321ebaf4
						</ul>
					</aside>
				</section>
				<section class="tsd-panel tsd-member tsd-kind-property tsd-parent-kind-interface">
					<a name="blocknumberupdated" class="tsd-anchor"></a>
					<h3>block<wbr>Number<wbr>Updated</h3>
					<div class="tsd-signature tsd-kind-icon">block<wbr>Number<wbr>Updated<span class="tsd-signature-symbol">:</span> <span class="tsd-signature-type">number</span></div>
					<aside class="tsd-sources">
						<ul>
<<<<<<< HEAD
							<li>Defined in <a href="https://github.com/nevermined-io/sdk-js/blob/7be618b/src/keeper/contracts/DIDRegistry.ts#L44">src/keeper/contracts/DIDRegistry.ts:44</a></li>
=======
							<li>Defined in <a href="https://github.com/nevermined-io/sdk-js/blob/e6aa843/src/keeper/contracts/DIDRegistry.ts#L44">src/keeper/contracts/DIDRegistry.ts:44</a></li>
>>>>>>> 321ebaf4
						</ul>
					</aside>
				</section>
				<section class="tsd-panel tsd-member tsd-kind-property tsd-parent-kind-interface">
					<a name="did" class="tsd-anchor"></a>
					<h3>did</h3>
					<div class="tsd-signature tsd-kind-icon">did<span class="tsd-signature-symbol">:</span> <span class="tsd-signature-type">string</span></div>
					<aside class="tsd-sources">
						<ul>
<<<<<<< HEAD
							<li>Defined in <a href="https://github.com/nevermined-io/sdk-js/blob/7be618b/src/keeper/contracts/DIDRegistry.ts#L37">src/keeper/contracts/DIDRegistry.ts:37</a></li>
=======
							<li>Defined in <a href="https://github.com/nevermined-io/sdk-js/blob/e6aa843/src/keeper/contracts/DIDRegistry.ts#L37">src/keeper/contracts/DIDRegistry.ts:37</a></li>
>>>>>>> 321ebaf4
						</ul>
					</aside>
				</section>
				<section class="tsd-panel tsd-member tsd-kind-property tsd-parent-kind-interface">
					<a name="method" class="tsd-anchor"></a>
					<h3>method</h3>
					<div class="tsd-signature tsd-kind-icon">method<span class="tsd-signature-symbol">:</span> <a href="../enums/keeper_contracts_didregistry.provenancemethod.html" class="tsd-signature-type" data-tsd-kind="Enumeration">ProvenanceMethod</a></div>
					<aside class="tsd-sources">
						<ul>
<<<<<<< HEAD
							<li>Defined in <a href="https://github.com/nevermined-io/sdk-js/blob/7be618b/src/keeper/contracts/DIDRegistry.ts#L42">src/keeper/contracts/DIDRegistry.ts:42</a></li>
=======
							<li>Defined in <a href="https://github.com/nevermined-io/sdk-js/blob/e6aa843/src/keeper/contracts/DIDRegistry.ts#L42">src/keeper/contracts/DIDRegistry.ts:42</a></li>
>>>>>>> 321ebaf4
						</ul>
					</aside>
				</section>
				<section class="tsd-panel tsd-member tsd-kind-property tsd-parent-kind-interface">
					<a name="provid" class="tsd-anchor"></a>
					<h3>prov<wbr>Id</h3>
					<div class="tsd-signature tsd-kind-icon">prov<wbr>Id<span class="tsd-signature-symbol">:</span> <span class="tsd-signature-type">string</span></div>
					<aside class="tsd-sources">
						<ul>
<<<<<<< HEAD
							<li>Defined in <a href="https://github.com/nevermined-io/sdk-js/blob/7be618b/src/keeper/contracts/DIDRegistry.ts#L36">src/keeper/contracts/DIDRegistry.ts:36</a></li>
=======
							<li>Defined in <a href="https://github.com/nevermined-io/sdk-js/blob/e6aa843/src/keeper/contracts/DIDRegistry.ts#L36">src/keeper/contracts/DIDRegistry.ts:36</a></li>
>>>>>>> 321ebaf4
						</ul>
					</aside>
				</section>
				<section class="tsd-panel tsd-member tsd-kind-property tsd-parent-kind-interface">
					<a name="relateddid" class="tsd-anchor"></a>
					<h3>related<wbr>Did</h3>
					<div class="tsd-signature tsd-kind-icon">related<wbr>Did<span class="tsd-signature-symbol">:</span> <span class="tsd-signature-type">string</span></div>
					<aside class="tsd-sources">
						<ul>
<<<<<<< HEAD
							<li>Defined in <a href="https://github.com/nevermined-io/sdk-js/blob/7be618b/src/keeper/contracts/DIDRegistry.ts#L40">src/keeper/contracts/DIDRegistry.ts:40</a></li>
=======
							<li>Defined in <a href="https://github.com/nevermined-io/sdk-js/blob/e6aa843/src/keeper/contracts/DIDRegistry.ts#L40">src/keeper/contracts/DIDRegistry.ts:40</a></li>
>>>>>>> 321ebaf4
						</ul>
					</aside>
				</section>
			</section>
		</div>
		<div class="col-4 col-menu menu-sticky-wrap menu-highlight">
			<nav class="tsd-navigation primary">
				<ul>
					<li class=" ">
						<a href="../modules.html">Exports</a>
					</li>
					<li class="current tsd-kind-module">
						<a href="../modules/keeper_contracts_didregistry.html">keeper/contracts/DIDRegistry</a>
					</li>
				</ul>
			</nav>
			<nav class="tsd-navigation secondary menu-sticky">
				<ul class="before-current">
					<li class=" tsd-kind-enum tsd-parent-kind-module">
						<a href="../enums/keeper_contracts_didregistry.provenancemethod.html" class="tsd-kind-icon">Provenance<wbr>Method</a>
					</li>
					<li class=" tsd-kind-class tsd-parent-kind-module">
						<a href="../classes/keeper_contracts_didregistry.default.html" class="tsd-kind-icon">default</a>
					</li>
					<li class=" tsd-kind-interface tsd-parent-kind-module">
						<a href="keeper_contracts_didregistry.actedonbehalfevent.html" class="tsd-kind-icon">Acted<wbr>OnBehalf<wbr>Event</a>
					</li>
				</ul>
				<ul class="current">
					<li class="current tsd-kind-interface tsd-parent-kind-module">
						<a href="keeper_contracts_didregistry.provenanceattributeregisteredevent.html" class="tsd-kind-icon">Provenance<wbr>Attribute<wbr>Registered<wbr>Event</a>
						<ul>
							<li class=" tsd-kind-property tsd-parent-kind-interface">
								<a href="keeper_contracts_didregistry.provenanceattributeregisteredevent.html#activityid" class="tsd-kind-icon">activity<wbr>Id</a>
							</li>
							<li class=" tsd-kind-property tsd-parent-kind-interface">
								<a href="keeper_contracts_didregistry.provenanceattributeregisteredevent.html#agentid" class="tsd-kind-icon">agent<wbr>Id</a>
							</li>
							<li class=" tsd-kind-property tsd-parent-kind-interface">
								<a href="keeper_contracts_didregistry.provenanceattributeregisteredevent.html#agentinvolvedid" class="tsd-kind-icon">agent<wbr>Involved<wbr>Id</a>
							</li>
							<li class=" tsd-kind-property tsd-parent-kind-interface">
								<a href="keeper_contracts_didregistry.provenanceattributeregisteredevent.html#attributes" class="tsd-kind-icon">attributes</a>
							</li>
							<li class=" tsd-kind-property tsd-parent-kind-interface">
								<a href="keeper_contracts_didregistry.provenanceattributeregisteredevent.html#blocknumberupdated" class="tsd-kind-icon">block<wbr>Number<wbr>Updated</a>
							</li>
							<li class=" tsd-kind-property tsd-parent-kind-interface">
								<a href="keeper_contracts_didregistry.provenanceattributeregisteredevent.html#did" class="tsd-kind-icon">did</a>
							</li>
							<li class=" tsd-kind-property tsd-parent-kind-interface">
								<a href="keeper_contracts_didregistry.provenanceattributeregisteredevent.html#method" class="tsd-kind-icon">method</a>
							</li>
							<li class=" tsd-kind-property tsd-parent-kind-interface">
								<a href="keeper_contracts_didregistry.provenanceattributeregisteredevent.html#provid" class="tsd-kind-icon">prov<wbr>Id</a>
							</li>
							<li class=" tsd-kind-property tsd-parent-kind-interface">
								<a href="keeper_contracts_didregistry.provenanceattributeregisteredevent.html#relateddid" class="tsd-kind-icon">related<wbr>Did</a>
							</li>
						</ul>
					</li>
				</ul>
				<ul class="after-current">
					<li class=" tsd-kind-interface tsd-parent-kind-module">
						<a href="keeper_contracts_didregistry.provenanceregistry.html" class="tsd-kind-icon">Provenance<wbr>Registry</a>
					</li>
					<li class=" tsd-kind-interface tsd-parent-kind-module">
						<a href="keeper_contracts_didregistry.usedevent.html" class="tsd-kind-icon">Used<wbr>Event</a>
					</li>
					<li class=" tsd-kind-interface tsd-parent-kind-module">
						<a href="keeper_contracts_didregistry.wasassociatedwithevent.html" class="tsd-kind-icon">Was<wbr>Associated<wbr>With<wbr>Event</a>
					</li>
					<li class=" tsd-kind-interface tsd-parent-kind-module">
						<a href="keeper_contracts_didregistry.wasderivedfromevent.html" class="tsd-kind-icon">Was<wbr>Derived<wbr>From<wbr>Event</a>
					</li>
					<li class=" tsd-kind-interface tsd-parent-kind-module">
						<a href="keeper_contracts_didregistry.wasgeneratedbyevent.html" class="tsd-kind-icon">Was<wbr>Generated<wbr>ByEvent</a>
					</li>
					<li class=" tsd-kind-type-alias tsd-parent-kind-module tsd-has-type-parameter">
						<a href="../modules/keeper_contracts_didregistry.html#provenanceevent" class="tsd-kind-icon">Provenance<wbr>Event</a>
					</li>
				</ul>
			</nav>
		</div>
	</div>
</div>
<footer class="with-border-bottom">
	<div class="container">
		<h2>Legend</h2>
		<div class="tsd-legend-group">
			<ul class="tsd-legend">
				<li class="tsd-kind-variable"><span class="tsd-kind-icon">Variable</span></li>
				<li class="tsd-kind-function"><span class="tsd-kind-icon">Function</span></li>
				<li class="tsd-kind-type-alias"><span class="tsd-kind-icon">Type alias</span></li>
				<li class="tsd-kind-type-alias tsd-has-type-parameter"><span class="tsd-kind-icon">Type alias with type parameter</span></li>
			</ul>
			<ul class="tsd-legend">
				<li class="tsd-kind-interface"><span class="tsd-kind-icon">Interface</span></li>
				<li class="tsd-kind-property tsd-parent-kind-interface"><span class="tsd-kind-icon">Property</span></li>
			</ul>
			<ul class="tsd-legend">
				<li class="tsd-kind-class"><span class="tsd-kind-icon">Class</span></li>
				<li class="tsd-kind-class tsd-has-type-parameter"><span class="tsd-kind-icon">Class with type parameter</span></li>
			</ul>
			<ul class="tsd-legend">
				<li class="tsd-kind-enum"><span class="tsd-kind-icon">Enumeration</span></li>
			</ul>
		</div>
	</div>
</footer>
<div class="container tsd-generator">
	<p>Generated using <a href="https://typedoc.org/" target="_blank">TypeDoc</a></p>
</div>
<div class="overlay"></div>
<script src="../assets/js/main.js"></script>
</body>
</html><|MERGE_RESOLUTION|>--- conflicted
+++ resolved
@@ -105,11 +105,7 @@
 					<div class="tsd-signature tsd-kind-icon">activity<wbr>Id<span class="tsd-signature-symbol">:</span> <span class="tsd-signature-type">string</span></div>
 					<aside class="tsd-sources">
 						<ul>
-<<<<<<< HEAD
-							<li>Defined in <a href="https://github.com/nevermined-io/sdk-js/blob/7be618b/src/keeper/contracts/DIDRegistry.ts#L39">src/keeper/contracts/DIDRegistry.ts:39</a></li>
-=======
 							<li>Defined in <a href="https://github.com/nevermined-io/sdk-js/blob/e6aa843/src/keeper/contracts/DIDRegistry.ts#L39">src/keeper/contracts/DIDRegistry.ts:39</a></li>
->>>>>>> 321ebaf4
 						</ul>
 					</aside>
 				</section>
@@ -119,11 +115,7 @@
 					<div class="tsd-signature tsd-kind-icon">agent<wbr>Id<span class="tsd-signature-symbol">:</span> <span class="tsd-signature-type">string</span></div>
 					<aside class="tsd-sources">
 						<ul>
-<<<<<<< HEAD
-							<li>Defined in <a href="https://github.com/nevermined-io/sdk-js/blob/7be618b/src/keeper/contracts/DIDRegistry.ts#L38">src/keeper/contracts/DIDRegistry.ts:38</a></li>
-=======
 							<li>Defined in <a href="https://github.com/nevermined-io/sdk-js/blob/e6aa843/src/keeper/contracts/DIDRegistry.ts#L38">src/keeper/contracts/DIDRegistry.ts:38</a></li>
->>>>>>> 321ebaf4
 						</ul>
 					</aside>
 				</section>
@@ -133,11 +125,7 @@
 					<div class="tsd-signature tsd-kind-icon">agent<wbr>Involved<wbr>Id<span class="tsd-signature-symbol">:</span> <span class="tsd-signature-type">string</span></div>
 					<aside class="tsd-sources">
 						<ul>
-<<<<<<< HEAD
-							<li>Defined in <a href="https://github.com/nevermined-io/sdk-js/blob/7be618b/src/keeper/contracts/DIDRegistry.ts#L41">src/keeper/contracts/DIDRegistry.ts:41</a></li>
-=======
 							<li>Defined in <a href="https://github.com/nevermined-io/sdk-js/blob/e6aa843/src/keeper/contracts/DIDRegistry.ts#L41">src/keeper/contracts/DIDRegistry.ts:41</a></li>
->>>>>>> 321ebaf4
 						</ul>
 					</aside>
 				</section>
@@ -147,11 +135,7 @@
 					<div class="tsd-signature tsd-kind-icon">attributes<span class="tsd-signature-symbol">:</span> <span class="tsd-signature-type">string</span></div>
 					<aside class="tsd-sources">
 						<ul>
-<<<<<<< HEAD
-							<li>Defined in <a href="https://github.com/nevermined-io/sdk-js/blob/7be618b/src/keeper/contracts/DIDRegistry.ts#L43">src/keeper/contracts/DIDRegistry.ts:43</a></li>
-=======
 							<li>Defined in <a href="https://github.com/nevermined-io/sdk-js/blob/e6aa843/src/keeper/contracts/DIDRegistry.ts#L43">src/keeper/contracts/DIDRegistry.ts:43</a></li>
->>>>>>> 321ebaf4
 						</ul>
 					</aside>
 				</section>
@@ -161,11 +145,7 @@
 					<div class="tsd-signature tsd-kind-icon">block<wbr>Number<wbr>Updated<span class="tsd-signature-symbol">:</span> <span class="tsd-signature-type">number</span></div>
 					<aside class="tsd-sources">
 						<ul>
-<<<<<<< HEAD
-							<li>Defined in <a href="https://github.com/nevermined-io/sdk-js/blob/7be618b/src/keeper/contracts/DIDRegistry.ts#L44">src/keeper/contracts/DIDRegistry.ts:44</a></li>
-=======
 							<li>Defined in <a href="https://github.com/nevermined-io/sdk-js/blob/e6aa843/src/keeper/contracts/DIDRegistry.ts#L44">src/keeper/contracts/DIDRegistry.ts:44</a></li>
->>>>>>> 321ebaf4
 						</ul>
 					</aside>
 				</section>
@@ -175,11 +155,7 @@
 					<div class="tsd-signature tsd-kind-icon">did<span class="tsd-signature-symbol">:</span> <span class="tsd-signature-type">string</span></div>
 					<aside class="tsd-sources">
 						<ul>
-<<<<<<< HEAD
-							<li>Defined in <a href="https://github.com/nevermined-io/sdk-js/blob/7be618b/src/keeper/contracts/DIDRegistry.ts#L37">src/keeper/contracts/DIDRegistry.ts:37</a></li>
-=======
 							<li>Defined in <a href="https://github.com/nevermined-io/sdk-js/blob/e6aa843/src/keeper/contracts/DIDRegistry.ts#L37">src/keeper/contracts/DIDRegistry.ts:37</a></li>
->>>>>>> 321ebaf4
 						</ul>
 					</aside>
 				</section>
@@ -189,11 +165,7 @@
 					<div class="tsd-signature tsd-kind-icon">method<span class="tsd-signature-symbol">:</span> <a href="../enums/keeper_contracts_didregistry.provenancemethod.html" class="tsd-signature-type" data-tsd-kind="Enumeration">ProvenanceMethod</a></div>
 					<aside class="tsd-sources">
 						<ul>
-<<<<<<< HEAD
-							<li>Defined in <a href="https://github.com/nevermined-io/sdk-js/blob/7be618b/src/keeper/contracts/DIDRegistry.ts#L42">src/keeper/contracts/DIDRegistry.ts:42</a></li>
-=======
 							<li>Defined in <a href="https://github.com/nevermined-io/sdk-js/blob/e6aa843/src/keeper/contracts/DIDRegistry.ts#L42">src/keeper/contracts/DIDRegistry.ts:42</a></li>
->>>>>>> 321ebaf4
 						</ul>
 					</aside>
 				</section>
@@ -203,11 +175,7 @@
 					<div class="tsd-signature tsd-kind-icon">prov<wbr>Id<span class="tsd-signature-symbol">:</span> <span class="tsd-signature-type">string</span></div>
 					<aside class="tsd-sources">
 						<ul>
-<<<<<<< HEAD
-							<li>Defined in <a href="https://github.com/nevermined-io/sdk-js/blob/7be618b/src/keeper/contracts/DIDRegistry.ts#L36">src/keeper/contracts/DIDRegistry.ts:36</a></li>
-=======
 							<li>Defined in <a href="https://github.com/nevermined-io/sdk-js/blob/e6aa843/src/keeper/contracts/DIDRegistry.ts#L36">src/keeper/contracts/DIDRegistry.ts:36</a></li>
->>>>>>> 321ebaf4
 						</ul>
 					</aside>
 				</section>
@@ -217,11 +185,7 @@
 					<div class="tsd-signature tsd-kind-icon">related<wbr>Did<span class="tsd-signature-symbol">:</span> <span class="tsd-signature-type">string</span></div>
 					<aside class="tsd-sources">
 						<ul>
-<<<<<<< HEAD
-							<li>Defined in <a href="https://github.com/nevermined-io/sdk-js/blob/7be618b/src/keeper/contracts/DIDRegistry.ts#L40">src/keeper/contracts/DIDRegistry.ts:40</a></li>
-=======
 							<li>Defined in <a href="https://github.com/nevermined-io/sdk-js/blob/e6aa843/src/keeper/contracts/DIDRegistry.ts#L40">src/keeper/contracts/DIDRegistry.ts:40</a></li>
->>>>>>> 321ebaf4
 						</ul>
 					</aside>
 				</section>
