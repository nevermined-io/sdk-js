<!doctype html>
<html class="default no-js">
<head>
	<meta charset="utf-8">
	<meta http-equiv="X-UA-Compatible" content="IE=edge">
	<title>StageInput | @nevermined-io/nevermined-sdk-js</title>
	<meta name="description" content="Documentation for @nevermined-io/nevermined-sdk-js">
	<meta name="viewport" content="width=device-width, initial-scale=1">
	<link rel="stylesheet" href="../assets/css/main.css">
	<script async src="../assets/js/search.js" id="search-script"></script>
</head>
<body>
<header>
	<div class="tsd-page-toolbar">
		<div class="container">
			<div class="table-wrap">
				<div class="table-cell" id="tsd-search" data-index="../assets/js/search.json" data-base="..">
					<div class="field">
						<label for="tsd-search-field" class="tsd-widget search no-caption">Search</label>
						<input id="tsd-search-field" type="text" />
					</div>
					<ul class="results">
						<li class="state loading">Preparing search index...</li>
						<li class="state failure">The search index is not available</li>
					</ul>
					<a href="../index.html" class="title">@nevermined-io/nevermined-sdk-js</a>
				</div>
				<div class="table-cell" id="tsd-widgets">
					<div id="tsd-filter">
						<a href="#" class="tsd-widget options no-caption" data-toggle="options">Options</a>
						<div class="tsd-filter-group">
							<div class="tsd-select" id="tsd-filter-visibility">
								<span class="tsd-select-label">All</span>
								<ul class="tsd-select-list">
									<li data-value="public">Public</li>
									<li data-value="protected">Public/Protected</li>
									<li data-value="private" class="selected">All</li>
								</ul>
							</div>
							<input type="checkbox" id="tsd-filter-inherited" checked />
							<label class="tsd-widget" for="tsd-filter-inherited">Inherited</label>
							<input type="checkbox" id="tsd-filter-externals" checked />
							<label class="tsd-widget" for="tsd-filter-externals">Externals</label>
						</div>
					</div>
					<a href="#" class="tsd-widget menu no-caption" data-toggle="menu">Menu</a>
				</div>
			</div>
		</div>
	</div>
	<div class="tsd-page-title">
		<div class="container">
			<ul class="tsd-breadcrumb">
				<li>
					<a href="../modules.html">@nevermined-io/nevermined-sdk-js</a>
				</li>
				<li>
					<a href="../modules/ddo_metadata.html">ddo/MetaData</a>
				</li>
				<li>
					<a href="ddo_metadata.stageinput.html">StageInput</a>
				</li>
			</ul>
			<h1>Interface StageInput</h1>
		</div>
	</div>
</header>
<div class="container container-main">
	<div class="row">
		<div class="col-8 col-content">
			<section class="tsd-panel tsd-hierarchy">
				<h3>Hierarchy</h3>
				<ul class="tsd-hierarchy">
					<li>
						<span class="target">StageInput</span>
					</li>
				</ul>
			</section>
			<section class="tsd-panel-group tsd-index-group">
				<h2>Index</h2>
				<section class="tsd-panel tsd-index-panel">
					<div class="tsd-index-content">
						<section class="tsd-index-section ">
							<h3>Properties</h3>
							<ul class="tsd-index-list">
								<li class="tsd-kind-property tsd-parent-kind-interface"><a href="ddo_metadata.stageinput.html#id" class="tsd-kind-icon">id</a></li>
								<li class="tsd-kind-property tsd-parent-kind-interface"><a href="ddo_metadata.stageinput.html#index" class="tsd-kind-icon">index</a></li>
							</ul>
						</section>
					</div>
				</section>
			</section>
			<section class="tsd-panel-group tsd-member-group ">
				<h2>Properties</h2>
				<section class="tsd-panel tsd-member tsd-kind-property tsd-parent-kind-interface">
					<a name="id" class="tsd-anchor"></a>
					<h3>id</h3>
					<div class="tsd-signature tsd-kind-icon">id<span class="tsd-signature-symbol">:</span> <span class="tsd-signature-type">string</span></div>
					<aside class="tsd-sources">
						<ul>
<<<<<<< HEAD
							<li>Defined in <a href="https://github.com/nevermined-io/sdk-js/blob/7be618b/src/ddo/MetaData.ts#L11">src/ddo/MetaData.ts:11</a></li>
=======
							<li>Defined in <a href="https://github.com/nevermined-io/sdk-js/blob/e6aa843/src/ddo/MetaData.ts#L11">src/ddo/MetaData.ts:11</a></li>
>>>>>>> 321ebaf4
						</ul>
					</aside>
				</section>
				<section class="tsd-panel tsd-member tsd-kind-property tsd-parent-kind-interface">
					<a name="index" class="tsd-anchor"></a>
					<h3>index</h3>
					<div class="tsd-signature tsd-kind-icon">index<span class="tsd-signature-symbol">:</span> <span class="tsd-signature-type">number</span></div>
					<aside class="tsd-sources">
						<ul>
<<<<<<< HEAD
							<li>Defined in <a href="https://github.com/nevermined-io/sdk-js/blob/7be618b/src/ddo/MetaData.ts#L10">src/ddo/MetaData.ts:10</a></li>
=======
							<li>Defined in <a href="https://github.com/nevermined-io/sdk-js/blob/e6aa843/src/ddo/MetaData.ts#L10">src/ddo/MetaData.ts:10</a></li>
>>>>>>> 321ebaf4
						</ul>
					</aside>
				</section>
			</section>
		</div>
		<div class="col-4 col-menu menu-sticky-wrap menu-highlight">
			<nav class="tsd-navigation primary">
				<ul>
					<li class=" ">
						<a href="../modules.html">Exports</a>
					</li>
					<li class="current tsd-kind-module">
						<a href="../modules/ddo_metadata.html">ddo/<wbr>Meta<wbr>Data</a>
					</li>
				</ul>
			</nav>
			<nav class="tsd-navigation secondary menu-sticky">
				<ul class="before-current">
					<li class=" tsd-kind-interface tsd-parent-kind-module">
						<a href="ddo_metadata.additionalinformation.html" class="tsd-kind-icon">Additional<wbr>Information</a>
					</li>
					<li class=" tsd-kind-interface tsd-parent-kind-module">
						<a href="ddo_metadata.algorithm.html" class="tsd-kind-icon">Algorithm</a>
					</li>
					<li class=" tsd-kind-interface tsd-parent-kind-module">
						<a href="ddo_metadata.curation.html" class="tsd-kind-icon">Curation</a>
					</li>
					<li class=" tsd-kind-interface tsd-parent-kind-module">
						<a href="ddo_metadata.file.html" class="tsd-kind-icon">File</a>
					</li>
					<li class=" tsd-kind-interface tsd-parent-kind-module">
						<a href="ddo_metadata.metadata.html" class="tsd-kind-icon">Meta<wbr>Data</a>
					</li>
					<li class=" tsd-kind-interface tsd-parent-kind-module">
						<a href="ddo_metadata.metadatamain.html" class="tsd-kind-icon">Meta<wbr>Data<wbr>Main</a>
					</li>
					<li class=" tsd-kind-interface tsd-parent-kind-module">
						<a href="ddo_metadata.service.html" class="tsd-kind-icon">Service</a>
					</li>
					<li class=" tsd-kind-interface tsd-parent-kind-module">
						<a href="ddo_metadata.servicedefinition.html" class="tsd-kind-icon">Service<wbr>Definition</a>
					</li>
					<li class=" tsd-kind-interface tsd-parent-kind-module">
						<a href="ddo_metadata.stage.html" class="tsd-kind-icon">Stage</a>
					</li>
				</ul>
				<ul class="current">
					<li class="current tsd-kind-interface tsd-parent-kind-module">
						<a href="ddo_metadata.stageinput.html" class="tsd-kind-icon">Stage<wbr>Input</a>
						<ul>
							<li class=" tsd-kind-property tsd-parent-kind-interface">
								<a href="ddo_metadata.stageinput.html#id" class="tsd-kind-icon">id</a>
							</li>
							<li class=" tsd-kind-property tsd-parent-kind-interface">
								<a href="ddo_metadata.stageinput.html#index" class="tsd-kind-icon">index</a>
							</li>
						</ul>
					</li>
				</ul>
				<ul class="after-current">
					<li class=" tsd-kind-interface tsd-parent-kind-module">
						<a href="ddo_metadata.stageoutput.html" class="tsd-kind-icon">Stage<wbr>Output</a>
					</li>
					<li class=" tsd-kind-interface tsd-parent-kind-module">
						<a href="ddo_metadata.stagerequirements.html" class="tsd-kind-icon">Stage<wbr>Requirements</a>
					</li>
					<li class=" tsd-kind-interface tsd-parent-kind-module">
						<a href="ddo_metadata.stagetransformation.html" class="tsd-kind-icon">Stage<wbr>Transformation</a>
					</li>
					<li class=" tsd-kind-interface tsd-parent-kind-module">
						<a href="ddo_metadata.workflow.html" class="tsd-kind-icon">Workflow</a>
					</li>
				</ul>
			</nav>
		</div>
	</div>
</div>
<footer class="with-border-bottom">
	<div class="container">
		<h2>Legend</h2>
		<div class="tsd-legend-group">
			<ul class="tsd-legend">
				<li class="tsd-kind-variable"><span class="tsd-kind-icon">Variable</span></li>
				<li class="tsd-kind-function"><span class="tsd-kind-icon">Function</span></li>
				<li class="tsd-kind-type-alias"><span class="tsd-kind-icon">Type alias</span></li>
				<li class="tsd-kind-type-alias tsd-has-type-parameter"><span class="tsd-kind-icon">Type alias with type parameter</span></li>
			</ul>
			<ul class="tsd-legend">
				<li class="tsd-kind-interface"><span class="tsd-kind-icon">Interface</span></li>
				<li class="tsd-kind-property tsd-parent-kind-interface"><span class="tsd-kind-icon">Property</span></li>
			</ul>
			<ul class="tsd-legend">
				<li class="tsd-kind-class"><span class="tsd-kind-icon">Class</span></li>
				<li class="tsd-kind-class tsd-has-type-parameter"><span class="tsd-kind-icon">Class with type parameter</span></li>
			</ul>
			<ul class="tsd-legend">
				<li class="tsd-kind-enum"><span class="tsd-kind-icon">Enumeration</span></li>
			</ul>
		</div>
	</div>
</footer>
<div class="container tsd-generator">
	<p>Generated using <a href="https://typedoc.org/" target="_blank">TypeDoc</a></p>
</div>
<div class="overlay"></div>
<script src="../assets/js/main.js"></script>
</body>
</html><|MERGE_RESOLUTION|>--- conflicted
+++ resolved
@@ -98,11 +98,7 @@
 					<div class="tsd-signature tsd-kind-icon">id<span class="tsd-signature-symbol">:</span> <span class="tsd-signature-type">string</span></div>
 					<aside class="tsd-sources">
 						<ul>
-<<<<<<< HEAD
-							<li>Defined in <a href="https://github.com/nevermined-io/sdk-js/blob/7be618b/src/ddo/MetaData.ts#L11">src/ddo/MetaData.ts:11</a></li>
-=======
 							<li>Defined in <a href="https://github.com/nevermined-io/sdk-js/blob/e6aa843/src/ddo/MetaData.ts#L11">src/ddo/MetaData.ts:11</a></li>
->>>>>>> 321ebaf4
 						</ul>
 					</aside>
 				</section>
@@ -112,11 +108,7 @@
 					<div class="tsd-signature tsd-kind-icon">index<span class="tsd-signature-symbol">:</span> <span class="tsd-signature-type">number</span></div>
 					<aside class="tsd-sources">
 						<ul>
-<<<<<<< HEAD
-							<li>Defined in <a href="https://github.com/nevermined-io/sdk-js/blob/7be618b/src/ddo/MetaData.ts#L10">src/ddo/MetaData.ts:10</a></li>
-=======
 							<li>Defined in <a href="https://github.com/nevermined-io/sdk-js/blob/e6aa843/src/ddo/MetaData.ts#L10">src/ddo/MetaData.ts:10</a></li>
->>>>>>> 321ebaf4
 						</ul>
 					</aside>
 				</section>
