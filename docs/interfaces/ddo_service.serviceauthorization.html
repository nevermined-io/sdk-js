--- conflicted
+++ resolved
@@ -108,11 +108,7 @@
 					<aside class="tsd-sources">
 						<p>Inherited from <a href="ddo_service.servicecommon.html">ServiceCommon</a>.<a href="ddo_service.servicecommon.html#attributes">attributes</a></p>
 						<ul>
-<<<<<<< HEAD
-							<li>Defined in <a href="https://github.com/nevermined-io/sdk-js/blob/7be618b/src/ddo/Service.ts#L23">src/ddo/Service.ts:23</a></li>
-=======
 							<li>Defined in <a href="https://github.com/nevermined-io/sdk-js/blob/e6aa843/src/ddo/Service.ts#L22">src/ddo/Service.ts:22</a></li>
->>>>>>> 321ebaf4
 						</ul>
 					</aside>
 				</section>
@@ -123,11 +119,7 @@
 					<aside class="tsd-sources">
 						<p>Inherited from <a href="ddo_service.servicecommon.html">ServiceCommon</a>.<a href="ddo_service.servicecommon.html#index">index</a></p>
 						<ul>
-<<<<<<< HEAD
-							<li>Defined in <a href="https://github.com/nevermined-io/sdk-js/blob/7be618b/src/ddo/Service.ts#L20">src/ddo/Service.ts:20</a></li>
-=======
 							<li>Defined in <a href="https://github.com/nevermined-io/sdk-js/blob/e6aa843/src/ddo/Service.ts#L19">src/ddo/Service.ts:19</a></li>
->>>>>>> 321ebaf4
 						</ul>
 					</aside>
 				</section>
@@ -137,11 +129,7 @@
 					<div class="tsd-signature tsd-kind-icon">service<span class="tsd-signature-symbol">:</span> <span class="tsd-signature-type">&quot;SecretStore&quot;</span><span class="tsd-signature-symbol"> | </span><span class="tsd-signature-type">&quot;None&quot;</span><span class="tsd-signature-symbol"> | </span><span class="tsd-signature-type">&quot;RSAES-OAEP&quot;</span></div>
 					<aside class="tsd-sources">
 						<ul>
-<<<<<<< HEAD
-							<li>Defined in <a href="https://github.com/nevermined-io/sdk-js/blob/7be618b/src/ddo/Service.ts#L30">src/ddo/Service.ts:30</a></li>
-=======
 							<li>Defined in <a href="https://github.com/nevermined-io/sdk-js/blob/e6aa843/src/ddo/Service.ts#L29">src/ddo/Service.ts:29</a></li>
->>>>>>> 321ebaf4
 						</ul>
 					</aside>
 				</section>
@@ -152,11 +140,7 @@
 					<aside class="tsd-sources">
 						<p>Inherited from <a href="ddo_service.servicecommon.html">ServiceCommon</a>.<a href="ddo_service.servicecommon.html#serviceendpoint">serviceEndpoint</a></p>
 						<ul>
-<<<<<<< HEAD
-							<li>Defined in <a href="https://github.com/nevermined-io/sdk-js/blob/7be618b/src/ddo/Service.ts#L21">src/ddo/Service.ts:21</a></li>
-=======
 							<li>Defined in <a href="https://github.com/nevermined-io/sdk-js/blob/e6aa843/src/ddo/Service.ts#L20">src/ddo/Service.ts:20</a></li>
->>>>>>> 321ebaf4
 						</ul>
 					</aside>
 				</section>
@@ -167,11 +151,7 @@
 					<aside class="tsd-sources">
 						<p>Inherited from <a href="ddo_service.servicecommon.html">ServiceCommon</a>.<a href="ddo_service.servicecommon.html#templateid">templateId</a></p>
 						<ul>
-<<<<<<< HEAD
-							<li>Defined in <a href="https://github.com/nevermined-io/sdk-js/blob/7be618b/src/ddo/Service.ts#L22">src/ddo/Service.ts:22</a></li>
-=======
 							<li>Defined in <a href="https://github.com/nevermined-io/sdk-js/blob/e6aa843/src/ddo/Service.ts#L21">src/ddo/Service.ts:21</a></li>
->>>>>>> 321ebaf4
 						</ul>
 					</aside>
 				</section>
@@ -182,11 +162,7 @@
 					<aside class="tsd-sources">
 						<p>Overrides <a href="ddo_service.servicecommon.html">ServiceCommon</a>.<a href="ddo_service.servicecommon.html#type">type</a></p>
 						<ul>
-<<<<<<< HEAD
-							<li>Defined in <a href="https://github.com/nevermined-io/sdk-js/blob/7be618b/src/ddo/Service.ts#L29">src/ddo/Service.ts:29</a></li>
-=======
 							<li>Defined in <a href="https://github.com/nevermined-io/sdk-js/blob/e6aa843/src/ddo/Service.ts#L28">src/ddo/Service.ts:28</a></li>
->>>>>>> 321ebaf4
 						</ul>
 					</aside>
 				</section>
