--- conflicted
+++ resolved
@@ -100,11 +100,7 @@
 					<div class="tsd-signature tsd-kind-icon">config<span class="tsd-signature-symbol">:</span> <a href="../classes/models_config.config.html" class="tsd-signature-type" data-tsd-kind="Class">Config</a></div>
 					<aside class="tsd-sources">
 						<ul>
-<<<<<<< HEAD
-							<li>Defined in <a href="https://github.com/nevermined-io/sdk-js/blob/7be618b/src/Instantiable.abstract.ts#L9">src/Instantiable.abstract.ts:9</a></li>
-=======
 							<li>Defined in <a href="https://github.com/nevermined-io/sdk-js/blob/e6aa843/src/Instantiable.abstract.ts#L9">src/Instantiable.abstract.ts:9</a></li>
->>>>>>> 321ebaf4
 						</ul>
 					</aside>
 				</section>
@@ -114,11 +110,7 @@
 					<div class="tsd-signature tsd-kind-icon">logger<span class="tsd-signature-symbol">:</span> <a href="../classes/utils_logger.logger.html" class="tsd-signature-type" data-tsd-kind="Class">Logger</a></div>
 					<aside class="tsd-sources">
 						<ul>
-<<<<<<< HEAD
-							<li>Defined in <a href="https://github.com/nevermined-io/sdk-js/blob/7be618b/src/Instantiable.abstract.ts#L11">src/Instantiable.abstract.ts:11</a></li>
-=======
 							<li>Defined in <a href="https://github.com/nevermined-io/sdk-js/blob/e6aa843/src/Instantiable.abstract.ts#L11">src/Instantiable.abstract.ts:11</a></li>
->>>>>>> 321ebaf4
 						</ul>
 					</aside>
 				</section>
@@ -128,11 +120,7 @@
 					<div class="tsd-signature tsd-kind-icon">nevermined<span class="tsd-signature-symbol">:</span> <a href="../classes/nevermined_nevermined.nevermined.html" class="tsd-signature-type" data-tsd-kind="Class">Nevermined</a></div>
 					<aside class="tsd-sources">
 						<ul>
-<<<<<<< HEAD
-							<li>Defined in <a href="https://github.com/nevermined-io/sdk-js/blob/7be618b/src/Instantiable.abstract.ts#L8">src/Instantiable.abstract.ts:8</a></li>
-=======
 							<li>Defined in <a href="https://github.com/nevermined-io/sdk-js/blob/e6aa843/src/Instantiable.abstract.ts#L8">src/Instantiable.abstract.ts:8</a></li>
->>>>>>> 321ebaf4
 						</ul>
 					</aside>
 				</section>
@@ -142,11 +130,7 @@
 					<div class="tsd-signature tsd-kind-icon">web3<span class="tsd-signature-symbol">:</span> <span class="tsd-signature-type">default</span></div>
 					<aside class="tsd-sources">
 						<ul>
-<<<<<<< HEAD
-							<li>Defined in <a href="https://github.com/nevermined-io/sdk-js/blob/7be618b/src/Instantiable.abstract.ts#L10">src/Instantiable.abstract.ts:10</a></li>
-=======
 							<li>Defined in <a href="https://github.com/nevermined-io/sdk-js/blob/e6aa843/src/Instantiable.abstract.ts#L10">src/Instantiable.abstract.ts:10</a></li>
->>>>>>> 321ebaf4
 						</ul>
 					</aside>
 				</section>
