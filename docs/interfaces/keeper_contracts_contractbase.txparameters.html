<!doctype html>
<html class="default no-js">
<head>
	<meta charset="utf-8">
	<meta http-equiv="X-UA-Compatible" content="IE=edge">
	<title>TxParameters | @nevermined-io/nevermined-sdk-js</title>
	<meta name="description" content="Documentation for @nevermined-io/nevermined-sdk-js">
	<meta name="viewport" content="width=device-width, initial-scale=1">
	<link rel="stylesheet" href="../assets/css/main.css">
	<script async src="../assets/js/search.js" id="search-script"></script>
</head>
<body>
<header>
	<div class="tsd-page-toolbar">
		<div class="container">
			<div class="table-wrap">
				<div class="table-cell" id="tsd-search" data-index="../assets/js/search.json" data-base="..">
					<div class="field">
						<label for="tsd-search-field" class="tsd-widget search no-caption">Search</label>
						<input id="tsd-search-field" type="text" />
					</div>
					<ul class="results">
						<li class="state loading">Preparing search index...</li>
						<li class="state failure">The search index is not available</li>
					</ul>
					<a href="../index.html" class="title">@nevermined-io/nevermined-sdk-js</a>
				</div>
				<div class="table-cell" id="tsd-widgets">
					<div id="tsd-filter">
						<a href="#" class="tsd-widget options no-caption" data-toggle="options">Options</a>
						<div class="tsd-filter-group">
							<div class="tsd-select" id="tsd-filter-visibility">
								<span class="tsd-select-label">All</span>
								<ul class="tsd-select-list">
									<li data-value="public">Public</li>
									<li data-value="protected">Public/Protected</li>
									<li data-value="private" class="selected">All</li>
								</ul>
							</div>
							<input type="checkbox" id="tsd-filter-inherited" checked />
							<label class="tsd-widget" for="tsd-filter-inherited">Inherited</label>
							<input type="checkbox" id="tsd-filter-externals" checked />
							<label class="tsd-widget" for="tsd-filter-externals">Externals</label>
						</div>
					</div>
					<a href="#" class="tsd-widget menu no-caption" data-toggle="menu">Menu</a>
				</div>
			</div>
		</div>
	</div>
	<div class="tsd-page-title">
		<div class="container">
			<ul class="tsd-breadcrumb">
				<li>
					<a href="../modules.html">@nevermined-io/nevermined-sdk-js</a>
				</li>
				<li>
					<a href="../modules/keeper_contracts_contractbase.html">keeper/contracts/ContractBase</a>
				</li>
				<li>
					<a href="keeper_contracts_contractbase.txparameters.html">TxParameters</a>
				</li>
			</ul>
			<h1>Interface TxParameters</h1>
		</div>
	</div>
</header>
<div class="container container-main">
	<div class="row">
		<div class="col-8 col-content">
			<section class="tsd-panel tsd-hierarchy">
				<h3>Hierarchy</h3>
				<ul class="tsd-hierarchy">
					<li>
						<span class="target">TxParameters</span>
					</li>
				</ul>
			</section>
			<section class="tsd-panel-group tsd-index-group">
				<h2>Index</h2>
				<section class="tsd-panel tsd-index-panel">
					<div class="tsd-index-content">
						<section class="tsd-index-section ">
							<h3>Properties</h3>
							<ul class="tsd-index-list">
								<li class="tsd-kind-property tsd-parent-kind-interface"><a href="keeper_contracts_contractbase.txparameters.html#gas" class="tsd-kind-icon">gas</a></li>
								<li class="tsd-kind-property tsd-parent-kind-interface"><a href="keeper_contracts_contractbase.txparameters.html#gasmultiplier" class="tsd-kind-icon">gas<wbr>Multiplier</a></li>
								<li class="tsd-kind-property tsd-parent-kind-interface"><a href="keeper_contracts_contractbase.txparameters.html#value" class="tsd-kind-icon">value</a></li>
							</ul>
						</section>
					</div>
				</section>
			</section>
			<section class="tsd-panel-group tsd-member-group ">
				<h2>Properties</h2>
				<section class="tsd-panel tsd-member tsd-kind-property tsd-parent-kind-interface">
					<a name="gas" class="tsd-anchor"></a>
					<h3><span class="tsd-flag ts-flagOptional">Optional</span> gas</h3>
					<div class="tsd-signature tsd-kind-icon">gas<span class="tsd-signature-symbol">:</span> <span class="tsd-signature-type">number</span></div>
					<aside class="tsd-sources">
						<ul>
<<<<<<< HEAD
							<li>Defined in <a href="https://github.com/nevermined-io/sdk-js/blob/7be618b/src/keeper/contracts/ContractBase.ts#L10">src/keeper/contracts/ContractBase.ts:10</a></li>
=======
							<li>Defined in <a href="https://github.com/nevermined-io/sdk-js/blob/e6aa843/src/keeper/contracts/ContractBase.ts#L10">src/keeper/contracts/ContractBase.ts:10</a></li>
>>>>>>> 321ebaf4
						</ul>
					</aside>
				</section>
				<section class="tsd-panel tsd-member tsd-kind-property tsd-parent-kind-interface">
					<a name="gasmultiplier" class="tsd-anchor"></a>
					<h3><span class="tsd-flag ts-flagOptional">Optional</span> gas<wbr>Multiplier</h3>
					<div class="tsd-signature tsd-kind-icon">gas<wbr>Multiplier<span class="tsd-signature-symbol">:</span> <span class="tsd-signature-type">number</span></div>
					<aside class="tsd-sources">
						<ul>
<<<<<<< HEAD
							<li>Defined in <a href="https://github.com/nevermined-io/sdk-js/blob/7be618b/src/keeper/contracts/ContractBase.ts#L11">src/keeper/contracts/ContractBase.ts:11</a></li>
=======
							<li>Defined in <a href="https://github.com/nevermined-io/sdk-js/blob/e6aa843/src/keeper/contracts/ContractBase.ts#L11">src/keeper/contracts/ContractBase.ts:11</a></li>
>>>>>>> 321ebaf4
						</ul>
					</aside>
				</section>
				<section class="tsd-panel tsd-member tsd-kind-property tsd-parent-kind-interface">
					<a name="value" class="tsd-anchor"></a>
					<h3><span class="tsd-flag ts-flagOptional">Optional</span> value</h3>
					<div class="tsd-signature tsd-kind-icon">value<span class="tsd-signature-symbol">:</span> <span class="tsd-signature-type">string</span></div>
					<aside class="tsd-sources">
						<ul>
<<<<<<< HEAD
							<li>Defined in <a href="https://github.com/nevermined-io/sdk-js/blob/7be618b/src/keeper/contracts/ContractBase.ts#L9">src/keeper/contracts/ContractBase.ts:9</a></li>
=======
							<li>Defined in <a href="https://github.com/nevermined-io/sdk-js/blob/e6aa843/src/keeper/contracts/ContractBase.ts#L9">src/keeper/contracts/ContractBase.ts:9</a></li>
>>>>>>> 321ebaf4
						</ul>
					</aside>
				</section>
			</section>
		</div>
		<div class="col-4 col-menu menu-sticky-wrap menu-highlight">
			<nav class="tsd-navigation primary">
				<ul>
					<li class=" ">
						<a href="../modules.html">Exports</a>
					</li>
					<li class="current tsd-kind-module">
						<a href="../modules/keeper_contracts_contractbase.html">keeper/contracts/<wbr>Contract<wbr>Base</a>
					</li>
				</ul>
			</nav>
			<nav class="tsd-navigation secondary menu-sticky">
				<ul class="before-current">
					<li class=" tsd-kind-reference tsd-parent-kind-module">
						<a href="../modules/keeper_contracts_contractbase.html#default" class="tsd-kind-icon">default</a>
					</li>
					<li class=" tsd-kind-class tsd-parent-kind-module">
						<a href="../classes/keeper_contracts_contractbase.contractbase.html" class="tsd-kind-icon">Contract<wbr>Base</a>
					</li>
				</ul>
				<ul class="current">
					<li class="current tsd-kind-interface tsd-parent-kind-module">
						<a href="keeper_contracts_contractbase.txparameters.html" class="tsd-kind-icon">Tx<wbr>Parameters</a>
						<ul>
							<li class=" tsd-kind-property tsd-parent-kind-interface">
								<a href="keeper_contracts_contractbase.txparameters.html#gas" class="tsd-kind-icon">gas</a>
							</li>
							<li class=" tsd-kind-property tsd-parent-kind-interface">
								<a href="keeper_contracts_contractbase.txparameters.html#gasmultiplier" class="tsd-kind-icon">gas<wbr>Multiplier</a>
							</li>
							<li class=" tsd-kind-property tsd-parent-kind-interface">
								<a href="keeper_contracts_contractbase.txparameters.html#value" class="tsd-kind-icon">value</a>
							</li>
						</ul>
					</li>
				</ul>
				<ul class="after-current">
				</ul>
			</nav>
		</div>
	</div>
</div>
<footer class="with-border-bottom">
	<div class="container">
		<h2>Legend</h2>
		<div class="tsd-legend-group">
			<ul class="tsd-legend">
				<li class="tsd-kind-variable"><span class="tsd-kind-icon">Variable</span></li>
				<li class="tsd-kind-function"><span class="tsd-kind-icon">Function</span></li>
				<li class="tsd-kind-type-alias"><span class="tsd-kind-icon">Type alias</span></li>
				<li class="tsd-kind-type-alias tsd-has-type-parameter"><span class="tsd-kind-icon">Type alias with type parameter</span></li>
			</ul>
			<ul class="tsd-legend">
				<li class="tsd-kind-interface"><span class="tsd-kind-icon">Interface</span></li>
				<li class="tsd-kind-property tsd-parent-kind-interface"><span class="tsd-kind-icon">Property</span></li>
			</ul>
			<ul class="tsd-legend">
				<li class="tsd-kind-class"><span class="tsd-kind-icon">Class</span></li>
				<li class="tsd-kind-class tsd-has-type-parameter"><span class="tsd-kind-icon">Class with type parameter</span></li>
			</ul>
			<ul class="tsd-legend">
				<li class="tsd-kind-enum"><span class="tsd-kind-icon">Enumeration</span></li>
			</ul>
		</div>
	</div>
</footer>
<div class="container tsd-generator">
	<p>Generated using <a href="https://typedoc.org/" target="_blank">TypeDoc</a></p>
</div>
<div class="overlay"></div>
<script src="../assets/js/main.js"></script>
</body>
</html><|MERGE_RESOLUTION|>--- conflicted
+++ resolved
@@ -99,11 +99,7 @@
 					<div class="tsd-signature tsd-kind-icon">gas<span class="tsd-signature-symbol">:</span> <span class="tsd-signature-type">number</span></div>
 					<aside class="tsd-sources">
 						<ul>
-<<<<<<< HEAD
-							<li>Defined in <a href="https://github.com/nevermined-io/sdk-js/blob/7be618b/src/keeper/contracts/ContractBase.ts#L10">src/keeper/contracts/ContractBase.ts:10</a></li>
-=======
 							<li>Defined in <a href="https://github.com/nevermined-io/sdk-js/blob/e6aa843/src/keeper/contracts/ContractBase.ts#L10">src/keeper/contracts/ContractBase.ts:10</a></li>
->>>>>>> 321ebaf4
 						</ul>
 					</aside>
 				</section>
@@ -113,11 +109,7 @@
 					<div class="tsd-signature tsd-kind-icon">gas<wbr>Multiplier<span class="tsd-signature-symbol">:</span> <span class="tsd-signature-type">number</span></div>
 					<aside class="tsd-sources">
 						<ul>
-<<<<<<< HEAD
-							<li>Defined in <a href="https://github.com/nevermined-io/sdk-js/blob/7be618b/src/keeper/contracts/ContractBase.ts#L11">src/keeper/contracts/ContractBase.ts:11</a></li>
-=======
 							<li>Defined in <a href="https://github.com/nevermined-io/sdk-js/blob/e6aa843/src/keeper/contracts/ContractBase.ts#L11">src/keeper/contracts/ContractBase.ts:11</a></li>
->>>>>>> 321ebaf4
 						</ul>
 					</aside>
 				</section>
@@ -127,11 +119,7 @@
 					<div class="tsd-signature tsd-kind-icon">value<span class="tsd-signature-symbol">:</span> <span class="tsd-signature-type">string</span></div>
 					<aside class="tsd-sources">
 						<ul>
-<<<<<<< HEAD
-							<li>Defined in <a href="https://github.com/nevermined-io/sdk-js/blob/7be618b/src/keeper/contracts/ContractBase.ts#L9">src/keeper/contracts/ContractBase.ts:9</a></li>
-=======
 							<li>Defined in <a href="https://github.com/nevermined-io/sdk-js/blob/e6aa843/src/keeper/contracts/ContractBase.ts#L9">src/keeper/contracts/ContractBase.ts:9</a></li>
->>>>>>> 321ebaf4
 						</ul>
 					</aside>
 				</section>
