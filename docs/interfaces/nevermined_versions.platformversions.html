--- conflicted
+++ resolved
@@ -100,11 +100,7 @@
 					<div class="tsd-signature tsd-kind-icon">gateway<span class="tsd-signature-symbol">:</span> <a href="nevermined_versions.platformkeepertech.html" class="tsd-signature-type" data-tsd-kind="Interface">PlatformKeeperTech</a></div>
 					<aside class="tsd-sources">
 						<ul>
-<<<<<<< HEAD
-							<li>Defined in <a href="https://github.com/nevermined-io/sdk-js/blob/7be618b/src/nevermined/Versions.ts#L29">src/nevermined/Versions.ts:29</a></li>
-=======
 							<li>Defined in <a href="https://github.com/nevermined-io/sdk-js/blob/e6aa843/src/nevermined/Versions.ts#L29">src/nevermined/Versions.ts:29</a></li>
->>>>>>> 321ebaf4
 						</ul>
 					</aside>
 				</section>
@@ -114,11 +110,7 @@
 					<div class="tsd-signature tsd-kind-icon">metadata<span class="tsd-signature-symbol">:</span> <a href="nevermined_versions.platformtech.html" class="tsd-signature-type" data-tsd-kind="Interface">PlatformTech</a></div>
 					<aside class="tsd-sources">
 						<ul>
-<<<<<<< HEAD
-							<li>Defined in <a href="https://github.com/nevermined-io/sdk-js/blob/7be618b/src/nevermined/Versions.ts#L28">src/nevermined/Versions.ts:28</a></li>
-=======
 							<li>Defined in <a href="https://github.com/nevermined-io/sdk-js/blob/e6aa843/src/nevermined/Versions.ts#L28">src/nevermined/Versions.ts:28</a></li>
->>>>>>> 321ebaf4
 						</ul>
 					</aside>
 				</section>
@@ -128,11 +120,7 @@
 					<div class="tsd-signature tsd-kind-icon">sdk<span class="tsd-signature-symbol">:</span> <a href="nevermined_versions.platformkeepertech.html" class="tsd-signature-type" data-tsd-kind="Interface">PlatformKeeperTech</a></div>
 					<aside class="tsd-sources">
 						<ul>
-<<<<<<< HEAD
-							<li>Defined in <a href="https://github.com/nevermined-io/sdk-js/blob/7be618b/src/nevermined/Versions.ts#L27">src/nevermined/Versions.ts:27</a></li>
-=======
 							<li>Defined in <a href="https://github.com/nevermined-io/sdk-js/blob/e6aa843/src/nevermined/Versions.ts#L27">src/nevermined/Versions.ts:27</a></li>
->>>>>>> 321ebaf4
 						</ul>
 					</aside>
 				</section>
@@ -142,11 +130,7 @@
 					<div class="tsd-signature tsd-kind-icon">status<span class="tsd-signature-symbol">:</span> <span class="tsd-signature-symbol">{ </span>contracts<span class="tsd-signature-symbol">: </span><span class="tsd-signature-type">boolean</span><span class="tsd-signature-symbol">; </span>network<span class="tsd-signature-symbol">: </span><span class="tsd-signature-type">boolean</span><span class="tsd-signature-symbol">; </span>ok<span class="tsd-signature-symbol">: </span><span class="tsd-signature-type">boolean</span><span class="tsd-signature-symbol"> }</span></div>
 					<aside class="tsd-sources">
 						<ul>
-<<<<<<< HEAD
-							<li>Defined in <a href="https://github.com/nevermined-io/sdk-js/blob/7be618b/src/nevermined/Versions.ts#L30">src/nevermined/Versions.ts:30</a></li>
-=======
 							<li>Defined in <a href="https://github.com/nevermined-io/sdk-js/blob/e6aa843/src/nevermined/Versions.ts#L30">src/nevermined/Versions.ts:30</a></li>
->>>>>>> 321ebaf4
 						</ul>
 					</aside>
 					<div class="tsd-type-declaration">
