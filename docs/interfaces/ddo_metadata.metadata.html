--- conflicted
+++ resolved
@@ -100,11 +100,7 @@
 					<div class="tsd-signature tsd-kind-icon">additional<wbr>Information<span class="tsd-signature-symbol">:</span> <a href="ddo_metadata.additionalinformation.html" class="tsd-signature-type" data-tsd-kind="Interface">AdditionalInformation</a></div>
 					<aside class="tsd-sources">
 						<ul>
-<<<<<<< HEAD
-							<li>Defined in <a href="https://github.com/nevermined-io/sdk-js/blob/7be618b/src/ddo/MetaData.ts#L351">src/ddo/MetaData.ts:351</a></li>
-=======
 							<li>Defined in <a href="https://github.com/nevermined-io/sdk-js/blob/e6aa843/src/ddo/MetaData.ts#L344">src/ddo/MetaData.ts:344</a></li>
->>>>>>> 321ebaf4
 						</ul>
 					</aside>
 				</section>
@@ -114,11 +110,7 @@
 					<div class="tsd-signature tsd-kind-icon">curation<span class="tsd-signature-symbol">:</span> <a href="ddo_metadata.curation.html" class="tsd-signature-type" data-tsd-kind="Interface">Curation</a></div>
 					<aside class="tsd-sources">
 						<ul>
-<<<<<<< HEAD
-							<li>Defined in <a href="https://github.com/nevermined-io/sdk-js/blob/7be618b/src/ddo/MetaData.ts#L352">src/ddo/MetaData.ts:352</a></li>
-=======
 							<li>Defined in <a href="https://github.com/nevermined-io/sdk-js/blob/e6aa843/src/ddo/MetaData.ts#L345">src/ddo/MetaData.ts:345</a></li>
->>>>>>> 321ebaf4
 						</ul>
 					</aside>
 				</section>
@@ -128,11 +120,7 @@
 					<div class="tsd-signature tsd-kind-icon">encrypted<wbr>Files<span class="tsd-signature-symbol">:</span> <span class="tsd-signature-type">string</span></div>
 					<aside class="tsd-sources">
 						<ul>
-<<<<<<< HEAD
-							<li>Defined in <a href="https://github.com/nevermined-io/sdk-js/blob/7be618b/src/ddo/MetaData.ts#L350">src/ddo/MetaData.ts:350</a></li>
-=======
 							<li>Defined in <a href="https://github.com/nevermined-io/sdk-js/blob/e6aa843/src/ddo/MetaData.ts#L343">src/ddo/MetaData.ts:343</a></li>
->>>>>>> 321ebaf4
 						</ul>
 					</aside>
 				</section>
@@ -142,11 +130,7 @@
 					<div class="tsd-signature tsd-kind-icon">main<span class="tsd-signature-symbol">:</span> <a href="ddo_metadata.metadatamain.html" class="tsd-signature-type" data-tsd-kind="Interface">MetaDataMain</a></div>
 					<aside class="tsd-sources">
 						<ul>
-<<<<<<< HEAD
-							<li>Defined in <a href="https://github.com/nevermined-io/sdk-js/blob/7be618b/src/ddo/MetaData.ts#L349">src/ddo/MetaData.ts:349</a></li>
-=======
 							<li>Defined in <a href="https://github.com/nevermined-io/sdk-js/blob/e6aa843/src/ddo/MetaData.ts#L342">src/ddo/MetaData.ts:342</a></li>
->>>>>>> 321ebaf4
 						</ul>
 					</aside>
 				</section>
