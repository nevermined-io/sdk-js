<!doctype html>
<html class="default no-js">
<head>
	<meta charset="utf-8">
	<meta http-equiv="X-UA-Compatible" content="IE=edge">
	<title>Proof | @nevermined-io/nevermined-sdk-js</title>
	<meta name="description" content="Documentation for @nevermined-io/nevermined-sdk-js">
	<meta name="viewport" content="width=device-width, initial-scale=1">
	<link rel="stylesheet" href="../assets/css/main.css">
	<script async src="../assets/js/search.js" id="search-script"></script>
</head>
<body>
<header>
	<div class="tsd-page-toolbar">
		<div class="container">
			<div class="table-wrap">
				<div class="table-cell" id="tsd-search" data-index="../assets/js/search.json" data-base="..">
					<div class="field">
						<label for="tsd-search-field" class="tsd-widget search no-caption">Search</label>
						<input id="tsd-search-field" type="text" />
					</div>
					<ul class="results">
						<li class="state loading">Preparing search index...</li>
						<li class="state failure">The search index is not available</li>
					</ul>
					<a href="../index.html" class="title">@nevermined-io/nevermined-sdk-js</a>
				</div>
				<div class="table-cell" id="tsd-widgets">
					<div id="tsd-filter">
						<a href="#" class="tsd-widget options no-caption" data-toggle="options">Options</a>
						<div class="tsd-filter-group">
							<div class="tsd-select" id="tsd-filter-visibility">
								<span class="tsd-select-label">All</span>
								<ul class="tsd-select-list">
									<li data-value="public">Public</li>
									<li data-value="protected">Public/Protected</li>
									<li data-value="private" class="selected">All</li>
								</ul>
							</div>
							<input type="checkbox" id="tsd-filter-inherited" checked />
							<label class="tsd-widget" for="tsd-filter-inherited">Inherited</label>
							<input type="checkbox" id="tsd-filter-externals" checked />
							<label class="tsd-widget" for="tsd-filter-externals">Externals</label>
						</div>
					</div>
					<a href="#" class="tsd-widget menu no-caption" data-toggle="menu">Menu</a>
				</div>
			</div>
		</div>
	</div>
	<div class="tsd-page-title">
		<div class="container">
			<ul class="tsd-breadcrumb">
				<li>
					<a href="../modules.html">@nevermined-io/nevermined-sdk-js</a>
				</li>
				<li>
					<a href="../modules/ddo_proof.html">ddo/Proof</a>
				</li>
				<li>
					<a href="ddo_proof.proof.html">Proof</a>
				</li>
			</ul>
			<h1>Interface Proof</h1>
		</div>
	</div>
</header>
<div class="container container-main">
	<div class="row">
		<div class="col-8 col-content">
			<section class="tsd-panel tsd-hierarchy">
				<h3>Hierarchy</h3>
				<ul class="tsd-hierarchy">
					<li>
						<span class="target">Proof</span>
					</li>
				</ul>
			</section>
			<section class="tsd-panel-group tsd-index-group">
				<h2>Index</h2>
				<section class="tsd-panel tsd-index-panel">
					<div class="tsd-index-content">
						<section class="tsd-index-section ">
							<h3>Properties</h3>
							<ul class="tsd-index-list">
								<li class="tsd-kind-property tsd-parent-kind-interface"><a href="ddo_proof.proof.html#checksum" class="tsd-kind-icon">checksum</a></li>
								<li class="tsd-kind-property tsd-parent-kind-interface"><a href="ddo_proof.proof.html#created" class="tsd-kind-icon">created</a></li>
								<li class="tsd-kind-property tsd-parent-kind-interface"><a href="ddo_proof.proof.html#creator" class="tsd-kind-icon">creator</a></li>
								<li class="tsd-kind-property tsd-parent-kind-interface"><a href="ddo_proof.proof.html#signaturevalue" class="tsd-kind-icon">signature<wbr>Value</a></li>
								<li class="tsd-kind-property tsd-parent-kind-interface"><a href="ddo_proof.proof.html#type" class="tsd-kind-icon">type</a></li>
							</ul>
						</section>
					</div>
				</section>
			</section>
			<section class="tsd-panel-group tsd-member-group ">
				<h2>Properties</h2>
				<section class="tsd-panel tsd-member tsd-kind-property tsd-parent-kind-interface">
					<a name="checksum" class="tsd-anchor"></a>
					<h3>checksum</h3>
					<div class="tsd-signature tsd-kind-icon">checksum<span class="tsd-signature-symbol">:</span> <span class="tsd-signature-type">any</span></div>
					<aside class="tsd-sources">
						<ul>
<<<<<<< HEAD
							<li>Defined in <a href="https://github.com/nevermined-io/sdk-js/blob/7be618b/src/ddo/Proof.ts#L6">src/ddo/Proof.ts:6</a></li>
=======
							<li>Defined in <a href="https://github.com/nevermined-io/sdk-js/blob/e6aa843/src/ddo/Proof.ts#L6">src/ddo/Proof.ts:6</a></li>
>>>>>>> 321ebaf4
						</ul>
					</aside>
				</section>
				<section class="tsd-panel tsd-member tsd-kind-property tsd-parent-kind-interface">
					<a name="created" class="tsd-anchor"></a>
					<h3>created</h3>
					<div class="tsd-signature tsd-kind-icon">created<span class="tsd-signature-symbol">:</span> <span class="tsd-signature-type">string</span></div>
					<aside class="tsd-sources">
						<ul>
<<<<<<< HEAD
							<li>Defined in <a href="https://github.com/nevermined-io/sdk-js/blob/7be618b/src/ddo/Proof.ts#L3">src/ddo/Proof.ts:3</a></li>
=======
							<li>Defined in <a href="https://github.com/nevermined-io/sdk-js/blob/e6aa843/src/ddo/Proof.ts#L3">src/ddo/Proof.ts:3</a></li>
>>>>>>> 321ebaf4
						</ul>
					</aside>
				</section>
				<section class="tsd-panel tsd-member tsd-kind-property tsd-parent-kind-interface">
					<a name="creator" class="tsd-anchor"></a>
					<h3>creator</h3>
					<div class="tsd-signature tsd-kind-icon">creator<span class="tsd-signature-symbol">:</span> <span class="tsd-signature-type">string</span></div>
					<aside class="tsd-sources">
						<ul>
<<<<<<< HEAD
							<li>Defined in <a href="https://github.com/nevermined-io/sdk-js/blob/7be618b/src/ddo/Proof.ts#L4">src/ddo/Proof.ts:4</a></li>
=======
							<li>Defined in <a href="https://github.com/nevermined-io/sdk-js/blob/e6aa843/src/ddo/Proof.ts#L4">src/ddo/Proof.ts:4</a></li>
>>>>>>> 321ebaf4
						</ul>
					</aside>
				</section>
				<section class="tsd-panel tsd-member tsd-kind-property tsd-parent-kind-interface">
					<a name="signaturevalue" class="tsd-anchor"></a>
					<h3>signature<wbr>Value</h3>
					<div class="tsd-signature tsd-kind-icon">signature<wbr>Value<span class="tsd-signature-symbol">:</span> <span class="tsd-signature-type">string</span></div>
					<aside class="tsd-sources">
						<ul>
<<<<<<< HEAD
							<li>Defined in <a href="https://github.com/nevermined-io/sdk-js/blob/7be618b/src/ddo/Proof.ts#L5">src/ddo/Proof.ts:5</a></li>
=======
							<li>Defined in <a href="https://github.com/nevermined-io/sdk-js/blob/e6aa843/src/ddo/Proof.ts#L5">src/ddo/Proof.ts:5</a></li>
>>>>>>> 321ebaf4
						</ul>
					</aside>
				</section>
				<section class="tsd-panel tsd-member tsd-kind-property tsd-parent-kind-interface">
					<a name="type" class="tsd-anchor"></a>
					<h3>type</h3>
					<div class="tsd-signature tsd-kind-icon">type<span class="tsd-signature-symbol">:</span> <span class="tsd-signature-type">string</span></div>
					<aside class="tsd-sources">
						<ul>
<<<<<<< HEAD
							<li>Defined in <a href="https://github.com/nevermined-io/sdk-js/blob/7be618b/src/ddo/Proof.ts#L2">src/ddo/Proof.ts:2</a></li>
=======
							<li>Defined in <a href="https://github.com/nevermined-io/sdk-js/blob/e6aa843/src/ddo/Proof.ts#L2">src/ddo/Proof.ts:2</a></li>
>>>>>>> 321ebaf4
						</ul>
					</aside>
				</section>
			</section>
		</div>
		<div class="col-4 col-menu menu-sticky-wrap menu-highlight">
			<nav class="tsd-navigation primary">
				<ul>
					<li class=" ">
						<a href="../modules.html">Exports</a>
					</li>
					<li class="current tsd-kind-module">
						<a href="../modules/ddo_proof.html">ddo/<wbr>Proof</a>
					</li>
				</ul>
			</nav>
			<nav class="tsd-navigation secondary menu-sticky">
				<ul class="before-current">
				</ul>
				<ul class="current">
					<li class="current tsd-kind-interface tsd-parent-kind-module">
						<a href="ddo_proof.proof.html" class="tsd-kind-icon">Proof</a>
						<ul>
							<li class=" tsd-kind-property tsd-parent-kind-interface">
								<a href="ddo_proof.proof.html#checksum" class="tsd-kind-icon">checksum</a>
							</li>
							<li class=" tsd-kind-property tsd-parent-kind-interface">
								<a href="ddo_proof.proof.html#created" class="tsd-kind-icon">created</a>
							</li>
							<li class=" tsd-kind-property tsd-parent-kind-interface">
								<a href="ddo_proof.proof.html#creator" class="tsd-kind-icon">creator</a>
							</li>
							<li class=" tsd-kind-property tsd-parent-kind-interface">
								<a href="ddo_proof.proof.html#signaturevalue" class="tsd-kind-icon">signature<wbr>Value</a>
							</li>
							<li class=" tsd-kind-property tsd-parent-kind-interface">
								<a href="ddo_proof.proof.html#type" class="tsd-kind-icon">type</a>
							</li>
						</ul>
					</li>
				</ul>
				<ul class="after-current">
				</ul>
			</nav>
		</div>
	</div>
</div>
<footer class="with-border-bottom">
	<div class="container">
		<h2>Legend</h2>
		<div class="tsd-legend-group">
			<ul class="tsd-legend">
				<li class="tsd-kind-variable"><span class="tsd-kind-icon">Variable</span></li>
				<li class="tsd-kind-function"><span class="tsd-kind-icon">Function</span></li>
				<li class="tsd-kind-type-alias"><span class="tsd-kind-icon">Type alias</span></li>
				<li class="tsd-kind-type-alias tsd-has-type-parameter"><span class="tsd-kind-icon">Type alias with type parameter</span></li>
			</ul>
			<ul class="tsd-legend">
				<li class="tsd-kind-interface"><span class="tsd-kind-icon">Interface</span></li>
				<li class="tsd-kind-property tsd-parent-kind-interface"><span class="tsd-kind-icon">Property</span></li>
			</ul>
			<ul class="tsd-legend">
				<li class="tsd-kind-class"><span class="tsd-kind-icon">Class</span></li>
				<li class="tsd-kind-class tsd-has-type-parameter"><span class="tsd-kind-icon">Class with type parameter</span></li>
			</ul>
			<ul class="tsd-legend">
				<li class="tsd-kind-enum"><span class="tsd-kind-icon">Enumeration</span></li>
			</ul>
		</div>
	</div>
</footer>
<div class="container tsd-generator">
	<p>Generated using <a href="https://typedoc.org/" target="_blank">TypeDoc</a></p>
</div>
<div class="overlay"></div>
<script src="../assets/js/main.js"></script>
</body>
</html><|MERGE_RESOLUTION|>--- conflicted
+++ resolved
@@ -101,11 +101,7 @@
 					<div class="tsd-signature tsd-kind-icon">checksum<span class="tsd-signature-symbol">:</span> <span class="tsd-signature-type">any</span></div>
 					<aside class="tsd-sources">
 						<ul>
-<<<<<<< HEAD
-							<li>Defined in <a href="https://github.com/nevermined-io/sdk-js/blob/7be618b/src/ddo/Proof.ts#L6">src/ddo/Proof.ts:6</a></li>
-=======
 							<li>Defined in <a href="https://github.com/nevermined-io/sdk-js/blob/e6aa843/src/ddo/Proof.ts#L6">src/ddo/Proof.ts:6</a></li>
->>>>>>> 321ebaf4
 						</ul>
 					</aside>
 				</section>
@@ -115,11 +111,7 @@
 					<div class="tsd-signature tsd-kind-icon">created<span class="tsd-signature-symbol">:</span> <span class="tsd-signature-type">string</span></div>
 					<aside class="tsd-sources">
 						<ul>
-<<<<<<< HEAD
-							<li>Defined in <a href="https://github.com/nevermined-io/sdk-js/blob/7be618b/src/ddo/Proof.ts#L3">src/ddo/Proof.ts:3</a></li>
-=======
 							<li>Defined in <a href="https://github.com/nevermined-io/sdk-js/blob/e6aa843/src/ddo/Proof.ts#L3">src/ddo/Proof.ts:3</a></li>
->>>>>>> 321ebaf4
 						</ul>
 					</aside>
 				</section>
@@ -129,11 +121,7 @@
 					<div class="tsd-signature tsd-kind-icon">creator<span class="tsd-signature-symbol">:</span> <span class="tsd-signature-type">string</span></div>
 					<aside class="tsd-sources">
 						<ul>
-<<<<<<< HEAD
-							<li>Defined in <a href="https://github.com/nevermined-io/sdk-js/blob/7be618b/src/ddo/Proof.ts#L4">src/ddo/Proof.ts:4</a></li>
-=======
 							<li>Defined in <a href="https://github.com/nevermined-io/sdk-js/blob/e6aa843/src/ddo/Proof.ts#L4">src/ddo/Proof.ts:4</a></li>
->>>>>>> 321ebaf4
 						</ul>
 					</aside>
 				</section>
@@ -143,11 +131,7 @@
 					<div class="tsd-signature tsd-kind-icon">signature<wbr>Value<span class="tsd-signature-symbol">:</span> <span class="tsd-signature-type">string</span></div>
 					<aside class="tsd-sources">
 						<ul>
-<<<<<<< HEAD
-							<li>Defined in <a href="https://github.com/nevermined-io/sdk-js/blob/7be618b/src/ddo/Proof.ts#L5">src/ddo/Proof.ts:5</a></li>
-=======
 							<li>Defined in <a href="https://github.com/nevermined-io/sdk-js/blob/e6aa843/src/ddo/Proof.ts#L5">src/ddo/Proof.ts:5</a></li>
->>>>>>> 321ebaf4
 						</ul>
 					</aside>
 				</section>
@@ -157,11 +141,7 @@
 					<div class="tsd-signature tsd-kind-icon">type<span class="tsd-signature-symbol">:</span> <span class="tsd-signature-type">string</span></div>
 					<aside class="tsd-sources">
 						<ul>
-<<<<<<< HEAD
-							<li>Defined in <a href="https://github.com/nevermined-io/sdk-js/blob/7be618b/src/ddo/Proof.ts#L2">src/ddo/Proof.ts:2</a></li>
-=======
 							<li>Defined in <a href="https://github.com/nevermined-io/sdk-js/blob/e6aa843/src/ddo/Proof.ts#L2">src/ddo/Proof.ts:2</a></li>
->>>>>>> 321ebaf4
 						</ul>
 					</aside>
 				</section>
