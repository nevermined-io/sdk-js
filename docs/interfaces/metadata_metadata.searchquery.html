<!doctype html>
<html class="default no-js">
<head>
	<meta charset="utf-8">
	<meta http-equiv="X-UA-Compatible" content="IE=edge">
	<title>SearchQuery | @nevermined-io/nevermined-sdk-js</title>
	<meta name="description" content="Documentation for @nevermined-io/nevermined-sdk-js">
	<meta name="viewport" content="width=device-width, initial-scale=1">
	<link rel="stylesheet" href="../assets/css/main.css">
	<script async src="../assets/js/search.js" id="search-script"></script>
</head>
<body>
<header>
	<div class="tsd-page-toolbar">
		<div class="container">
			<div class="table-wrap">
				<div class="table-cell" id="tsd-search" data-index="../assets/js/search.json" data-base="..">
					<div class="field">
						<label for="tsd-search-field" class="tsd-widget search no-caption">Search</label>
						<input id="tsd-search-field" type="text" />
					</div>
					<ul class="results">
						<li class="state loading">Preparing search index...</li>
						<li class="state failure">The search index is not available</li>
					</ul>
					<a href="../index.html" class="title">@nevermined-io/nevermined-sdk-js</a>
				</div>
				<div class="table-cell" id="tsd-widgets">
					<div id="tsd-filter">
						<a href="#" class="tsd-widget options no-caption" data-toggle="options">Options</a>
						<div class="tsd-filter-group">
							<div class="tsd-select" id="tsd-filter-visibility">
								<span class="tsd-select-label">All</span>
								<ul class="tsd-select-list">
									<li data-value="public">Public</li>
									<li data-value="protected">Public/Protected</li>
									<li data-value="private" class="selected">All</li>
								</ul>
							</div>
							<input type="checkbox" id="tsd-filter-inherited" checked />
							<label class="tsd-widget" for="tsd-filter-inherited">Inherited</label>
							<input type="checkbox" id="tsd-filter-externals" checked />
							<label class="tsd-widget" for="tsd-filter-externals">Externals</label>
						</div>
					</div>
					<a href="#" class="tsd-widget menu no-caption" data-toggle="menu">Menu</a>
				</div>
			</div>
		</div>
	</div>
	<div class="tsd-page-title">
		<div class="container">
			<ul class="tsd-breadcrumb">
				<li>
					<a href="../modules.html">@nevermined-io/nevermined-sdk-js</a>
				</li>
				<li>
					<a href="../modules/metadata_metadata.html">metadata/Metadata</a>
				</li>
				<li>
					<a href="metadata_metadata.searchquery.html">SearchQuery</a>
				</li>
			</ul>
			<h1>Interface SearchQuery</h1>
		</div>
	</div>
</header>
<div class="container container-main">
	<div class="row">
		<div class="col-8 col-content">
			<section class="tsd-panel tsd-hierarchy">
				<h3>Hierarchy</h3>
				<ul class="tsd-hierarchy">
					<li>
						<span class="target">SearchQuery</span>
					</li>
				</ul>
			</section>
			<section class="tsd-panel-group tsd-index-group">
				<h2>Index</h2>
				<section class="tsd-panel tsd-index-panel">
					<div class="tsd-index-content">
						<section class="tsd-index-section ">
							<h3>Properties</h3>
							<ul class="tsd-index-list">
								<li class="tsd-kind-property tsd-parent-kind-interface"><a href="metadata_metadata.searchquery.html#offset" class="tsd-kind-icon">offset</a></li>
								<li class="tsd-kind-property tsd-parent-kind-interface"><a href="metadata_metadata.searchquery.html#page" class="tsd-kind-icon">page</a></li>
								<li class="tsd-kind-property tsd-parent-kind-interface"><a href="metadata_metadata.searchquery.html#query" class="tsd-kind-icon">query</a></li>
								<li class="tsd-kind-property tsd-parent-kind-interface"><a href="metadata_metadata.searchquery.html#show_unlisted" class="tsd-kind-icon">show_<wbr>unlisted</a></li>
								<li class="tsd-kind-property tsd-parent-kind-interface"><a href="metadata_metadata.searchquery.html#sort" class="tsd-kind-icon">sort</a></li>
								<li class="tsd-kind-property tsd-parent-kind-interface"><a href="metadata_metadata.searchquery.html#text" class="tsd-kind-icon">text</a></li>
							</ul>
						</section>
					</div>
				</section>
			</section>
			<section class="tsd-panel-group tsd-member-group ">
				<h2>Properties</h2>
				<section class="tsd-panel tsd-member tsd-kind-property tsd-parent-kind-interface">
					<a name="offset" class="tsd-anchor"></a>
					<h3><span class="tsd-flag ts-flagOptional">Optional</span> offset</h3>
					<div class="tsd-signature tsd-kind-icon">offset<span class="tsd-signature-symbol">:</span> <span class="tsd-signature-type">number</span></div>
					<aside class="tsd-sources">
						<ul>
<<<<<<< HEAD
							<li>Defined in <a href="https://github.com/nevermined-io/sdk-js/blob/7be618b/src/metadata/Metadata.ts#L17">src/metadata/Metadata.ts:17</a></li>
=======
							<li>Defined in <a href="https://github.com/nevermined-io/sdk-js/blob/e6aa843/src/metadata/Metadata.ts#L17">src/metadata/Metadata.ts:17</a></li>
>>>>>>> 321ebaf4
						</ul>
					</aside>
				</section>
				<section class="tsd-panel tsd-member tsd-kind-property tsd-parent-kind-interface">
					<a name="page" class="tsd-anchor"></a>
					<h3><span class="tsd-flag ts-flagOptional">Optional</span> page</h3>
					<div class="tsd-signature tsd-kind-icon">page<span class="tsd-signature-symbol">:</span> <span class="tsd-signature-type">number</span></div>
					<aside class="tsd-sources">
						<ul>
<<<<<<< HEAD
							<li>Defined in <a href="https://github.com/nevermined-io/sdk-js/blob/7be618b/src/metadata/Metadata.ts#L18">src/metadata/Metadata.ts:18</a></li>
=======
							<li>Defined in <a href="https://github.com/nevermined-io/sdk-js/blob/e6aa843/src/metadata/Metadata.ts#L18">src/metadata/Metadata.ts:18</a></li>
>>>>>>> 321ebaf4
						</ul>
					</aside>
				</section>
				<section class="tsd-panel tsd-member tsd-kind-property tsd-parent-kind-interface">
					<a name="query" class="tsd-anchor"></a>
					<h3>query</h3>
					<div class="tsd-signature tsd-kind-icon">query<span class="tsd-signature-symbol">:</span> <span class="tsd-signature-symbol">{}</span></div>
					<aside class="tsd-sources">
						<ul>
<<<<<<< HEAD
							<li>Defined in <a href="https://github.com/nevermined-io/sdk-js/blob/7be618b/src/metadata/Metadata.ts#L19">src/metadata/Metadata.ts:19</a></li>
=======
							<li>Defined in <a href="https://github.com/nevermined-io/sdk-js/blob/e6aa843/src/metadata/Metadata.ts#L19">src/metadata/Metadata.ts:19</a></li>
>>>>>>> 321ebaf4
						</ul>
					</aside>
					<div class="tsd-type-declaration">
						<h4>Type declaration</h4>
						<ul class="tsd-parameters">
							<li class="tsd-parameter-index-signature">
								<h5><span class="tsd-signature-symbol">[</span>property: <span class="tsd-signature-type">string</span><span class="tsd-signature-symbol">]: </span><span class="tsd-signature-type">string</span><span class="tsd-signature-symbol"> | </span><span class="tsd-signature-type">number</span><span class="tsd-signature-symbol"> | </span><span class="tsd-signature-type">string</span><span class="tsd-signature-symbol">[]</span><span class="tsd-signature-symbol"> | </span><span class="tsd-signature-type">number</span><span class="tsd-signature-symbol">[]</span></h5>
							</li>
						</ul>
					</div>
				</section>
				<section class="tsd-panel tsd-member tsd-kind-property tsd-parent-kind-interface">
					<a name="show_unlisted" class="tsd-anchor"></a>
					<h3><span class="tsd-flag ts-flagOptional">Optional</span> show_<wbr>unlisted</h3>
					<div class="tsd-signature tsd-kind-icon">show_<wbr>unlisted<span class="tsd-signature-symbol">:</span> <span class="tsd-signature-type">boolean</span></div>
					<aside class="tsd-sources">
						<ul>
<<<<<<< HEAD
							<li>Defined in <a href="https://github.com/nevermined-io/sdk-js/blob/7be618b/src/metadata/Metadata.ts#L21">src/metadata/Metadata.ts:21</a></li>
=======
							<li>Defined in <a href="https://github.com/nevermined-io/sdk-js/blob/e6aa843/src/metadata/Metadata.ts#L21">src/metadata/Metadata.ts:21</a></li>
>>>>>>> 321ebaf4
						</ul>
					</aside>
				</section>
				<section class="tsd-panel tsd-member tsd-kind-property tsd-parent-kind-interface">
					<a name="sort" class="tsd-anchor"></a>
					<h3><span class="tsd-flag ts-flagOptional">Optional</span> sort</h3>
					<div class="tsd-signature tsd-kind-icon">sort<span class="tsd-signature-symbol">:</span> <span class="tsd-signature-symbol">{}</span></div>
					<aside class="tsd-sources">
						<ul>
<<<<<<< HEAD
							<li>Defined in <a href="https://github.com/nevermined-io/sdk-js/blob/7be618b/src/metadata/Metadata.ts#L20">src/metadata/Metadata.ts:20</a></li>
=======
							<li>Defined in <a href="https://github.com/nevermined-io/sdk-js/blob/e6aa843/src/metadata/Metadata.ts#L20">src/metadata/Metadata.ts:20</a></li>
>>>>>>> 321ebaf4
						</ul>
					</aside>
					<div class="tsd-type-declaration">
						<h4>Type declaration</h4>
						<ul class="tsd-parameters">
							<li class="tsd-parameter-index-signature">
								<h5><span class="tsd-signature-symbol">[</span>jsonPath: <span class="tsd-signature-type">string</span><span class="tsd-signature-symbol">]: </span><span class="tsd-signature-type">number</span></h5>
							</li>
						</ul>
					</div>
				</section>
				<section class="tsd-panel tsd-member tsd-kind-property tsd-parent-kind-interface">
					<a name="text" class="tsd-anchor"></a>
					<h3><span class="tsd-flag ts-flagOptional">Optional</span> text</h3>
					<div class="tsd-signature tsd-kind-icon">text<span class="tsd-signature-symbol">:</span> <span class="tsd-signature-type">string</span></div>
					<aside class="tsd-sources">
						<ul>
<<<<<<< HEAD
							<li>Defined in <a href="https://github.com/nevermined-io/sdk-js/blob/7be618b/src/metadata/Metadata.ts#L16">src/metadata/Metadata.ts:16</a></li>
=======
							<li>Defined in <a href="https://github.com/nevermined-io/sdk-js/blob/e6aa843/src/metadata/Metadata.ts#L16">src/metadata/Metadata.ts:16</a></li>
>>>>>>> 321ebaf4
						</ul>
					</aside>
				</section>
			</section>
		</div>
		<div class="col-4 col-menu menu-sticky-wrap menu-highlight">
			<nav class="tsd-navigation primary">
				<ul>
					<li class=" ">
						<a href="../modules.html">Exports</a>
					</li>
					<li class="current tsd-kind-module">
						<a href="../modules/metadata_metadata.html">metadata/<wbr>Metadata</a>
					</li>
				</ul>
			</nav>
			<nav class="tsd-navigation secondary menu-sticky">
				<ul class="before-current">
					<li class=" tsd-kind-class tsd-parent-kind-module">
						<a href="../classes/metadata_metadata.metadata.html" class="tsd-kind-icon">Metadata</a>
					</li>
					<li class=" tsd-kind-interface tsd-parent-kind-module">
						<a href="metadata_metadata.ddostatus.html" class="tsd-kind-icon">DDOStatus</a>
					</li>
					<li class=" tsd-kind-interface tsd-parent-kind-module">
						<a href="metadata_metadata.queryresult.html" class="tsd-kind-icon">Query<wbr>Result</a>
					</li>
				</ul>
				<ul class="current">
					<li class="current tsd-kind-interface tsd-parent-kind-module">
						<a href="metadata_metadata.searchquery.html" class="tsd-kind-icon">Search<wbr>Query</a>
						<ul>
							<li class=" tsd-kind-property tsd-parent-kind-interface">
								<a href="metadata_metadata.searchquery.html#offset" class="tsd-kind-icon">offset</a>
							</li>
							<li class=" tsd-kind-property tsd-parent-kind-interface">
								<a href="metadata_metadata.searchquery.html#page" class="tsd-kind-icon">page</a>
							</li>
							<li class=" tsd-kind-property tsd-parent-kind-interface">
								<a href="metadata_metadata.searchquery.html#query" class="tsd-kind-icon">query</a>
							</li>
							<li class=" tsd-kind-property tsd-parent-kind-interface">
								<a href="metadata_metadata.searchquery.html#show_unlisted" class="tsd-kind-icon">show_<wbr>unlisted</a>
							</li>
							<li class=" tsd-kind-property tsd-parent-kind-interface">
								<a href="metadata_metadata.searchquery.html#sort" class="tsd-kind-icon">sort</a>
							</li>
							<li class=" tsd-kind-property tsd-parent-kind-interface">
								<a href="metadata_metadata.searchquery.html#text" class="tsd-kind-icon">text</a>
							</li>
						</ul>
					</li>
				</ul>
				<ul class="after-current">
				</ul>
			</nav>
		</div>
	</div>
</div>
<footer class="with-border-bottom">
	<div class="container">
		<h2>Legend</h2>
		<div class="tsd-legend-group">
			<ul class="tsd-legend">
				<li class="tsd-kind-variable"><span class="tsd-kind-icon">Variable</span></li>
				<li class="tsd-kind-function"><span class="tsd-kind-icon">Function</span></li>
				<li class="tsd-kind-type-alias"><span class="tsd-kind-icon">Type alias</span></li>
				<li class="tsd-kind-type-alias tsd-has-type-parameter"><span class="tsd-kind-icon">Type alias with type parameter</span></li>
			</ul>
			<ul class="tsd-legend">
				<li class="tsd-kind-interface"><span class="tsd-kind-icon">Interface</span></li>
				<li class="tsd-kind-property tsd-parent-kind-interface"><span class="tsd-kind-icon">Property</span></li>
			</ul>
			<ul class="tsd-legend">
				<li class="tsd-kind-class"><span class="tsd-kind-icon">Class</span></li>
				<li class="tsd-kind-class tsd-has-type-parameter"><span class="tsd-kind-icon">Class with type parameter</span></li>
			</ul>
			<ul class="tsd-legend">
				<li class="tsd-kind-enum"><span class="tsd-kind-icon">Enumeration</span></li>
			</ul>
		</div>
	</div>
</footer>
<div class="container tsd-generator">
	<p>Generated using <a href="https://typedoc.org/" target="_blank">TypeDoc</a></p>
</div>
<div class="overlay"></div>
<script src="../assets/js/main.js"></script>
</body>
</html><|MERGE_RESOLUTION|>--- conflicted
+++ resolved
@@ -102,11 +102,7 @@
 					<div class="tsd-signature tsd-kind-icon">offset<span class="tsd-signature-symbol">:</span> <span class="tsd-signature-type">number</span></div>
 					<aside class="tsd-sources">
 						<ul>
-<<<<<<< HEAD
-							<li>Defined in <a href="https://github.com/nevermined-io/sdk-js/blob/7be618b/src/metadata/Metadata.ts#L17">src/metadata/Metadata.ts:17</a></li>
-=======
 							<li>Defined in <a href="https://github.com/nevermined-io/sdk-js/blob/e6aa843/src/metadata/Metadata.ts#L17">src/metadata/Metadata.ts:17</a></li>
->>>>>>> 321ebaf4
 						</ul>
 					</aside>
 				</section>
@@ -116,11 +112,7 @@
 					<div class="tsd-signature tsd-kind-icon">page<span class="tsd-signature-symbol">:</span> <span class="tsd-signature-type">number</span></div>
 					<aside class="tsd-sources">
 						<ul>
-<<<<<<< HEAD
-							<li>Defined in <a href="https://github.com/nevermined-io/sdk-js/blob/7be618b/src/metadata/Metadata.ts#L18">src/metadata/Metadata.ts:18</a></li>
-=======
 							<li>Defined in <a href="https://github.com/nevermined-io/sdk-js/blob/e6aa843/src/metadata/Metadata.ts#L18">src/metadata/Metadata.ts:18</a></li>
->>>>>>> 321ebaf4
 						</ul>
 					</aside>
 				</section>
@@ -130,11 +122,7 @@
 					<div class="tsd-signature tsd-kind-icon">query<span class="tsd-signature-symbol">:</span> <span class="tsd-signature-symbol">{}</span></div>
 					<aside class="tsd-sources">
 						<ul>
-<<<<<<< HEAD
-							<li>Defined in <a href="https://github.com/nevermined-io/sdk-js/blob/7be618b/src/metadata/Metadata.ts#L19">src/metadata/Metadata.ts:19</a></li>
-=======
 							<li>Defined in <a href="https://github.com/nevermined-io/sdk-js/blob/e6aa843/src/metadata/Metadata.ts#L19">src/metadata/Metadata.ts:19</a></li>
->>>>>>> 321ebaf4
 						</ul>
 					</aside>
 					<div class="tsd-type-declaration">
@@ -152,11 +140,7 @@
 					<div class="tsd-signature tsd-kind-icon">show_<wbr>unlisted<span class="tsd-signature-symbol">:</span> <span class="tsd-signature-type">boolean</span></div>
 					<aside class="tsd-sources">
 						<ul>
-<<<<<<< HEAD
-							<li>Defined in <a href="https://github.com/nevermined-io/sdk-js/blob/7be618b/src/metadata/Metadata.ts#L21">src/metadata/Metadata.ts:21</a></li>
-=======
 							<li>Defined in <a href="https://github.com/nevermined-io/sdk-js/blob/e6aa843/src/metadata/Metadata.ts#L21">src/metadata/Metadata.ts:21</a></li>
->>>>>>> 321ebaf4
 						</ul>
 					</aside>
 				</section>
@@ -166,11 +150,7 @@
 					<div class="tsd-signature tsd-kind-icon">sort<span class="tsd-signature-symbol">:</span> <span class="tsd-signature-symbol">{}</span></div>
 					<aside class="tsd-sources">
 						<ul>
-<<<<<<< HEAD
-							<li>Defined in <a href="https://github.com/nevermined-io/sdk-js/blob/7be618b/src/metadata/Metadata.ts#L20">src/metadata/Metadata.ts:20</a></li>
-=======
 							<li>Defined in <a href="https://github.com/nevermined-io/sdk-js/blob/e6aa843/src/metadata/Metadata.ts#L20">src/metadata/Metadata.ts:20</a></li>
->>>>>>> 321ebaf4
 						</ul>
 					</aside>
 					<div class="tsd-type-declaration">
@@ -188,11 +168,7 @@
 					<div class="tsd-signature tsd-kind-icon">text<span class="tsd-signature-symbol">:</span> <span class="tsd-signature-type">string</span></div>
 					<aside class="tsd-sources">
 						<ul>
-<<<<<<< HEAD
-							<li>Defined in <a href="https://github.com/nevermined-io/sdk-js/blob/7be618b/src/metadata/Metadata.ts#L16">src/metadata/Metadata.ts:16</a></li>
-=======
 							<li>Defined in <a href="https://github.com/nevermined-io/sdk-js/blob/e6aa843/src/metadata/Metadata.ts#L16">src/metadata/Metadata.ts:16</a></li>
->>>>>>> 321ebaf4
 						</ul>
 					</aside>
 				</section>
