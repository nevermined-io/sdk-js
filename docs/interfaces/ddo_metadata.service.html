--- conflicted
+++ resolved
@@ -99,11 +99,7 @@
 					<div class="tsd-signature tsd-kind-icon">definition<span class="tsd-signature-symbol">:</span> <a href="ddo_metadata.servicedefinition.html" class="tsd-signature-type" data-tsd-kind="Interface">ServiceDefinition</a></div>
 					<aside class="tsd-sources">
 						<ul>
-<<<<<<< HEAD
-							<li>Defined in <a href="https://github.com/nevermined-io/sdk-js/blob/7be618b/src/ddo/MetaData.ts#L68">src/ddo/MetaData.ts:68</a></li>
-=======
 							<li>Defined in <a href="https://github.com/nevermined-io/sdk-js/blob/e6aa843/src/ddo/MetaData.ts#L68">src/ddo/MetaData.ts:68</a></li>
->>>>>>> 321ebaf4
 						</ul>
 					</aside>
 				</section>
@@ -113,11 +109,7 @@
 					<div class="tsd-signature tsd-kind-icon">spec<span class="tsd-signature-symbol">:</span> <span class="tsd-signature-type">string</span></div>
 					<aside class="tsd-sources">
 						<ul>
-<<<<<<< HEAD
-							<li>Defined in <a href="https://github.com/nevermined-io/sdk-js/blob/7be618b/src/ddo/MetaData.ts#L66">src/ddo/MetaData.ts:66</a></li>
-=======
 							<li>Defined in <a href="https://github.com/nevermined-io/sdk-js/blob/e6aa843/src/ddo/MetaData.ts#L66">src/ddo/MetaData.ts:66</a></li>
->>>>>>> 321ebaf4
 						</ul>
 					</aside>
 				</section>
@@ -127,11 +119,7 @@
 					<div class="tsd-signature tsd-kind-icon">spec<wbr>Checksum<span class="tsd-signature-symbol">:</span> <span class="tsd-signature-type">string</span></div>
 					<aside class="tsd-sources">
 						<ul>
-<<<<<<< HEAD
-							<li>Defined in <a href="https://github.com/nevermined-io/sdk-js/blob/7be618b/src/ddo/MetaData.ts#L67">src/ddo/MetaData.ts:67</a></li>
-=======
 							<li>Defined in <a href="https://github.com/nevermined-io/sdk-js/blob/e6aa843/src/ddo/MetaData.ts#L67">src/ddo/MetaData.ts:67</a></li>
->>>>>>> 321ebaf4
 						</ul>
 					</aside>
 				</section>
