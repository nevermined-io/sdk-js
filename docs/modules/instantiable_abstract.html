<!doctype html>
<html class="default no-js">
<head>
	<meta charset="utf-8">
	<meta http-equiv="X-UA-Compatible" content="IE=edge">
	<title>Instantiable.abstract | @nevermined-io/nevermined-sdk-js</title>
	<meta name="description" content="Documentation for @nevermined-io/nevermined-sdk-js">
	<meta name="viewport" content="width=device-width, initial-scale=1">
	<link rel="stylesheet" href="../assets/css/main.css">
	<script async src="../assets/js/search.js" id="search-script"></script>
</head>
<body>
<header>
	<div class="tsd-page-toolbar">
		<div class="container">
			<div class="table-wrap">
				<div class="table-cell" id="tsd-search" data-index="../assets/js/search.json" data-base="..">
					<div class="field">
						<label for="tsd-search-field" class="tsd-widget search no-caption">Search</label>
						<input id="tsd-search-field" type="text" />
					</div>
					<ul class="results">
						<li class="state loading">Preparing search index...</li>
						<li class="state failure">The search index is not available</li>
					</ul>
					<a href="../index.html" class="title">@nevermined-io/nevermined-sdk-js</a>
				</div>
				<div class="table-cell" id="tsd-widgets">
					<div id="tsd-filter">
						<a href="#" class="tsd-widget options no-caption" data-toggle="options">Options</a>
						<div class="tsd-filter-group">
							<div class="tsd-select" id="tsd-filter-visibility">
								<span class="tsd-select-label">All</span>
								<ul class="tsd-select-list">
									<li data-value="public">Public</li>
									<li data-value="protected">Public/Protected</li>
									<li data-value="private" class="selected">All</li>
								</ul>
							</div>
							<input type="checkbox" id="tsd-filter-inherited" checked />
							<label class="tsd-widget" for="tsd-filter-inherited">Inherited</label>
							<input type="checkbox" id="tsd-filter-externals" checked />
							<label class="tsd-widget" for="tsd-filter-externals">Externals</label>
						</div>
					</div>
					<a href="#" class="tsd-widget menu no-caption" data-toggle="menu">Menu</a>
				</div>
			</div>
		</div>
	</div>
	<div class="tsd-page-title">
		<div class="container">
			<ul class="tsd-breadcrumb">
				<li>
					<a href="../modules.html">@nevermined-io/nevermined-sdk-js</a>
				</li>
				<li>
					<a href="instantiable_abstract.html">Instantiable.abstract</a>
				</li>
			</ul>
			<h1>Module Instantiable.abstract</h1>
		</div>
	</div>
</header>
<div class="container container-main">
	<div class="row">
		<div class="col-8 col-content">
			<section class="tsd-panel-group tsd-index-group">
				<h2>Index</h2>
				<section class="tsd-panel tsd-index-panel">
					<div class="tsd-index-content">
						<section class="tsd-index-section ">
							<h3>Classes</h3>
							<ul class="tsd-index-list">
								<li class="tsd-kind-class tsd-parent-kind-module"><a href="../classes/instantiable_abstract.instantiable.html" class="tsd-kind-icon">Instantiable</a></li>
							</ul>
						</section>
						<section class="tsd-index-section ">
							<h3>Interfaces</h3>
							<ul class="tsd-index-list">
								<li class="tsd-kind-interface tsd-parent-kind-module"><a href="../interfaces/instantiable_abstract.instantiableconfig.html" class="tsd-kind-icon">Instantiable<wbr>Config</a></li>
							</ul>
						</section>
						<section class="tsd-index-section ">
							<h3>Functions</h3>
							<ul class="tsd-index-list">
								<li class="tsd-kind-function tsd-parent-kind-module"><a href="instantiable_abstract.html#generateintantiableconfigfromconfig" class="tsd-kind-icon">generate<wbr>Intantiable<wbr>Config<wbr>From<wbr>Config</a></li>
							</ul>
						</section>
					</div>
				</section>
			</section>
			<section class="tsd-panel-group tsd-member-group ">
				<h2>Functions</h2>
				<section class="tsd-panel tsd-member tsd-kind-function tsd-parent-kind-module">
					<a name="generateintantiableconfigfromconfig" class="tsd-anchor"></a>
					<h3>generate<wbr>Intantiable<wbr>Config<wbr>From<wbr>Config</h3>
					<ul class="tsd-signatures tsd-kind-function tsd-parent-kind-module">
						<li class="tsd-signature tsd-kind-icon">generate<wbr>Intantiable<wbr>Config<wbr>From<wbr>Config<span class="tsd-signature-symbol">(</span>config<span class="tsd-signature-symbol">: </span><a href="../classes/models_config.config.html" class="tsd-signature-type" data-tsd-kind="Class">Config</a><span class="tsd-signature-symbol">)</span><span class="tsd-signature-symbol">: </span><span class="tsd-signature-type">Partial</span><span class="tsd-signature-symbol">&lt;</span><a href="../interfaces/instantiable_abstract.instantiableconfig.html" class="tsd-signature-type" data-tsd-kind="Interface">InstantiableConfig</a><span class="tsd-signature-symbol">&gt;</span></li>
					</ul>
					<ul class="tsd-descriptions">
						<li class="tsd-description">
							<aside class="tsd-sources">
								<ul>
<<<<<<< HEAD
									<li>Defined in <a href="https://github.com/nevermined-io/sdk-js/blob/7be618b/src/Instantiable.abstract.ts#L14">src/Instantiable.abstract.ts:14</a></li>
=======
									<li>Defined in <a href="https://github.com/nevermined-io/sdk-js/blob/e6aa843/src/Instantiable.abstract.ts#L14">src/Instantiable.abstract.ts:14</a></li>
>>>>>>> 321ebaf4
								</ul>
							</aside>
							<h4 class="tsd-parameters-title">Parameters</h4>
							<ul class="tsd-parameters">
								<li>
									<h5>config: <a href="../classes/models_config.config.html" class="tsd-signature-type" data-tsd-kind="Class">Config</a></h5>
								</li>
							</ul>
							<h4 class="tsd-returns-title">Returns <span class="tsd-signature-type">Partial</span><span class="tsd-signature-symbol">&lt;</span><a href="../interfaces/instantiable_abstract.instantiableconfig.html" class="tsd-signature-type" data-tsd-kind="Interface">InstantiableConfig</a><span class="tsd-signature-symbol">&gt;</span></h4>
						</li>
					</ul>
				</section>
			</section>
		</div>
		<div class="col-4 col-menu menu-sticky-wrap menu-highlight">
			<nav class="tsd-navigation primary">
				<ul>
					<li class=" ">
						<a href="../modules.html">Exports</a>
					</li>
					<li class="current tsd-kind-module">
						<a href="instantiable_abstract.html">Instantiable.abstract</a>
					</li>
				</ul>
			</nav>
			<nav class="tsd-navigation secondary menu-sticky">
				<ul class="before-current">
					<li class=" tsd-kind-class tsd-parent-kind-module">
						<a href="../classes/instantiable_abstract.instantiable.html" class="tsd-kind-icon">Instantiable</a>
					</li>
					<li class=" tsd-kind-interface tsd-parent-kind-module">
						<a href="../interfaces/instantiable_abstract.instantiableconfig.html" class="tsd-kind-icon">Instantiable<wbr>Config</a>
					</li>
					<li class=" tsd-kind-function tsd-parent-kind-module">
						<a href="instantiable_abstract.html#generateintantiableconfigfromconfig" class="tsd-kind-icon">generate<wbr>Intantiable<wbr>Config<wbr>From<wbr>Config</a>
					</li>
				</ul>
			</nav>
		</div>
	</div>
</div>
<footer class="with-border-bottom">
	<div class="container">
		<h2>Legend</h2>
		<div class="tsd-legend-group">
			<ul class="tsd-legend">
				<li class="tsd-kind-variable"><span class="tsd-kind-icon">Variable</span></li>
				<li class="tsd-kind-function"><span class="tsd-kind-icon">Function</span></li>
				<li class="tsd-kind-type-alias"><span class="tsd-kind-icon">Type alias</span></li>
				<li class="tsd-kind-type-alias tsd-has-type-parameter"><span class="tsd-kind-icon">Type alias with type parameter</span></li>
			</ul>
			<ul class="tsd-legend">
				<li class="tsd-kind-class"><span class="tsd-kind-icon">Class</span></li>
				<li class="tsd-kind-class tsd-has-type-parameter"><span class="tsd-kind-icon">Class with type parameter</span></li>
			</ul>
			<ul class="tsd-legend">
				<li class="tsd-kind-enum"><span class="tsd-kind-icon">Enumeration</span></li>
			</ul>
			<ul class="tsd-legend">
				<li class="tsd-kind-interface"><span class="tsd-kind-icon">Interface</span></li>
			</ul>
		</div>
	</div>
</footer>
<div class="container tsd-generator">
	<p>Generated using <a href="https://typedoc.org/" target="_blank">TypeDoc</a></p>
</div>
<div class="overlay"></div>
<script src="../assets/js/main.js"></script>
</body>
</html><|MERGE_RESOLUTION|>--- conflicted
+++ resolved
@@ -102,11 +102,7 @@
 						<li class="tsd-description">
 							<aside class="tsd-sources">
 								<ul>
-<<<<<<< HEAD
-									<li>Defined in <a href="https://github.com/nevermined-io/sdk-js/blob/7be618b/src/Instantiable.abstract.ts#L14">src/Instantiable.abstract.ts:14</a></li>
-=======
 									<li>Defined in <a href="https://github.com/nevermined-io/sdk-js/blob/e6aa843/src/Instantiable.abstract.ts#L14">src/Instantiable.abstract.ts:14</a></li>
->>>>>>> 321ebaf4
 								</ul>
 							</aside>
 							<h4 class="tsd-parameters-title">Parameters</h4>
