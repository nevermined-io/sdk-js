<!doctype html>
<html class="default no-js">
<head>
	<meta charset="utf-8">
	<meta http-equiv="X-UA-Compatible" content="IE=edge">
	<title>utils/Events | @nevermined-io/nevermined-sdk-js</title>
	<meta name="description" content="Documentation for @nevermined-io/nevermined-sdk-js">
	<meta name="viewport" content="width=device-width, initial-scale=1">
	<link rel="stylesheet" href="../assets/css/main.css">
	<script async src="../assets/js/search.js" id="search-script"></script>
</head>
<body>
<header>
	<div class="tsd-page-toolbar">
		<div class="container">
			<div class="table-wrap">
				<div class="table-cell" id="tsd-search" data-index="../assets/js/search.json" data-base="..">
					<div class="field">
						<label for="tsd-search-field" class="tsd-widget search no-caption">Search</label>
						<input id="tsd-search-field" type="text" />
					</div>
					<ul class="results">
						<li class="state loading">Preparing search index...</li>
						<li class="state failure">The search index is not available</li>
					</ul>
					<a href="../index.html" class="title">@nevermined-io/nevermined-sdk-js</a>
				</div>
				<div class="table-cell" id="tsd-widgets">
					<div id="tsd-filter">
						<a href="#" class="tsd-widget options no-caption" data-toggle="options">Options</a>
						<div class="tsd-filter-group">
							<div class="tsd-select" id="tsd-filter-visibility">
								<span class="tsd-select-label">All</span>
								<ul class="tsd-select-list">
									<li data-value="public">Public</li>
									<li data-value="protected">Public/Protected</li>
									<li data-value="private" class="selected">All</li>
								</ul>
							</div>
							<input type="checkbox" id="tsd-filter-inherited" checked />
							<label class="tsd-widget" for="tsd-filter-inherited">Inherited</label>
							<input type="checkbox" id="tsd-filter-externals" checked />
							<label class="tsd-widget" for="tsd-filter-externals">Externals</label>
						</div>
					</div>
					<a href="#" class="tsd-widget menu no-caption" data-toggle="menu">Menu</a>
				</div>
			</div>
		</div>
	</div>
	<div class="tsd-page-title">
		<div class="container">
			<ul class="tsd-breadcrumb">
				<li>
					<a href="../modules.html">@nevermined-io/nevermined-sdk-js</a>
				</li>
				<li>
					<a href="utils_events.html">utils/Events</a>
				</li>
			</ul>
			<h1>Module utils/Events</h1>
		</div>
	</div>
</header>
<div class="container container-main">
	<div class="row">
		<div class="col-8 col-content">
			<section class="tsd-panel-group tsd-index-group">
				<h2>Index</h2>
				<section class="tsd-panel tsd-index-panel">
					<div class="tsd-index-content">
						<section class="tsd-index-section ">
							<h3>Functions</h3>
							<ul class="tsd-index-list">
								<li class="tsd-kind-function tsd-parent-kind-module"><a href="utils_events.html#eventtoobject" class="tsd-kind-icon">event<wbr>ToObject</a></li>
							</ul>
						</section>
					</div>
				</section>
			</section>
			<section class="tsd-panel-group tsd-member-group ">
				<h2>Functions</h2>
				<section class="tsd-panel tsd-member tsd-kind-function tsd-parent-kind-module">
					<a name="eventtoobject" class="tsd-anchor"></a>
					<h3><span class="tsd-flag ts-flagConst">Const</span> event<wbr>ToObject</h3>
					<ul class="tsd-signatures tsd-kind-function tsd-parent-kind-module">
						<li class="tsd-signature tsd-kind-icon">event<wbr>ToObject<span class="tsd-signature-symbol">(</span>event<span class="tsd-signature-symbol">: </span><span class="tsd-signature-type">any</span><span class="tsd-signature-symbol">)</span><span class="tsd-signature-symbol">: </span><span class="tsd-signature-type">any</span></li>
					</ul>
					<ul class="tsd-descriptions">
						<li class="tsd-description">
							<aside class="tsd-sources">
								<ul>
<<<<<<< HEAD
									<li>Defined in <a href="https://github.com/nevermined-io/sdk-js/blob/7be618b/src/utils/Events.ts#L1">src/utils/Events.ts:1</a></li>
=======
									<li>Defined in <a href="https://github.com/nevermined-io/sdk-js/blob/e6aa843/src/utils/Events.ts#L1">src/utils/Events.ts:1</a></li>
>>>>>>> 321ebaf4
								</ul>
							</aside>
							<h4 class="tsd-parameters-title">Parameters</h4>
							<ul class="tsd-parameters">
								<li>
									<h5>event: <span class="tsd-signature-type">any</span></h5>
								</li>
							</ul>
							<h4 class="tsd-returns-title">Returns <span class="tsd-signature-type">any</span></h4>
						</li>
					</ul>
				</section>
			</section>
		</div>
		<div class="col-4 col-menu menu-sticky-wrap menu-highlight">
			<nav class="tsd-navigation primary">
				<ul>
					<li class=" ">
						<a href="../modules.html">Exports</a>
					</li>
					<li class="current tsd-kind-module">
						<a href="utils_events.html">utils/<wbr>Events</a>
					</li>
				</ul>
			</nav>
			<nav class="tsd-navigation secondary menu-sticky">
				<ul class="before-current">
					<li class=" tsd-kind-function tsd-parent-kind-module">
						<a href="utils_events.html#eventtoobject" class="tsd-kind-icon">event<wbr>ToObject</a>
					</li>
				</ul>
			</nav>
		</div>
	</div>
</div>
<footer class="with-border-bottom">
	<div class="container">
		<h2>Legend</h2>
		<div class="tsd-legend-group">
			<ul class="tsd-legend">
				<li class="tsd-kind-variable"><span class="tsd-kind-icon">Variable</span></li>
				<li class="tsd-kind-function"><span class="tsd-kind-icon">Function</span></li>
				<li class="tsd-kind-type-alias"><span class="tsd-kind-icon">Type alias</span></li>
				<li class="tsd-kind-type-alias tsd-has-type-parameter"><span class="tsd-kind-icon">Type alias with type parameter</span></li>
			</ul>
			<ul class="tsd-legend">
				<li class="tsd-kind-class"><span class="tsd-kind-icon">Class</span></li>
				<li class="tsd-kind-class tsd-has-type-parameter"><span class="tsd-kind-icon">Class with type parameter</span></li>
			</ul>
			<ul class="tsd-legend">
				<li class="tsd-kind-enum"><span class="tsd-kind-icon">Enumeration</span></li>
			</ul>
			<ul class="tsd-legend">
				<li class="tsd-kind-interface"><span class="tsd-kind-icon">Interface</span></li>
			</ul>
		</div>
	</div>
</footer>
<div class="container tsd-generator">
	<p>Generated using <a href="https://typedoc.org/" target="_blank">TypeDoc</a></p>
</div>
<div class="overlay"></div>
<script src="../assets/js/main.js"></script>
</body>
</html><|MERGE_RESOLUTION|>--- conflicted
+++ resolved
@@ -90,11 +90,7 @@
 						<li class="tsd-description">
 							<aside class="tsd-sources">
 								<ul>
-<<<<<<< HEAD
-									<li>Defined in <a href="https://github.com/nevermined-io/sdk-js/blob/7be618b/src/utils/Events.ts#L1">src/utils/Events.ts:1</a></li>
-=======
 									<li>Defined in <a href="https://github.com/nevermined-io/sdk-js/blob/e6aa843/src/utils/Events.ts#L1">src/utils/Events.ts:1</a></li>
->>>>>>> 321ebaf4
 								</ul>
 							</aside>
 							<h4 class="tsd-parameters-title">Parameters</h4>
