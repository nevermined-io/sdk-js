--- conflicted
+++ resolved
@@ -93,11 +93,7 @@
 						<li class="tsd-description">
 							<aside class="tsd-sources">
 								<ul>
-<<<<<<< HEAD
-									<li>Defined in <a href="https://github.com/nevermined-io/sdk-js/blob/7be618b/src/utils/DDOHelpers.ts#L62">src/utils/DDOHelpers.ts:62</a></li>
-=======
 									<li>Defined in <a href="https://github.com/nevermined-io/sdk-js/blob/e6aa843/src/utils/DDOHelpers.ts#L62">src/utils/DDOHelpers.ts:62</a></li>
->>>>>>> 321ebaf4
 								</ul>
 							</aside>
 							<div class="tsd-comment tsd-typography">
@@ -162,11 +158,7 @@
 						<li class="tsd-description">
 							<aside class="tsd-sources">
 								<ul>
-<<<<<<< HEAD
-									<li>Defined in <a href="https://github.com/nevermined-io/sdk-js/blob/7be618b/src/utils/DDOHelpers.ts#L87">src/utils/DDOHelpers.ts:87</a></li>
-=======
 									<li>Defined in <a href="https://github.com/nevermined-io/sdk-js/blob/e6aa843/src/utils/DDOHelpers.ts#L87">src/utils/DDOHelpers.ts:87</a></li>
->>>>>>> 321ebaf4
 								</ul>
 							</aside>
 							<h4 class="tsd-parameters-title">Parameters</h4>
@@ -192,11 +184,7 @@
 						<li class="tsd-description">
 							<aside class="tsd-sources">
 								<ul>
-<<<<<<< HEAD
-									<li>Defined in <a href="https://github.com/nevermined-io/sdk-js/blob/7be618b/src/utils/DDOHelpers.ts#L96">src/utils/DDOHelpers.ts:96</a></li>
-=======
 									<li>Defined in <a href="https://github.com/nevermined-io/sdk-js/blob/e6aa843/src/utils/DDOHelpers.ts#L96">src/utils/DDOHelpers.ts:96</a></li>
->>>>>>> 321ebaf4
 								</ul>
 							</aside>
 							<h4 class="tsd-parameters-title">Parameters</h4>
@@ -222,11 +210,7 @@
 						<li class="tsd-description">
 							<aside class="tsd-sources">
 								<ul>
-<<<<<<< HEAD
-									<li>Defined in <a href="https://github.com/nevermined-io/sdk-js/blob/7be618b/src/utils/DDOHelpers.ts#L103">src/utils/DDOHelpers.ts:103</a></li>
-=======
 									<li>Defined in <a href="https://github.com/nevermined-io/sdk-js/blob/e6aa843/src/utils/DDOHelpers.ts#L103">src/utils/DDOHelpers.ts:103</a></li>
->>>>>>> 321ebaf4
 								</ul>
 							</aside>
 							<h4 class="tsd-parameters-title">Parameters</h4>
