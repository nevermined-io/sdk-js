--- conflicted
+++ resolved
@@ -93,11 +93,7 @@
 					<div class="tsd-signature tsd-kind-icon">Committed<span class="tsd-signature-symbol">:</span> <span class="tsd-signature-symbol"> = 1</span></div>
 					<aside class="tsd-sources">
 						<ul>
-<<<<<<< HEAD
-							<li>Defined in <a href="https://github.com/nevermined-io/sdk-js/blob/7be618b/src/models/AccessStatus.ts#L3">src/models/AccessStatus.ts:3</a></li>
-=======
 							<li>Defined in <a href="https://github.com/nevermined-io/sdk-js/blob/e6aa843/src/models/AccessStatus.ts#L3">src/models/AccessStatus.ts:3</a></li>
->>>>>>> 321ebaf4
 						</ul>
 					</aside>
 				</section>
@@ -107,11 +103,7 @@
 					<div class="tsd-signature tsd-kind-icon">Delivered<span class="tsd-signature-symbol">:</span> <span class="tsd-signature-symbol"> = 2</span></div>
 					<aside class="tsd-sources">
 						<ul>
-<<<<<<< HEAD
-							<li>Defined in <a href="https://github.com/nevermined-io/sdk-js/blob/7be618b/src/models/AccessStatus.ts#L4">src/models/AccessStatus.ts:4</a></li>
-=======
 							<li>Defined in <a href="https://github.com/nevermined-io/sdk-js/blob/e6aa843/src/models/AccessStatus.ts#L4">src/models/AccessStatus.ts:4</a></li>
->>>>>>> 321ebaf4
 						</ul>
 					</aside>
 				</section>
@@ -121,11 +113,7 @@
 					<div class="tsd-signature tsd-kind-icon">Requested<span class="tsd-signature-symbol">:</span> <span class="tsd-signature-symbol"> = 0</span></div>
 					<aside class="tsd-sources">
 						<ul>
-<<<<<<< HEAD
-							<li>Defined in <a href="https://github.com/nevermined-io/sdk-js/blob/7be618b/src/models/AccessStatus.ts#L2">src/models/AccessStatus.ts:2</a></li>
-=======
 							<li>Defined in <a href="https://github.com/nevermined-io/sdk-js/blob/e6aa843/src/models/AccessStatus.ts#L2">src/models/AccessStatus.ts:2</a></li>
->>>>>>> 321ebaf4
 						</ul>
 					</aside>
 				</section>
@@ -135,11 +123,7 @@
 					<div class="tsd-signature tsd-kind-icon">Revoked<span class="tsd-signature-symbol">:</span> <span class="tsd-signature-symbol"> = 4</span></div>
 					<aside class="tsd-sources">
 						<ul>
-<<<<<<< HEAD
-							<li>Defined in <a href="https://github.com/nevermined-io/sdk-js/blob/7be618b/src/models/AccessStatus.ts#L6">src/models/AccessStatus.ts:6</a></li>
-=======
 							<li>Defined in <a href="https://github.com/nevermined-io/sdk-js/blob/e6aa843/src/models/AccessStatus.ts#L6">src/models/AccessStatus.ts:6</a></li>
->>>>>>> 321ebaf4
 						</ul>
 					</aside>
 				</section>
@@ -149,11 +133,7 @@
 					<div class="tsd-signature tsd-kind-icon">Verified<span class="tsd-signature-symbol">:</span> <span class="tsd-signature-symbol"> = 3</span></div>
 					<aside class="tsd-sources">
 						<ul>
-<<<<<<< HEAD
-							<li>Defined in <a href="https://github.com/nevermined-io/sdk-js/blob/7be618b/src/models/AccessStatus.ts#L5">src/models/AccessStatus.ts:5</a></li>
-=======
 							<li>Defined in <a href="https://github.com/nevermined-io/sdk-js/blob/e6aa843/src/models/AccessStatus.ts#L5">src/models/AccessStatus.ts:5</a></li>
->>>>>>> 321ebaf4
 						</ul>
 					</aside>
 				</section>
