--- conflicted
+++ resolved
@@ -92,11 +92,7 @@
 					<div class="tsd-signature tsd-kind-icon">Approved<span class="tsd-signature-symbol">:</span> <span class="tsd-signature-symbol"> = 2</span></div>
 					<aside class="tsd-sources">
 						<ul>
-<<<<<<< HEAD
-							<li>Defined in <a href="https://github.com/nevermined-io/sdk-js/blob/7be618b/src/keeper/contracts/managers/TemplateStoreManager.ts#L9">src/keeper/contracts/managers/TemplateStoreManager.ts:9</a></li>
-=======
 							<li>Defined in <a href="https://github.com/nevermined-io/sdk-js/blob/e6aa843/src/keeper/contracts/managers/TemplateStoreManager.ts#L9">src/keeper/contracts/managers/TemplateStoreManager.ts:9</a></li>
->>>>>>> 321ebaf4
 						</ul>
 					</aside>
 				</section>
@@ -106,11 +102,7 @@
 					<div class="tsd-signature tsd-kind-icon">Proposed<span class="tsd-signature-symbol">:</span> <span class="tsd-signature-symbol"> = 1</span></div>
 					<aside class="tsd-sources">
 						<ul>
-<<<<<<< HEAD
-							<li>Defined in <a href="https://github.com/nevermined-io/sdk-js/blob/7be618b/src/keeper/contracts/managers/TemplateStoreManager.ts#L8">src/keeper/contracts/managers/TemplateStoreManager.ts:8</a></li>
-=======
 							<li>Defined in <a href="https://github.com/nevermined-io/sdk-js/blob/e6aa843/src/keeper/contracts/managers/TemplateStoreManager.ts#L8">src/keeper/contracts/managers/TemplateStoreManager.ts:8</a></li>
->>>>>>> 321ebaf4
 						</ul>
 					</aside>
 				</section>
@@ -120,11 +112,7 @@
 					<div class="tsd-signature tsd-kind-icon">Revoked<span class="tsd-signature-symbol">:</span> <span class="tsd-signature-symbol"> = 3</span></div>
 					<aside class="tsd-sources">
 						<ul>
-<<<<<<< HEAD
-							<li>Defined in <a href="https://github.com/nevermined-io/sdk-js/blob/7be618b/src/keeper/contracts/managers/TemplateStoreManager.ts#L10">src/keeper/contracts/managers/TemplateStoreManager.ts:10</a></li>
-=======
 							<li>Defined in <a href="https://github.com/nevermined-io/sdk-js/blob/e6aa843/src/keeper/contracts/managers/TemplateStoreManager.ts#L10">src/keeper/contracts/managers/TemplateStoreManager.ts:10</a></li>
->>>>>>> 321ebaf4
 						</ul>
 					</aside>
 				</section>
@@ -134,11 +122,7 @@
 					<div class="tsd-signature tsd-kind-icon">Uninitialized<span class="tsd-signature-symbol">:</span> <span class="tsd-signature-symbol"> = 0</span></div>
 					<aside class="tsd-sources">
 						<ul>
-<<<<<<< HEAD
-							<li>Defined in <a href="https://github.com/nevermined-io/sdk-js/blob/7be618b/src/keeper/contracts/managers/TemplateStoreManager.ts#L7">src/keeper/contracts/managers/TemplateStoreManager.ts:7</a></li>
-=======
 							<li>Defined in <a href="https://github.com/nevermined-io/sdk-js/blob/e6aa843/src/keeper/contracts/managers/TemplateStoreManager.ts#L7">src/keeper/contracts/managers/TemplateStoreManager.ts:7</a></li>
->>>>>>> 321ebaf4
 						</ul>
 					</aside>
 				</section>
