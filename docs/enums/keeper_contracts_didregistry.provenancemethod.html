<!doctype html>
<html class="default no-js">
<head>
	<meta charset="utf-8">
	<meta http-equiv="X-UA-Compatible" content="IE=edge">
	<title>ProvenanceMethod | @nevermined-io/nevermined-sdk-js</title>
	<meta name="description" content="Documentation for @nevermined-io/nevermined-sdk-js">
	<meta name="viewport" content="width=device-width, initial-scale=1">
	<link rel="stylesheet" href="../assets/css/main.css">
	<script async src="../assets/js/search.js" id="search-script"></script>
</head>
<body>
<header>
	<div class="tsd-page-toolbar">
		<div class="container">
			<div class="table-wrap">
				<div class="table-cell" id="tsd-search" data-index="../assets/js/search.json" data-base="..">
					<div class="field">
						<label for="tsd-search-field" class="tsd-widget search no-caption">Search</label>
						<input id="tsd-search-field" type="text" />
					</div>
					<ul class="results">
						<li class="state loading">Preparing search index...</li>
						<li class="state failure">The search index is not available</li>
					</ul>
					<a href="../index.html" class="title">@nevermined-io/nevermined-sdk-js</a>
				</div>
				<div class="table-cell" id="tsd-widgets">
					<div id="tsd-filter">
						<a href="#" class="tsd-widget options no-caption" data-toggle="options">Options</a>
						<div class="tsd-filter-group">
							<div class="tsd-select" id="tsd-filter-visibility">
								<span class="tsd-select-label">All</span>
								<ul class="tsd-select-list">
									<li data-value="public">Public</li>
									<li data-value="protected">Public/Protected</li>
									<li data-value="private" class="selected">All</li>
								</ul>
							</div>
							<input type="checkbox" id="tsd-filter-inherited" checked />
							<label class="tsd-widget" for="tsd-filter-inherited">Inherited</label>
							<input type="checkbox" id="tsd-filter-externals" checked />
							<label class="tsd-widget" for="tsd-filter-externals">Externals</label>
						</div>
					</div>
					<a href="#" class="tsd-widget menu no-caption" data-toggle="menu">Menu</a>
				</div>
			</div>
		</div>
	</div>
	<div class="tsd-page-title">
		<div class="container">
			<ul class="tsd-breadcrumb">
				<li>
					<a href="../modules.html">@nevermined-io/nevermined-sdk-js</a>
				</li>
				<li>
					<a href="../modules/keeper_contracts_didregistry.html">keeper/contracts/DIDRegistry</a>
				</li>
				<li>
					<a href="keeper_contracts_didregistry.provenancemethod.html">ProvenanceMethod</a>
				</li>
			</ul>
			<h1>Enumeration ProvenanceMethod</h1>
		</div>
	</div>
</header>
<div class="container container-main">
	<div class="row">
		<div class="col-8 col-content">
			<section class="tsd-panel-group tsd-index-group">
				<h2>Index</h2>
				<section class="tsd-panel tsd-index-panel">
					<div class="tsd-index-content">
						<section class="tsd-index-section ">
							<h3>Enumeration members</h3>
							<ul class="tsd-index-list">
								<li class="tsd-kind-enum-member tsd-parent-kind-enum"><a href="keeper_contracts_didregistry.provenancemethod.html#acted_on_behalf" class="tsd-kind-icon">ACTED_<wbr>ON_<wbr>BEHALF</a></li>
								<li class="tsd-kind-enum-member tsd-parent-kind-enum"><a href="keeper_contracts_didregistry.provenancemethod.html#activity" class="tsd-kind-icon">ACTIVITY</a></li>
								<li class="tsd-kind-enum-member tsd-parent-kind-enum"><a href="keeper_contracts_didregistry.provenancemethod.html#agent" class="tsd-kind-icon">AGENT</a></li>
								<li class="tsd-kind-enum-member tsd-parent-kind-enum"><a href="keeper_contracts_didregistry.provenancemethod.html#entity" class="tsd-kind-icon">ENTITY</a></li>
								<li class="tsd-kind-enum-member tsd-parent-kind-enum"><a href="keeper_contracts_didregistry.provenancemethod.html#used" class="tsd-kind-icon">USED</a></li>
								<li class="tsd-kind-enum-member tsd-parent-kind-enum"><a href="keeper_contracts_didregistry.provenancemethod.html#was_associated_with" class="tsd-kind-icon">WAS_<wbr>ASSOCIATED_<wbr>WITH</a></li>
								<li class="tsd-kind-enum-member tsd-parent-kind-enum"><a href="keeper_contracts_didregistry.provenancemethod.html#was_attributed_to" class="tsd-kind-icon">WAS_<wbr>ATTRIBUTED_<wbr>TO</a></li>
								<li class="tsd-kind-enum-member tsd-parent-kind-enum"><a href="keeper_contracts_didregistry.provenancemethod.html#was_derived_from" class="tsd-kind-icon">WAS_<wbr>DERIVED_<wbr>FROM</a></li>
								<li class="tsd-kind-enum-member tsd-parent-kind-enum"><a href="keeper_contracts_didregistry.provenancemethod.html#was_ended_by" class="tsd-kind-icon">WAS_<wbr>ENDED_<wbr>BY</a></li>
								<li class="tsd-kind-enum-member tsd-parent-kind-enum"><a href="keeper_contracts_didregistry.provenancemethod.html#was_generated_by" class="tsd-kind-icon">WAS_<wbr>GENERATED_<wbr>BY</a></li>
								<li class="tsd-kind-enum-member tsd-parent-kind-enum"><a href="keeper_contracts_didregistry.provenancemethod.html#was_informed_by" class="tsd-kind-icon">WAS_<wbr>INFORMED_<wbr>BY</a></li>
								<li class="tsd-kind-enum-member tsd-parent-kind-enum"><a href="keeper_contracts_didregistry.provenancemethod.html#was_invalidated_by" class="tsd-kind-icon">WAS_<wbr>INVALIDATED_<wbr>BY</a></li>
								<li class="tsd-kind-enum-member tsd-parent-kind-enum"><a href="keeper_contracts_didregistry.provenancemethod.html#was_started_by" class="tsd-kind-icon">WAS_<wbr>STARTED_<wbr>BY</a></li>
							</ul>
						</section>
					</div>
				</section>
			</section>
			<section class="tsd-panel-group tsd-member-group ">
				<h2>Enumeration members</h2>
				<section class="tsd-panel tsd-member tsd-kind-enum-member tsd-parent-kind-enum">
					<a name="acted_on_behalf" class="tsd-anchor"></a>
					<h3>ACTED_<wbr>ON_<wbr>BEHALF</h3>
					<div class="tsd-signature tsd-kind-icon">ACTED_<wbr>ON_<wbr>BEHALF<span class="tsd-signature-symbol">:</span> <span class="tsd-signature-symbol"> = 12</span></div>
					<aside class="tsd-sources">
						<ul>
<<<<<<< HEAD
							<li>Defined in <a href="https://github.com/nevermined-io/sdk-js/blob/7be618b/src/keeper/contracts/DIDRegistry.ts#L20">src/keeper/contracts/DIDRegistry.ts:20</a></li>
=======
							<li>Defined in <a href="https://github.com/nevermined-io/sdk-js/blob/e6aa843/src/keeper/contracts/DIDRegistry.ts#L20">src/keeper/contracts/DIDRegistry.ts:20</a></li>
>>>>>>> 321ebaf4
						</ul>
					</aside>
				</section>
				<section class="tsd-panel tsd-member tsd-kind-enum-member tsd-parent-kind-enum">
					<a name="activity" class="tsd-anchor"></a>
					<h3>ACTIVITY</h3>
					<div class="tsd-signature tsd-kind-icon">ACTIVITY<span class="tsd-signature-symbol">:</span> <span class="tsd-signature-symbol"> = 1</span></div>
					<aside class="tsd-sources">
						<ul>
<<<<<<< HEAD
							<li>Defined in <a href="https://github.com/nevermined-io/sdk-js/blob/7be618b/src/keeper/contracts/DIDRegistry.ts#L9">src/keeper/contracts/DIDRegistry.ts:9</a></li>
=======
							<li>Defined in <a href="https://github.com/nevermined-io/sdk-js/blob/e6aa843/src/keeper/contracts/DIDRegistry.ts#L9">src/keeper/contracts/DIDRegistry.ts:9</a></li>
>>>>>>> 321ebaf4
						</ul>
					</aside>
				</section>
				<section class="tsd-panel tsd-member tsd-kind-enum-member tsd-parent-kind-enum">
					<a name="agent" class="tsd-anchor"></a>
					<h3>AGENT</h3>
					<div class="tsd-signature tsd-kind-icon">AGENT<span class="tsd-signature-symbol">:</span> <span class="tsd-signature-symbol"> = 9</span></div>
					<aside class="tsd-sources">
						<ul>
<<<<<<< HEAD
							<li>Defined in <a href="https://github.com/nevermined-io/sdk-js/blob/7be618b/src/keeper/contracts/DIDRegistry.ts#L17">src/keeper/contracts/DIDRegistry.ts:17</a></li>
=======
							<li>Defined in <a href="https://github.com/nevermined-io/sdk-js/blob/e6aa843/src/keeper/contracts/DIDRegistry.ts#L17">src/keeper/contracts/DIDRegistry.ts:17</a></li>
>>>>>>> 321ebaf4
						</ul>
					</aside>
				</section>
				<section class="tsd-panel tsd-member tsd-kind-enum-member tsd-parent-kind-enum">
					<a name="entity" class="tsd-anchor"></a>
					<h3>ENTITY</h3>
					<div class="tsd-signature tsd-kind-icon">ENTITY<span class="tsd-signature-symbol">:</span> <span class="tsd-signature-symbol"> = 0</span></div>
					<aside class="tsd-sources">
						<ul>
<<<<<<< HEAD
							<li>Defined in <a href="https://github.com/nevermined-io/sdk-js/blob/7be618b/src/keeper/contracts/DIDRegistry.ts#L8">src/keeper/contracts/DIDRegistry.ts:8</a></li>
=======
							<li>Defined in <a href="https://github.com/nevermined-io/sdk-js/blob/e6aa843/src/keeper/contracts/DIDRegistry.ts#L8">src/keeper/contracts/DIDRegistry.ts:8</a></li>
>>>>>>> 321ebaf4
						</ul>
					</aside>
				</section>
				<section class="tsd-panel tsd-member tsd-kind-enum-member tsd-parent-kind-enum">
					<a name="used" class="tsd-anchor"></a>
					<h3>USED</h3>
					<div class="tsd-signature tsd-kind-icon">USED<span class="tsd-signature-symbol">:</span> <span class="tsd-signature-symbol"> = 3</span></div>
					<aside class="tsd-sources">
						<ul>
<<<<<<< HEAD
							<li>Defined in <a href="https://github.com/nevermined-io/sdk-js/blob/7be618b/src/keeper/contracts/DIDRegistry.ts#L11">src/keeper/contracts/DIDRegistry.ts:11</a></li>
=======
							<li>Defined in <a href="https://github.com/nevermined-io/sdk-js/blob/e6aa843/src/keeper/contracts/DIDRegistry.ts#L11">src/keeper/contracts/DIDRegistry.ts:11</a></li>
>>>>>>> 321ebaf4
						</ul>
					</aside>
				</section>
				<section class="tsd-panel tsd-member tsd-kind-enum-member tsd-parent-kind-enum">
					<a name="was_associated_with" class="tsd-anchor"></a>
					<h3>WAS_<wbr>ASSOCIATED_<wbr>WITH</h3>
					<div class="tsd-signature tsd-kind-icon">WAS_<wbr>ASSOCIATED_<wbr>WITH<span class="tsd-signature-symbol">:</span> <span class="tsd-signature-symbol"> = 11</span></div>
					<aside class="tsd-sources">
						<ul>
<<<<<<< HEAD
							<li>Defined in <a href="https://github.com/nevermined-io/sdk-js/blob/7be618b/src/keeper/contracts/DIDRegistry.ts#L19">src/keeper/contracts/DIDRegistry.ts:19</a></li>
=======
							<li>Defined in <a href="https://github.com/nevermined-io/sdk-js/blob/e6aa843/src/keeper/contracts/DIDRegistry.ts#L19">src/keeper/contracts/DIDRegistry.ts:19</a></li>
>>>>>>> 321ebaf4
						</ul>
					</aside>
				</section>
				<section class="tsd-panel tsd-member tsd-kind-enum-member tsd-parent-kind-enum">
					<a name="was_attributed_to" class="tsd-anchor"></a>
					<h3>WAS_<wbr>ATTRIBUTED_<wbr>TO</h3>
					<div class="tsd-signature tsd-kind-icon">WAS_<wbr>ATTRIBUTED_<wbr>TO<span class="tsd-signature-symbol">:</span> <span class="tsd-signature-symbol"> = 10</span></div>
					<aside class="tsd-sources">
						<ul>
<<<<<<< HEAD
							<li>Defined in <a href="https://github.com/nevermined-io/sdk-js/blob/7be618b/src/keeper/contracts/DIDRegistry.ts#L18">src/keeper/contracts/DIDRegistry.ts:18</a></li>
=======
							<li>Defined in <a href="https://github.com/nevermined-io/sdk-js/blob/e6aa843/src/keeper/contracts/DIDRegistry.ts#L18">src/keeper/contracts/DIDRegistry.ts:18</a></li>
>>>>>>> 321ebaf4
						</ul>
					</aside>
				</section>
				<section class="tsd-panel tsd-member tsd-kind-enum-member tsd-parent-kind-enum">
					<a name="was_derived_from" class="tsd-anchor"></a>
					<h3>WAS_<wbr>DERIVED_<wbr>FROM</h3>
					<div class="tsd-signature tsd-kind-icon">WAS_<wbr>DERIVED_<wbr>FROM<span class="tsd-signature-symbol">:</span> <span class="tsd-signature-symbol"> = 8</span></div>
					<aside class="tsd-sources">
						<ul>
<<<<<<< HEAD
							<li>Defined in <a href="https://github.com/nevermined-io/sdk-js/blob/7be618b/src/keeper/contracts/DIDRegistry.ts#L16">src/keeper/contracts/DIDRegistry.ts:16</a></li>
=======
							<li>Defined in <a href="https://github.com/nevermined-io/sdk-js/blob/e6aa843/src/keeper/contracts/DIDRegistry.ts#L16">src/keeper/contracts/DIDRegistry.ts:16</a></li>
>>>>>>> 321ebaf4
						</ul>
					</aside>
				</section>
				<section class="tsd-panel tsd-member tsd-kind-enum-member tsd-parent-kind-enum">
					<a name="was_ended_by" class="tsd-anchor"></a>
					<h3>WAS_<wbr>ENDED_<wbr>BY</h3>
					<div class="tsd-signature tsd-kind-icon">WAS_<wbr>ENDED_<wbr>BY<span class="tsd-signature-symbol">:</span> <span class="tsd-signature-symbol"> = 6</span></div>
					<aside class="tsd-sources">
						<ul>
<<<<<<< HEAD
							<li>Defined in <a href="https://github.com/nevermined-io/sdk-js/blob/7be618b/src/keeper/contracts/DIDRegistry.ts#L14">src/keeper/contracts/DIDRegistry.ts:14</a></li>
=======
							<li>Defined in <a href="https://github.com/nevermined-io/sdk-js/blob/e6aa843/src/keeper/contracts/DIDRegistry.ts#L14">src/keeper/contracts/DIDRegistry.ts:14</a></li>
>>>>>>> 321ebaf4
						</ul>
					</aside>
				</section>
				<section class="tsd-panel tsd-member tsd-kind-enum-member tsd-parent-kind-enum">
					<a name="was_generated_by" class="tsd-anchor"></a>
					<h3>WAS_<wbr>GENERATED_<wbr>BY</h3>
					<div class="tsd-signature tsd-kind-icon">WAS_<wbr>GENERATED_<wbr>BY<span class="tsd-signature-symbol">:</span> <span class="tsd-signature-symbol"> = 2</span></div>
					<aside class="tsd-sources">
						<ul>
<<<<<<< HEAD
							<li>Defined in <a href="https://github.com/nevermined-io/sdk-js/blob/7be618b/src/keeper/contracts/DIDRegistry.ts#L10">src/keeper/contracts/DIDRegistry.ts:10</a></li>
=======
							<li>Defined in <a href="https://github.com/nevermined-io/sdk-js/blob/e6aa843/src/keeper/contracts/DIDRegistry.ts#L10">src/keeper/contracts/DIDRegistry.ts:10</a></li>
>>>>>>> 321ebaf4
						</ul>
					</aside>
				</section>
				<section class="tsd-panel tsd-member tsd-kind-enum-member tsd-parent-kind-enum">
					<a name="was_informed_by" class="tsd-anchor"></a>
					<h3>WAS_<wbr>INFORMED_<wbr>BY</h3>
					<div class="tsd-signature tsd-kind-icon">WAS_<wbr>INFORMED_<wbr>BY<span class="tsd-signature-symbol">:</span> <span class="tsd-signature-symbol"> = 4</span></div>
					<aside class="tsd-sources">
						<ul>
<<<<<<< HEAD
							<li>Defined in <a href="https://github.com/nevermined-io/sdk-js/blob/7be618b/src/keeper/contracts/DIDRegistry.ts#L12">src/keeper/contracts/DIDRegistry.ts:12</a></li>
=======
							<li>Defined in <a href="https://github.com/nevermined-io/sdk-js/blob/e6aa843/src/keeper/contracts/DIDRegistry.ts#L12">src/keeper/contracts/DIDRegistry.ts:12</a></li>
>>>>>>> 321ebaf4
						</ul>
					</aside>
				</section>
				<section class="tsd-panel tsd-member tsd-kind-enum-member tsd-parent-kind-enum">
					<a name="was_invalidated_by" class="tsd-anchor"></a>
					<h3>WAS_<wbr>INVALIDATED_<wbr>BY</h3>
					<div class="tsd-signature tsd-kind-icon">WAS_<wbr>INVALIDATED_<wbr>BY<span class="tsd-signature-symbol">:</span> <span class="tsd-signature-symbol"> = 7</span></div>
					<aside class="tsd-sources">
						<ul>
<<<<<<< HEAD
							<li>Defined in <a href="https://github.com/nevermined-io/sdk-js/blob/7be618b/src/keeper/contracts/DIDRegistry.ts#L15">src/keeper/contracts/DIDRegistry.ts:15</a></li>
=======
							<li>Defined in <a href="https://github.com/nevermined-io/sdk-js/blob/e6aa843/src/keeper/contracts/DIDRegistry.ts#L15">src/keeper/contracts/DIDRegistry.ts:15</a></li>
>>>>>>> 321ebaf4
						</ul>
					</aside>
				</section>
				<section class="tsd-panel tsd-member tsd-kind-enum-member tsd-parent-kind-enum">
					<a name="was_started_by" class="tsd-anchor"></a>
					<h3>WAS_<wbr>STARTED_<wbr>BY</h3>
					<div class="tsd-signature tsd-kind-icon">WAS_<wbr>STARTED_<wbr>BY<span class="tsd-signature-symbol">:</span> <span class="tsd-signature-symbol"> = 5</span></div>
					<aside class="tsd-sources">
						<ul>
<<<<<<< HEAD
							<li>Defined in <a href="https://github.com/nevermined-io/sdk-js/blob/7be618b/src/keeper/contracts/DIDRegistry.ts#L13">src/keeper/contracts/DIDRegistry.ts:13</a></li>
=======
							<li>Defined in <a href="https://github.com/nevermined-io/sdk-js/blob/e6aa843/src/keeper/contracts/DIDRegistry.ts#L13">src/keeper/contracts/DIDRegistry.ts:13</a></li>
>>>>>>> 321ebaf4
						</ul>
					</aside>
				</section>
			</section>
		</div>
		<div class="col-4 col-menu menu-sticky-wrap menu-highlight">
			<nav class="tsd-navigation primary">
				<ul>
					<li class=" ">
						<a href="../modules.html">Exports</a>
					</li>
					<li class="current tsd-kind-module">
						<a href="../modules/keeper_contracts_didregistry.html">keeper/contracts/DIDRegistry</a>
					</li>
				</ul>
			</nav>
			<nav class="tsd-navigation secondary menu-sticky">
				<ul class="before-current">
				</ul>
				<ul class="current">
					<li class="current tsd-kind-enum tsd-parent-kind-module">
						<a href="keeper_contracts_didregistry.provenancemethod.html" class="tsd-kind-icon">Provenance<wbr>Method</a>
						<ul>
							<li class=" tsd-kind-enum-member tsd-parent-kind-enum">
								<a href="keeper_contracts_didregistry.provenancemethod.html#acted_on_behalf" class="tsd-kind-icon">ACTED_<wbr>ON_<wbr>BEHALF</a>
							</li>
							<li class=" tsd-kind-enum-member tsd-parent-kind-enum">
								<a href="keeper_contracts_didregistry.provenancemethod.html#activity" class="tsd-kind-icon">ACTIVITY</a>
							</li>
							<li class=" tsd-kind-enum-member tsd-parent-kind-enum">
								<a href="keeper_contracts_didregistry.provenancemethod.html#agent" class="tsd-kind-icon">AGENT</a>
							</li>
							<li class=" tsd-kind-enum-member tsd-parent-kind-enum">
								<a href="keeper_contracts_didregistry.provenancemethod.html#entity" class="tsd-kind-icon">ENTITY</a>
							</li>
							<li class=" tsd-kind-enum-member tsd-parent-kind-enum">
								<a href="keeper_contracts_didregistry.provenancemethod.html#used" class="tsd-kind-icon">USED</a>
							</li>
							<li class=" tsd-kind-enum-member tsd-parent-kind-enum">
								<a href="keeper_contracts_didregistry.provenancemethod.html#was_associated_with" class="tsd-kind-icon">WAS_<wbr>ASSOCIATED_<wbr>WITH</a>
							</li>
							<li class=" tsd-kind-enum-member tsd-parent-kind-enum">
								<a href="keeper_contracts_didregistry.provenancemethod.html#was_attributed_to" class="tsd-kind-icon">WAS_<wbr>ATTRIBUTED_<wbr>TO</a>
							</li>
							<li class=" tsd-kind-enum-member tsd-parent-kind-enum">
								<a href="keeper_contracts_didregistry.provenancemethod.html#was_derived_from" class="tsd-kind-icon">WAS_<wbr>DERIVED_<wbr>FROM</a>
							</li>
							<li class=" tsd-kind-enum-member tsd-parent-kind-enum">
								<a href="keeper_contracts_didregistry.provenancemethod.html#was_ended_by" class="tsd-kind-icon">WAS_<wbr>ENDED_<wbr>BY</a>
							</li>
							<li class=" tsd-kind-enum-member tsd-parent-kind-enum">
								<a href="keeper_contracts_didregistry.provenancemethod.html#was_generated_by" class="tsd-kind-icon">WAS_<wbr>GENERATED_<wbr>BY</a>
							</li>
							<li class=" tsd-kind-enum-member tsd-parent-kind-enum">
								<a href="keeper_contracts_didregistry.provenancemethod.html#was_informed_by" class="tsd-kind-icon">WAS_<wbr>INFORMED_<wbr>BY</a>
							</li>
							<li class=" tsd-kind-enum-member tsd-parent-kind-enum">
								<a href="keeper_contracts_didregistry.provenancemethod.html#was_invalidated_by" class="tsd-kind-icon">WAS_<wbr>INVALIDATED_<wbr>BY</a>
							</li>
							<li class=" tsd-kind-enum-member tsd-parent-kind-enum">
								<a href="keeper_contracts_didregistry.provenancemethod.html#was_started_by" class="tsd-kind-icon">WAS_<wbr>STARTED_<wbr>BY</a>
							</li>
						</ul>
					</li>
				</ul>
				<ul class="after-current">
					<li class=" tsd-kind-class tsd-parent-kind-module">
						<a href="../classes/keeper_contracts_didregistry.default.html" class="tsd-kind-icon">default</a>
					</li>
					<li class=" tsd-kind-interface tsd-parent-kind-module">
						<a href="../interfaces/keeper_contracts_didregistry.actedonbehalfevent.html" class="tsd-kind-icon">Acted<wbr>OnBehalf<wbr>Event</a>
					</li>
					<li class=" tsd-kind-interface tsd-parent-kind-module">
						<a href="../interfaces/keeper_contracts_didregistry.provenanceattributeregisteredevent.html" class="tsd-kind-icon">Provenance<wbr>Attribute<wbr>Registered<wbr>Event</a>
					</li>
					<li class=" tsd-kind-interface tsd-parent-kind-module">
						<a href="../interfaces/keeper_contracts_didregistry.provenanceregistry.html" class="tsd-kind-icon">Provenance<wbr>Registry</a>
					</li>
					<li class=" tsd-kind-interface tsd-parent-kind-module">
						<a href="../interfaces/keeper_contracts_didregistry.usedevent.html" class="tsd-kind-icon">Used<wbr>Event</a>
					</li>
					<li class=" tsd-kind-interface tsd-parent-kind-module">
						<a href="../interfaces/keeper_contracts_didregistry.wasassociatedwithevent.html" class="tsd-kind-icon">Was<wbr>Associated<wbr>With<wbr>Event</a>
					</li>
					<li class=" tsd-kind-interface tsd-parent-kind-module">
						<a href="../interfaces/keeper_contracts_didregistry.wasderivedfromevent.html" class="tsd-kind-icon">Was<wbr>Derived<wbr>From<wbr>Event</a>
					</li>
					<li class=" tsd-kind-interface tsd-parent-kind-module">
						<a href="../interfaces/keeper_contracts_didregistry.wasgeneratedbyevent.html" class="tsd-kind-icon">Was<wbr>Generated<wbr>ByEvent</a>
					</li>
					<li class=" tsd-kind-type-alias tsd-parent-kind-module tsd-has-type-parameter">
						<a href="../modules/keeper_contracts_didregistry.html#provenanceevent" class="tsd-kind-icon">Provenance<wbr>Event</a>
					</li>
				</ul>
			</nav>
		</div>
	</div>
</div>
<footer class="with-border-bottom">
	<div class="container">
		<h2>Legend</h2>
		<div class="tsd-legend-group">
			<ul class="tsd-legend">
				<li class="tsd-kind-variable"><span class="tsd-kind-icon">Variable</span></li>
				<li class="tsd-kind-function"><span class="tsd-kind-icon">Function</span></li>
				<li class="tsd-kind-type-alias"><span class="tsd-kind-icon">Type alias</span></li>
				<li class="tsd-kind-type-alias tsd-has-type-parameter"><span class="tsd-kind-icon">Type alias with type parameter</span></li>
			</ul>
			<ul class="tsd-legend">
				<li class="tsd-kind-class"><span class="tsd-kind-icon">Class</span></li>
				<li class="tsd-kind-class tsd-has-type-parameter"><span class="tsd-kind-icon">Class with type parameter</span></li>
			</ul>
			<ul class="tsd-legend">
				<li class="tsd-kind-enum"><span class="tsd-kind-icon">Enumeration</span></li>
			</ul>
			<ul class="tsd-legend">
				<li class="tsd-kind-interface"><span class="tsd-kind-icon">Interface</span></li>
			</ul>
		</div>
	</div>
</footer>
<div class="container tsd-generator">
	<p>Generated using <a href="https://typedoc.org/" target="_blank">TypeDoc</a></p>
</div>
<div class="overlay"></div>
<script src="../assets/js/main.js"></script>
</body>
</html><|MERGE_RESOLUTION|>--- conflicted
+++ resolved
@@ -101,11 +101,7 @@
 					<div class="tsd-signature tsd-kind-icon">ACTED_<wbr>ON_<wbr>BEHALF<span class="tsd-signature-symbol">:</span> <span class="tsd-signature-symbol"> = 12</span></div>
 					<aside class="tsd-sources">
 						<ul>
-<<<<<<< HEAD
-							<li>Defined in <a href="https://github.com/nevermined-io/sdk-js/blob/7be618b/src/keeper/contracts/DIDRegistry.ts#L20">src/keeper/contracts/DIDRegistry.ts:20</a></li>
-=======
 							<li>Defined in <a href="https://github.com/nevermined-io/sdk-js/blob/e6aa843/src/keeper/contracts/DIDRegistry.ts#L20">src/keeper/contracts/DIDRegistry.ts:20</a></li>
->>>>>>> 321ebaf4
 						</ul>
 					</aside>
 				</section>
@@ -115,11 +111,7 @@
 					<div class="tsd-signature tsd-kind-icon">ACTIVITY<span class="tsd-signature-symbol">:</span> <span class="tsd-signature-symbol"> = 1</span></div>
 					<aside class="tsd-sources">
 						<ul>
-<<<<<<< HEAD
-							<li>Defined in <a href="https://github.com/nevermined-io/sdk-js/blob/7be618b/src/keeper/contracts/DIDRegistry.ts#L9">src/keeper/contracts/DIDRegistry.ts:9</a></li>
-=======
 							<li>Defined in <a href="https://github.com/nevermined-io/sdk-js/blob/e6aa843/src/keeper/contracts/DIDRegistry.ts#L9">src/keeper/contracts/DIDRegistry.ts:9</a></li>
->>>>>>> 321ebaf4
 						</ul>
 					</aside>
 				</section>
@@ -129,11 +121,7 @@
 					<div class="tsd-signature tsd-kind-icon">AGENT<span class="tsd-signature-symbol">:</span> <span class="tsd-signature-symbol"> = 9</span></div>
 					<aside class="tsd-sources">
 						<ul>
-<<<<<<< HEAD
-							<li>Defined in <a href="https://github.com/nevermined-io/sdk-js/blob/7be618b/src/keeper/contracts/DIDRegistry.ts#L17">src/keeper/contracts/DIDRegistry.ts:17</a></li>
-=======
 							<li>Defined in <a href="https://github.com/nevermined-io/sdk-js/blob/e6aa843/src/keeper/contracts/DIDRegistry.ts#L17">src/keeper/contracts/DIDRegistry.ts:17</a></li>
->>>>>>> 321ebaf4
 						</ul>
 					</aside>
 				</section>
@@ -143,11 +131,7 @@
 					<div class="tsd-signature tsd-kind-icon">ENTITY<span class="tsd-signature-symbol">:</span> <span class="tsd-signature-symbol"> = 0</span></div>
 					<aside class="tsd-sources">
 						<ul>
-<<<<<<< HEAD
-							<li>Defined in <a href="https://github.com/nevermined-io/sdk-js/blob/7be618b/src/keeper/contracts/DIDRegistry.ts#L8">src/keeper/contracts/DIDRegistry.ts:8</a></li>
-=======
 							<li>Defined in <a href="https://github.com/nevermined-io/sdk-js/blob/e6aa843/src/keeper/contracts/DIDRegistry.ts#L8">src/keeper/contracts/DIDRegistry.ts:8</a></li>
->>>>>>> 321ebaf4
 						</ul>
 					</aside>
 				</section>
@@ -157,11 +141,7 @@
 					<div class="tsd-signature tsd-kind-icon">USED<span class="tsd-signature-symbol">:</span> <span class="tsd-signature-symbol"> = 3</span></div>
 					<aside class="tsd-sources">
 						<ul>
-<<<<<<< HEAD
-							<li>Defined in <a href="https://github.com/nevermined-io/sdk-js/blob/7be618b/src/keeper/contracts/DIDRegistry.ts#L11">src/keeper/contracts/DIDRegistry.ts:11</a></li>
-=======
 							<li>Defined in <a href="https://github.com/nevermined-io/sdk-js/blob/e6aa843/src/keeper/contracts/DIDRegistry.ts#L11">src/keeper/contracts/DIDRegistry.ts:11</a></li>
->>>>>>> 321ebaf4
 						</ul>
 					</aside>
 				</section>
@@ -171,11 +151,7 @@
 					<div class="tsd-signature tsd-kind-icon">WAS_<wbr>ASSOCIATED_<wbr>WITH<span class="tsd-signature-symbol">:</span> <span class="tsd-signature-symbol"> = 11</span></div>
 					<aside class="tsd-sources">
 						<ul>
-<<<<<<< HEAD
-							<li>Defined in <a href="https://github.com/nevermined-io/sdk-js/blob/7be618b/src/keeper/contracts/DIDRegistry.ts#L19">src/keeper/contracts/DIDRegistry.ts:19</a></li>
-=======
 							<li>Defined in <a href="https://github.com/nevermined-io/sdk-js/blob/e6aa843/src/keeper/contracts/DIDRegistry.ts#L19">src/keeper/contracts/DIDRegistry.ts:19</a></li>
->>>>>>> 321ebaf4
 						</ul>
 					</aside>
 				</section>
@@ -185,11 +161,7 @@
 					<div class="tsd-signature tsd-kind-icon">WAS_<wbr>ATTRIBUTED_<wbr>TO<span class="tsd-signature-symbol">:</span> <span class="tsd-signature-symbol"> = 10</span></div>
 					<aside class="tsd-sources">
 						<ul>
-<<<<<<< HEAD
-							<li>Defined in <a href="https://github.com/nevermined-io/sdk-js/blob/7be618b/src/keeper/contracts/DIDRegistry.ts#L18">src/keeper/contracts/DIDRegistry.ts:18</a></li>
-=======
 							<li>Defined in <a href="https://github.com/nevermined-io/sdk-js/blob/e6aa843/src/keeper/contracts/DIDRegistry.ts#L18">src/keeper/contracts/DIDRegistry.ts:18</a></li>
->>>>>>> 321ebaf4
 						</ul>
 					</aside>
 				</section>
@@ -199,11 +171,7 @@
 					<div class="tsd-signature tsd-kind-icon">WAS_<wbr>DERIVED_<wbr>FROM<span class="tsd-signature-symbol">:</span> <span class="tsd-signature-symbol"> = 8</span></div>
 					<aside class="tsd-sources">
 						<ul>
-<<<<<<< HEAD
-							<li>Defined in <a href="https://github.com/nevermined-io/sdk-js/blob/7be618b/src/keeper/contracts/DIDRegistry.ts#L16">src/keeper/contracts/DIDRegistry.ts:16</a></li>
-=======
 							<li>Defined in <a href="https://github.com/nevermined-io/sdk-js/blob/e6aa843/src/keeper/contracts/DIDRegistry.ts#L16">src/keeper/contracts/DIDRegistry.ts:16</a></li>
->>>>>>> 321ebaf4
 						</ul>
 					</aside>
 				</section>
@@ -213,11 +181,7 @@
 					<div class="tsd-signature tsd-kind-icon">WAS_<wbr>ENDED_<wbr>BY<span class="tsd-signature-symbol">:</span> <span class="tsd-signature-symbol"> = 6</span></div>
 					<aside class="tsd-sources">
 						<ul>
-<<<<<<< HEAD
-							<li>Defined in <a href="https://github.com/nevermined-io/sdk-js/blob/7be618b/src/keeper/contracts/DIDRegistry.ts#L14">src/keeper/contracts/DIDRegistry.ts:14</a></li>
-=======
 							<li>Defined in <a href="https://github.com/nevermined-io/sdk-js/blob/e6aa843/src/keeper/contracts/DIDRegistry.ts#L14">src/keeper/contracts/DIDRegistry.ts:14</a></li>
->>>>>>> 321ebaf4
 						</ul>
 					</aside>
 				</section>
@@ -227,11 +191,7 @@
 					<div class="tsd-signature tsd-kind-icon">WAS_<wbr>GENERATED_<wbr>BY<span class="tsd-signature-symbol">:</span> <span class="tsd-signature-symbol"> = 2</span></div>
 					<aside class="tsd-sources">
 						<ul>
-<<<<<<< HEAD
-							<li>Defined in <a href="https://github.com/nevermined-io/sdk-js/blob/7be618b/src/keeper/contracts/DIDRegistry.ts#L10">src/keeper/contracts/DIDRegistry.ts:10</a></li>
-=======
 							<li>Defined in <a href="https://github.com/nevermined-io/sdk-js/blob/e6aa843/src/keeper/contracts/DIDRegistry.ts#L10">src/keeper/contracts/DIDRegistry.ts:10</a></li>
->>>>>>> 321ebaf4
 						</ul>
 					</aside>
 				</section>
@@ -241,11 +201,7 @@
 					<div class="tsd-signature tsd-kind-icon">WAS_<wbr>INFORMED_<wbr>BY<span class="tsd-signature-symbol">:</span> <span class="tsd-signature-symbol"> = 4</span></div>
 					<aside class="tsd-sources">
 						<ul>
-<<<<<<< HEAD
-							<li>Defined in <a href="https://github.com/nevermined-io/sdk-js/blob/7be618b/src/keeper/contracts/DIDRegistry.ts#L12">src/keeper/contracts/DIDRegistry.ts:12</a></li>
-=======
 							<li>Defined in <a href="https://github.com/nevermined-io/sdk-js/blob/e6aa843/src/keeper/contracts/DIDRegistry.ts#L12">src/keeper/contracts/DIDRegistry.ts:12</a></li>
->>>>>>> 321ebaf4
 						</ul>
 					</aside>
 				</section>
@@ -255,11 +211,7 @@
 					<div class="tsd-signature tsd-kind-icon">WAS_<wbr>INVALIDATED_<wbr>BY<span class="tsd-signature-symbol">:</span> <span class="tsd-signature-symbol"> = 7</span></div>
 					<aside class="tsd-sources">
 						<ul>
-<<<<<<< HEAD
-							<li>Defined in <a href="https://github.com/nevermined-io/sdk-js/blob/7be618b/src/keeper/contracts/DIDRegistry.ts#L15">src/keeper/contracts/DIDRegistry.ts:15</a></li>
-=======
 							<li>Defined in <a href="https://github.com/nevermined-io/sdk-js/blob/e6aa843/src/keeper/contracts/DIDRegistry.ts#L15">src/keeper/contracts/DIDRegistry.ts:15</a></li>
->>>>>>> 321ebaf4
 						</ul>
 					</aside>
 				</section>
@@ -269,11 +221,7 @@
 					<div class="tsd-signature tsd-kind-icon">WAS_<wbr>STARTED_<wbr>BY<span class="tsd-signature-symbol">:</span> <span class="tsd-signature-symbol"> = 5</span></div>
 					<aside class="tsd-sources">
 						<ul>
-<<<<<<< HEAD
-							<li>Defined in <a href="https://github.com/nevermined-io/sdk-js/blob/7be618b/src/keeper/contracts/DIDRegistry.ts#L13">src/keeper/contracts/DIDRegistry.ts:13</a></li>
-=======
 							<li>Defined in <a href="https://github.com/nevermined-io/sdk-js/blob/e6aa843/src/keeper/contracts/DIDRegistry.ts#L13">src/keeper/contracts/DIDRegistry.ts:13</a></li>
->>>>>>> 321ebaf4
 						</ul>
 					</aside>
 				</section>
