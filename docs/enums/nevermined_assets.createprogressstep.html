--- conflicted
+++ resolved
@@ -98,11 +98,7 @@
 					<div class="tsd-signature tsd-kind-icon">Conditions<wbr>Filled<span class="tsd-signature-symbol">:</span> <span class="tsd-signature-symbol"> = 3</span></div>
 					<aside class="tsd-sources">
 						<ul>
-<<<<<<< HEAD
-							<li>Defined in <a href="https://github.com/nevermined-io/sdk-js/blob/7be618b/src/nevermined/Assets.ts#L25">src/nevermined/Assets.ts:25</a></li>
-=======
 							<li>Defined in <a href="https://github.com/nevermined-io/sdk-js/blob/e6aa843/src/nevermined/Assets.ts#L25">src/nevermined/Assets.ts:25</a></li>
->>>>>>> 321ebaf4
 						</ul>
 					</aside>
 				</section>
@@ -112,11 +108,7 @@
 					<div class="tsd-signature tsd-kind-icon">Ddo<wbr>Stored<span class="tsd-signature-symbol">:</span> <span class="tsd-signature-symbol"> = 7</span></div>
 					<aside class="tsd-sources">
 						<ul>
-<<<<<<< HEAD
-							<li>Defined in <a href="https://github.com/nevermined-io/sdk-js/blob/7be618b/src/nevermined/Assets.ts#L29">src/nevermined/Assets.ts:29</a></li>
-=======
 							<li>Defined in <a href="https://github.com/nevermined-io/sdk-js/blob/e6aa843/src/nevermined/Assets.ts#L29">src/nevermined/Assets.ts:29</a></li>
->>>>>>> 321ebaf4
 						</ul>
 					</aside>
 				</section>
@@ -126,11 +118,7 @@
 					<div class="tsd-signature tsd-kind-icon">Did<wbr>Registered<span class="tsd-signature-symbol">:</span> <span class="tsd-signature-symbol"> = 9</span></div>
 					<aside class="tsd-sources">
 						<ul>
-<<<<<<< HEAD
-							<li>Defined in <a href="https://github.com/nevermined-io/sdk-js/blob/7be618b/src/nevermined/Assets.ts#L31">src/nevermined/Assets.ts:31</a></li>
-=======
 							<li>Defined in <a href="https://github.com/nevermined-io/sdk-js/blob/e6aa843/src/nevermined/Assets.ts#L31">src/nevermined/Assets.ts:31</a></li>
->>>>>>> 321ebaf4
 						</ul>
 					</aside>
 				</section>
@@ -140,11 +128,7 @@
 					<div class="tsd-signature tsd-kind-icon">Encrypting<wbr>Files<span class="tsd-signature-symbol">:</span> <span class="tsd-signature-symbol"> = 4</span></div>
 					<aside class="tsd-sources">
 						<ul>
-<<<<<<< HEAD
-							<li>Defined in <a href="https://github.com/nevermined-io/sdk-js/blob/7be618b/src/nevermined/Assets.ts#L26">src/nevermined/Assets.ts:26</a></li>
-=======
 							<li>Defined in <a href="https://github.com/nevermined-io/sdk-js/blob/e6aa843/src/nevermined/Assets.ts#L26">src/nevermined/Assets.ts:26</a></li>
->>>>>>> 321ebaf4
 						</ul>
 					</aside>
 				</section>
@@ -154,11 +138,7 @@
 					<div class="tsd-signature tsd-kind-icon">Files<wbr>Encrypted<span class="tsd-signature-symbol">:</span> <span class="tsd-signature-symbol"> = 5</span></div>
 					<aside class="tsd-sources">
 						<ul>
-<<<<<<< HEAD
-							<li>Defined in <a href="https://github.com/nevermined-io/sdk-js/blob/7be618b/src/nevermined/Assets.ts#L27">src/nevermined/Assets.ts:27</a></li>
-=======
 							<li>Defined in <a href="https://github.com/nevermined-io/sdk-js/blob/e6aa843/src/nevermined/Assets.ts#L27">src/nevermined/Assets.ts:27</a></li>
->>>>>>> 321ebaf4
 						</ul>
 					</aside>
 				</section>
@@ -168,11 +148,7 @@
 					<div class="tsd-signature tsd-kind-icon">Generating<wbr>Proof<span class="tsd-signature-symbol">:</span> <span class="tsd-signature-symbol"> = 1</span></div>
 					<aside class="tsd-sources">
 						<ul>
-<<<<<<< HEAD
-							<li>Defined in <a href="https://github.com/nevermined-io/sdk-js/blob/7be618b/src/nevermined/Assets.ts#L23">src/nevermined/Assets.ts:23</a></li>
-=======
 							<li>Defined in <a href="https://github.com/nevermined-io/sdk-js/blob/e6aa843/src/nevermined/Assets.ts#L23">src/nevermined/Assets.ts:23</a></li>
->>>>>>> 321ebaf4
 						</ul>
 					</aside>
 				</section>
@@ -182,11 +158,7 @@
 					<div class="tsd-signature tsd-kind-icon">Proof<wbr>Generated<span class="tsd-signature-symbol">:</span> <span class="tsd-signature-symbol"> = 2</span></div>
 					<aside class="tsd-sources">
 						<ul>
-<<<<<<< HEAD
-							<li>Defined in <a href="https://github.com/nevermined-io/sdk-js/blob/7be618b/src/nevermined/Assets.ts#L24">src/nevermined/Assets.ts:24</a></li>
-=======
 							<li>Defined in <a href="https://github.com/nevermined-io/sdk-js/blob/e6aa843/src/nevermined/Assets.ts#L24">src/nevermined/Assets.ts:24</a></li>
->>>>>>> 321ebaf4
 						</ul>
 					</aside>
 				</section>
@@ -196,11 +168,7 @@
 					<div class="tsd-signature tsd-kind-icon">Registering<wbr>Did<span class="tsd-signature-symbol">:</span> <span class="tsd-signature-symbol"> = 8</span></div>
 					<aside class="tsd-sources">
 						<ul>
-<<<<<<< HEAD
-							<li>Defined in <a href="https://github.com/nevermined-io/sdk-js/blob/7be618b/src/nevermined/Assets.ts#L30">src/nevermined/Assets.ts:30</a></li>
-=======
 							<li>Defined in <a href="https://github.com/nevermined-io/sdk-js/blob/e6aa843/src/nevermined/Assets.ts#L30">src/nevermined/Assets.ts:30</a></li>
->>>>>>> 321ebaf4
 						</ul>
 					</aside>
 				</section>
@@ -210,11 +178,7 @@
 					<div class="tsd-signature tsd-kind-icon">Services<wbr>Added<span class="tsd-signature-symbol">:</span> <span class="tsd-signature-symbol"> = 0</span></div>
 					<aside class="tsd-sources">
 						<ul>
-<<<<<<< HEAD
-							<li>Defined in <a href="https://github.com/nevermined-io/sdk-js/blob/7be618b/src/nevermined/Assets.ts#L22">src/nevermined/Assets.ts:22</a></li>
-=======
 							<li>Defined in <a href="https://github.com/nevermined-io/sdk-js/blob/e6aa843/src/nevermined/Assets.ts#L22">src/nevermined/Assets.ts:22</a></li>
->>>>>>> 321ebaf4
 						</ul>
 					</aside>
 				</section>
@@ -224,11 +188,7 @@
 					<div class="tsd-signature tsd-kind-icon">Storing<wbr>Ddo<span class="tsd-signature-symbol">:</span> <span class="tsd-signature-symbol"> = 6</span></div>
 					<aside class="tsd-sources">
 						<ul>
-<<<<<<< HEAD
-							<li>Defined in <a href="https://github.com/nevermined-io/sdk-js/blob/7be618b/src/nevermined/Assets.ts#L28">src/nevermined/Assets.ts:28</a></li>
-=======
 							<li>Defined in <a href="https://github.com/nevermined-io/sdk-js/blob/e6aa843/src/nevermined/Assets.ts#L28">src/nevermined/Assets.ts:28</a></li>
->>>>>>> 321ebaf4
 						</ul>
 					</aside>
 				</section>
