import { assert } from 'chai'
import * as fs from 'fs'
import { decodeJwt } from 'jose'

import { config } from '../config'
import { getMetadata } from '../utils'

import { Nevermined, Account, DDO, ConditionState } from '../../src'
import AssetRewards from '../../src/models/AssetRewards'
import Web3 from 'web3'
import BigNumber from 'bignumber.js'

describe('Consume Asset (Gateway)', () => {
    let nevermined: Nevermined

    let publisher: Account
    let consumer: Account

    let ddo: DDO
    let agreementId: string

    let metadata = getMetadata()
    let assetRewards: AssetRewards

    before(async () => {
        nevermined = await Nevermined.getInstance(config)

        // Accounts
        ;[publisher, consumer] = await nevermined.accounts.list()

<<<<<<< HEAD
        assetRewards = new AssetRewards(publisher.getId(), new BigNumber(0))
=======
        const clientAssertion = await nevermined.utils.jwt.generateClientAssertion(
            publisher
        )

        await nevermined.marketplace.login(clientAssertion)
        const payload = decodeJwt(config.marketplaceAuthToken)

        assetRewards = new AssetRewards(publisher.getId(), 0)
>>>>>>> 4835efac

        if (!nevermined.keeper.dispenser) {
            metadata = getMetadata(0)
        }
        metadata.main.price = assetRewards.getTotalPrice().toString()
        metadata.main.name = `${metadata.main.name} - ${Math.random()}`
        metadata.userId = payload.sub
    })

    after(() => {
        try {
            localStorage.clear()
        } catch {}
    })

    it('should fetch the RSA publicKey from the gateway', async () => {
        const rsaPublicKey = await nevermined.gateway.getRsaPublicKey()
        assert.isDefined(rsaPublicKey)
    })

    it('should authenticate the accounts', async () => {
        await publisher.authenticate()
        await consumer.authenticate()
    })

    it('should register an asset', async () => {
        const steps = []
        ddo = await nevermined.assets
            .create(metadata, publisher, assetRewards)
            .next(step => steps.push(step))

        assert.instanceOf(ddo, DDO)
        assert.deepEqual(steps, [0, 1, 2, 3, 4, 5, 6, 7, 8, 9])

        const assetProviders = await nevermined.provider.list(ddo.id)
        assert.deepEqual(assetProviders, [
            Web3.utils.toChecksumAddress(config.gatewayAddress)
        ])
    })

    it('should order the asset', async () => {
        const steps = []
        agreementId = await nevermined.assets
            .order(ddo.id, 'access', consumer)
            .next(step => steps.push(step))

        assert.isDefined(agreementId)
        assert.deepEqual(steps, [0, 1, 2, 3])
    })

    it('should get the lockPayment condition fulfilled', async () => {
        const status = await nevermined.agreements.status(agreementId)

        assert.deepEqual(status, {
            lockPayment: ConditionState.Fulfilled,
            access: ConditionState.Unfulfilled,
            escrowPayment: ConditionState.Unfulfilled
        })
    })

    it('should be able to download the asset if you are the owner', async () => {
        const folder = '/tmp/nevermined/sdk-js'
        const path = await nevermined.assets.download(
            ddo.id,
            publisher,
            folder,
            -1,
            false
        )
        assert.include(path, folder, 'The storage path is not correct.')
        const files = await new Promise<string[]>(resolve => {
            fs.readdir(path, (e, fileList) => {
                resolve(fileList)
            })
        })

        assert.deepEqual(
            files,
            ['README.md', 'ddo-example.json'],
            'Stored files are not correct.'
        )
    })

    it('should consume and store the assets', async () => {
        const folder = '/tmp/nevermined/sdk-js'
        const path = await nevermined.assets.consume(
            agreementId,
            ddo.id,
            consumer,
            folder,
            -1,
            false
        )

        assert.include(path, folder, 'The storage path is not correct.')

        const files = await new Promise<string[]>(resolve => {
            fs.readdir(path, (e, fileList) => {
                resolve(fileList)
            })
        })

        assert.deepEqual(
            files,
            ['README.md', 'ddo-example.json'],
            'Stored files are not correct.'
        )
    })
})<|MERGE_RESOLUTION|>--- conflicted
+++ resolved
@@ -28,9 +28,6 @@
         // Accounts
         ;[publisher, consumer] = await nevermined.accounts.list()
 
-<<<<<<< HEAD
-        assetRewards = new AssetRewards(publisher.getId(), new BigNumber(0))
-=======
         const clientAssertion = await nevermined.utils.jwt.generateClientAssertion(
             publisher
         )
@@ -38,8 +35,7 @@
         await nevermined.marketplace.login(clientAssertion)
         const payload = decodeJwt(config.marketplaceAuthToken)
 
-        assetRewards = new AssetRewards(publisher.getId(), 0)
->>>>>>> 4835efac
+        assetRewards = new AssetRewards(publisher.getId(), new BigNumber(0))
 
         if (!nevermined.keeper.dispenser) {
             metadata = getMetadata(0)
