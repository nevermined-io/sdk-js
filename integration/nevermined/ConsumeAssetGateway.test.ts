import { assert } from 'chai'
import * as fs from 'fs'
import { decodeJwt } from 'jose'

import { config } from '../config'
import { getMetadata } from '../utils'

<<<<<<< HEAD
import { Nevermined, Account, DDO, ConditionState, MetaData } from '../../src'
=======
import { Nevermined, Account, DDO, ConditionState, Logger } from '../../src'
>>>>>>> 3879d92e
import AssetRewards from '../../src/models/AssetRewards'
import { repeat, sleep } from '../utils/utils'
import { ethers } from 'ethers'
import BigNumber from '../../src/utils/BigNumber'

describe('Consume Asset (Gateway)', () => {
    let nevermined: Nevermined

    let publisher: Account
    let consumer: Account

    let ddo: DDO
    let agreementId: string

    let metadata: MetaData
    let assetRewards: AssetRewards

    before(async () => {
        nevermined = await Nevermined.getInstance(config)

        // Accounts
        ;[publisher, consumer] = await nevermined.accounts.list()

        const clientAssertion = await nevermined.utils.jwt.generateClientAssertion(
            publisher
        )

        await nevermined.marketplace.login(clientAssertion)
        const payload = decodeJwt(config.marketplaceAuthToken)

        assetRewards = new AssetRewards(publisher.getId(), BigNumber.from(0))

        metadata = getMetadata()
        metadata.main.name = `${metadata.main.name} - ${Math.random()}`
        metadata.userId = payload.sub
    })

    after(() => {
        try {
            localStorage.clear()
        } catch(error) {
            Logger.error(error);
        }
    })

    it('should fetch the RSA publicKey from the gateway', async () => {
        const rsaPublicKey = await nevermined.gateway.getRsaPublicKey()
        assert.isDefined(rsaPublicKey)
    })

    it('should authenticate the accounts', async () => {
        await publisher.authenticate()
        await consumer.authenticate()
    })

    it('should register an asset', async () => {
        const steps = []
        ddo = await nevermined.assets
            .create(metadata, publisher, assetRewards)
            .next(step => steps.push(step))

        assert.instanceOf(ddo, DDO)
        assert.deepEqual(steps, [0, 1, 2, 3, 4, 5, 6, 9, 10, 11])

        const assetProviders = await nevermined.provider.list(ddo.id)
        assert.deepEqual(assetProviders, [ethers.utils.getAddress(config.gatewayAddress)])
    })

    it('should order the asset', async () => {
        const steps = []
        agreementId = await nevermined.assets
            .order(ddo.id, 'access', consumer)
            .next(step => steps.push(step))

        assert.isDefined(agreementId)
        assert.deepEqual(steps, [0, 1, 2, 3])
    })

    it('should get the lockPayment condition fulfilled', async () => {
        // todo change this, a test should never dependent on the previous test because the order might change during runtime
        await sleep(3000)
        const status = await repeat(3, nevermined.agreements.status(agreementId))

        assert.deepEqual(status, {
            lockPayment: ConditionState.Fulfilled,
            access: ConditionState.Unfulfilled,
            escrowPayment: ConditionState.Unfulfilled
        })
    })

    it('should be able to download the asset if you are the owner', async () => {
        const folder = '/tmp/nevermined/sdk-js'
        const path = await nevermined.assets.download(ddo.id, publisher, folder, -1)
        assert.include(path, folder, 'The storage path is not correct.')
        const files = await new Promise<string[]>(resolve => {
            fs.readdir(path, (e, fileList) => {
                resolve(fileList)
            })
        })

        assert.deepEqual(
            files,
            ['README.md', 'ddo-example.json'],
            'Stored files are not correct.'
        )
    })

    it('should consume and store the assets', async () => {
        const folder = '/tmp/nevermined/sdk-js'
        const path = await nevermined.assets.consume(
            agreementId,
            ddo.id,
            consumer,
            folder,
            -1
        )

        assert.include(path, folder, 'The storage path is not correct.')

        const files = await new Promise<string[]>(resolve => {
            fs.readdir(path, (e, fileList) => {
                resolve(fileList)
            })
        })

        assert.deepEqual(
            files,
            ['README.md', 'ddo-example.json'],
            'Stored files are not correct.'
        )
    })
})<|MERGE_RESOLUTION|>--- conflicted
+++ resolved
@@ -5,11 +5,7 @@
 import { config } from '../config'
 import { getMetadata } from '../utils'
 
-<<<<<<< HEAD
-import { Nevermined, Account, DDO, ConditionState, MetaData } from '../../src'
-=======
-import { Nevermined, Account, DDO, ConditionState, Logger } from '../../src'
->>>>>>> 3879d92e
+import { Nevermined, Account, DDO, ConditionState, MetaData, Logger } from '../../src'
 import AssetRewards from '../../src/models/AssetRewards'
 import { repeat, sleep } from '../utils/utils'
 import { ethers } from 'ethers'
@@ -50,8 +46,8 @@
     after(() => {
         try {
             localStorage.clear()
-        } catch(error) {
-            Logger.error(error);
+        } catch (error) {
+            Logger.error(error)
         }
     })
 
