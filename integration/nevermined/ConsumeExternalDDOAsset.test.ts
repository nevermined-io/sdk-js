--- conflicted
+++ resolved
@@ -2,7 +2,6 @@
 import { decodeJwt } from 'jose'
 import * as fs from 'fs'
 import { config } from '../config'
-<<<<<<< HEAD
 import {
     Nevermined,
     DDO,
@@ -13,12 +12,7 @@
     AssetPrice,
     AssetAttributes
 } from '../../src'
-import { getDocsCommonMetadata } from '../utils'
-=======
-import { Nevermined, DDO, Account, ConditionState, MetaData, Logger } from '../../src'
 import { getMetadata } from '../utils'
-import AssetPrice from '../../src/models/AssetPrice'
->>>>>>> 2c6317ee
 import { repeat, sleep } from '../utils/utils'
 import { BigNumber } from '../../src/utils'
 import { AgreementPrepareResult } from '../../src/nevermined/api/AgreementsApi'
