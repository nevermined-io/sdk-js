--- conflicted
+++ resolved
@@ -4,11 +4,8 @@
 import { Nevermined, DDO, Account, ConditionState, MetaData } from '../../src'
 import { getDocsCommonMetadata } from '../utils'
 import AssetRewards from '../../src/models/AssetRewards'
-<<<<<<< HEAD
 import { AgreementPrepareResult } from '../../src/nevermined/Agreements'
-=======
 import BigNumber from 'bignumber.js'
->>>>>>> 74589dc1
 
 describe('Consume Asset (Documentation example)', () => {
     let nevermined: Nevermined
