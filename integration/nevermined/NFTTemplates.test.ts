import { assert } from 'chai'
import { decodeJwt } from 'jose'
import {
  Account,
  DDO,
  Nevermined,
  generateId,
  AssetPrice,
  NFTAttributes,
  AssetAttributes,
} from '../../src'
import {
  ConditionState,
  EscrowPaymentCondition,
  LockPaymentCondition,
  NFTAccessCondition,
  NFTHolderCondition,
  TransferNFTCondition,
  Nft1155Contract,
  ConditionStoreManager,
  NFTAccessTemplate,
  NFTSalesTemplate,
  Token,
} from '../../src/keeper'
import { getRoyaltyAttributes, RoyaltyAttributes, RoyaltyKind } from '../../src/nevermined'
<<<<<<< HEAD
import { BigNumber } from '../../src/utils'
=======
import { setNFTRewardsFromDDOByService } from '../../src/utils'
>>>>>>> ebfc11ed
import { config } from '../config'
import { getMetadata } from '../utils'
import { EventLog } from 'ethers'

describe('NFTTemplates E2E', () => {
  let owner: Account
  let artist: Account
  let collector1: Account
  let collector2: Account
  let gallery: Account

  let nevermined: Nevermined
  let token: Token
  let nftUpgradeable: Nft1155Contract
  let conditionStoreManager: ConditionStoreManager
  let transferNftCondition: TransferNFTCondition
  let lockPaymentCondition: LockPaymentCondition
  let escrowPaymentCondition: EscrowPaymentCondition
  let nftHolderCondition: NFTHolderCondition
  let nftAccessCondition: NFTAccessCondition
  let nftSalesTemplate: NFTSalesTemplate
  let nftAccessTemplate: NFTAccessTemplate

  let conditionIdLockPayment: [string, string]
  let conditionIdTransferNFT: [string, string]
  let conditionIdEscrow: [string, string]
  let conditionIdNFTHolder: [string, string]
  let conditionIdNFTAccess: [string, string]
  let conditionIdLockPayment2: [string, string]
  let conditionIdTransferNFT2: [string, string]
  let conditionIdEscrow2: [string, string]
  let ddo: DDO

  const royalties = 10 // 10% of royalties in the secondary market
  const cappedAmount = 5n
  let agreementId: string
  let agreementAccessId: string
  let agreementId2: string
  let agreementIdSeed: string
  let agreementAccessIdSeed: string
  let agreementId2Seed: string

  // Configuration of First Sale:
  // Artist -> Collector1, the gallery get a cut (25%)
  const numberNFTs = 1n
  let nftPrice = 20n
  let amounts = [15n, 5n]
  let receivers: string[]
  let assetPrice1: AssetPrice

  // Configuration of Sale in secondary market:
  // Collector1 -> Collector2, the artist get 10% royalties
  const numberNFTs2 = 1n
  let nftPrice2 = 100n
  let amounts2 = [90n, 10n]
  let receivers2: string[]
  let assetPrice2: AssetPrice

  let initialBalances: any
  let scale: bigint
  let royaltyAttributes: RoyaltyAttributes

  before(async () => {
    nevermined = await Nevermined.getInstance(config)
    ;[owner, artist, collector1, collector2, gallery] = await nevermined.accounts.list()

    receivers = [artist.getId(), gallery.getId()]
    receivers2 = [collector1.getId(), artist.getId()]

    // components
    ;({ conditionStoreManager, token, nftUpgradeable } = nevermined.keeper)

    // conditions
    ;({
      transferNftCondition,
      lockPaymentCondition,
      escrowPaymentCondition,
      nftHolderCondition,
      nftAccessCondition,
    } = nevermined.keeper.conditions)

    // templates
    ;({ nftSalesTemplate, nftAccessTemplate } = nevermined.keeper.templates)

    scale = 10n ** BigInt(await token.decimals())

    nftPrice = nftPrice * scale
    amounts = amounts.map((v) => v * scale)
    nftPrice2 = nftPrice2 * scale
    amounts2 = amounts2.map((v) => v * scale)

    assetPrice1 = new AssetPrice(
      new Map([
        [receivers[0], amounts[0]],
        [receivers[1], amounts[1]],
      ]),
    ).setTokenAddress(token.address)

    assetPrice2 = new AssetPrice(
      new Map([
        [receivers2[0], amounts2[0]],
        [receivers2[1], amounts2[1]],
      ]),
    ).setTokenAddress(token.address)
  })

  describe('Full flow', () => {
    before(async () => {
      // initial balances
      initialBalances = {
        artist: await token.balanceOf(artist.getId()),
        collector1: await token.balanceOf(collector1.getId()),
        collector2: await token.balanceOf(collector2.getId()),
        gallery: await token.balanceOf(gallery.getId()),
        escrowPaymentCondition: Number(await token.balanceOf(escrowPaymentCondition.address)),
      }

      agreementIdSeed = generateId()
      agreementAccessIdSeed = generateId()
      agreementId2Seed = generateId()

      agreementId = await nevermined.keeper.agreementStoreManager.agreementId(
        agreementIdSeed,
        collector1.getId(),
      )
      agreementAccessId = await nevermined.keeper.agreementStoreManager.agreementId(
        agreementAccessIdSeed,
        collector1.getId(),
      )
      agreementId2 = await nevermined.keeper.agreementStoreManager.agreementId(
        agreementId2Seed,
        collector2.getId(),
      )

      const clientAssertion = await nevermined.utils.jwt.generateClientAssertion(artist)

      await nevermined.services.marketplace.login(clientAssertion)

      const payload = decodeJwt(config.marketplaceAuthToken)
      const metadata = getMetadata()
      metadata.userId = payload.sub

      royaltyAttributes = getRoyaltyAttributes(nevermined, RoyaltyKind.Standard, royalties)

      const assetAttributes = AssetAttributes.getInstance({
        metadata,
        services: [
          {
            serviceType: 'nft-sales',
            price: assetPrice1,
            nft: { amount: numberNFTs },
          },
          {
            serviceType: 'nft-access',
            nft: { amount: numberNFTs },
          },
        ],
      })
      const nftAttributes = NFTAttributes.getNFT1155Instance({
        ...assetAttributes,
        nftContractAddress: nftUpgradeable.address,
        cap: cappedAmount,
        royaltyAttributes,
      })
      ddo = await nevermined.nfts1155.create(nftAttributes, artist)
    })

    describe('As an artist I want to register a new artwork', () => {
      it('I want to register a new artwork and tokenize (via NFT). I want to get 10% royalties', async () => {
        await nftUpgradeable.setApprovalForAll(transferNftCondition.address, true, artist)

        const balance = await nftUpgradeable.balance(artist.getId(), ddo.id)
        assert.deepEqual(balance, 5n)
      })
    })

    describe('As a collector I want to buy some art', () => {
      it('I am setting an agreement for buying a NFT', async () => {
        conditionIdLockPayment = await lockPaymentCondition.generateIdWithSeed(
          agreementId,
          await lockPaymentCondition.hashValues(
            ddo.id,
            escrowPaymentCondition.address,
            token.address,
            amounts,
            receivers,
          ),
        )
        conditionIdTransferNFT = await transferNftCondition.generateIdWithSeed(
          agreementId,
          await transferNftCondition.hashValues(
            ddo.id,
            artist.getId(),
            collector1.getId(),
            numberNFTs,
            conditionIdLockPayment[1],
          ),
        )
        conditionIdEscrow = await escrowPaymentCondition.generateIdWithSeed(
          agreementId,
          await escrowPaymentCondition.hashValues(
            ddo.id,
            amounts,
            receivers,
            collector1.getId(),
            escrowPaymentCondition.address,
            token.address,
            conditionIdLockPayment[1],
            conditionIdTransferNFT[1],
          ),
        )

        const result = await nftSalesTemplate.createAgreement(
          agreementIdSeed,
          ddo.shortId(),
          [conditionIdLockPayment[0], conditionIdTransferNFT[0], conditionIdEscrow[0]],
          [0, 0, 0],
          [0, 0, 0],
          [collector1.getId()],
          collector1,
        )
        assert.equal(result.status, 1)
        assert.isTrue(result.logs.some((e: EventLog) => e.eventName === 'AgreementCreated'))

        assert.equal(
          (await conditionStoreManager.getCondition(conditionIdLockPayment[1])).state,
          ConditionState.Unfulfilled,
        )
        assert.equal(
          (await conditionStoreManager.getCondition(conditionIdEscrow[1])).state,
          ConditionState.Unfulfilled,
        )
        assert.equal(
          (await conditionStoreManager.getCondition(conditionIdTransferNFT[1])).state,
          ConditionState.Unfulfilled,
        )
      })

      it('I am locking the payment', async () => {
        await collector1.requestTokens(nftPrice / scale)
        const escrowPaymentConditionBefore = await token.balanceOf(escrowPaymentCondition.address)
        const collector1BalanceBefore = await token.balanceOf(collector1.getId())
        assert.equal(collector1BalanceBefore, initialBalances.collector1 + nftPrice)

        await token.approve(lockPaymentCondition.address, nftPrice, collector1)
        await token.approve(escrowPaymentCondition.address, nftPrice, collector1)
        await lockPaymentCondition.fulfill(
          agreementId,
          ddo.id,
          escrowPaymentCondition.address,
          token.address,
          amounts,
          receivers,
          collector1,
        )

        const { state } = await conditionStoreManager.getCondition(conditionIdLockPayment[1])
        assert.equal(state, ConditionState.Fulfilled)

        const collector1BalanceAfter = await token.balanceOf(collector1.getId())
        const escrowPaymentConditionBalance = await token.balanceOf(escrowPaymentCondition.address)

        assert.equal(collector1BalanceAfter, initialBalances.collector1)
        assert.equal(escrowPaymentConditionBefore + nftPrice, escrowPaymentConditionBalance)
      })

      it('The artist can check the payment and transfer the NFT to the collector', async () => {
        const nftBalanceArtistBefore = await nftUpgradeable.balance(artist.getId(), ddo.id)
        const nftBalanceCollectorBefore = await nftUpgradeable.balance(collector1.getId(), ddo.id)

        await transferNftCondition.fulfill(
          agreementId,
          ddo.id,
          collector1.getId(),
          numberNFTs,
          nevermined.keeper.nftUpgradeable.address,
          conditionIdLockPayment[1],
          true,
          artist,
        )

        const { state } = await conditionStoreManager.getCondition(conditionIdTransferNFT[1])
        assert.equal(state, ConditionState.Fulfilled)

        const nftBalanceArtistAfter = await nftUpgradeable.balance(artist.getId(), ddo.id)
        const nftBalanceCollectorAfter = await nftUpgradeable.balance(collector1.getId(), ddo.id)

        assert.equal(
          Number(nftBalanceArtistAfter),
          Number(nftBalanceArtistBefore) - Number(numberNFTs),
        )
        assert.equal(
          Number(nftBalanceCollectorAfter),
          Number(nftBalanceCollectorBefore) + Number(numberNFTs),
        )
      })

      it('the artist asks and receives the payment', async () => {
        const escrowPaymentConditionBalanceBefore = await token.balanceOf(
          escrowPaymentCondition.address,
        )

        await escrowPaymentCondition.fulfill(
          agreementId,
          ddo.id,
          amounts,
          receivers,
          collector1.getId(),
          escrowPaymentCondition.address,
          token.address,
          conditionIdLockPayment[1],
          conditionIdTransferNFT[1],
          artist,
        )

        const { state } = await conditionStoreManager.getCondition(conditionIdEscrow[1])
        assert.equal(state, ConditionState.Fulfilled)

        const escrowPaymentConditionBalanceAfter = await token.balanceOf(
          escrowPaymentCondition.address,
        )
        const receiver0Balance = await token.balanceOf(receivers[0])
        const receiver1Balance = await token.balanceOf(receivers[1])
        const collectorBalance = await token.balanceOf(collector1.getId())

        assert.equal(receiver0Balance, initialBalances.artist + amounts[0])
        assert.equal(receiver1Balance, initialBalances.gallery + amounts[1])
        assert.equal(collectorBalance, initialBalances.collector1)
        assert.equal(
          escrowPaymentConditionBalanceBefore - AssetPrice.sumAmounts(amounts),
          escrowPaymentConditionBalanceAfter,
        )
      })
    })

    describe('As an artist I want to give exclusive access to the collectors owning a specific NFT', () => {
      it('The collector sets up the NFT access agreement', async () => {
        // Collector1: Create NFT access agreement
        conditionIdNFTHolder = await nftHolderCondition.generateIdWithSeed(
          agreementAccessId,
          await nftHolderCondition.hashValues(ddo.id, collector1.getId(), numberNFTs),
        )
        conditionIdNFTAccess = await nftAccessCondition.generateIdWithSeed(
          agreementAccessId,
          await nftAccessCondition.hashValues(ddo.id, collector1.getId()),
        )

        const result = await nftAccessTemplate.createAgreement(
          agreementAccessIdSeed,
          ddo.shortId(),
          [conditionIdNFTHolder[0], conditionIdNFTAccess[0]],
          [0, 0],
          [0, 0],
          [collector1.getId()],
          collector1,
        )
        assert.equal(result.status, 1)
        assert.isTrue(result.logs.some((e: EventLog) => e.eventName === 'AgreementCreated'))

        assert.equal(
          (await conditionStoreManager.getCondition(conditionIdNFTAccess[1])).state,
          ConditionState.Unfulfilled,
        )
        assert.equal(
          (await conditionStoreManager.getCondition(conditionIdNFTHolder[1])).state,
          ConditionState.Unfulfilled,
        )
      })

      it('The collector demonstrates it owns the NFT', async function () {
        // TODO: Not sure why we need to wait here but without this the
        // the fulfillment will fail
        await new Promise((r) => setTimeout(r, 10000))
        await nftHolderCondition.fulfill(
          agreementAccessId,
          ddo.id,
          collector1.getId(),
          numberNFTs,
          nevermined.keeper.nftUpgradeable.address,
        )

        assert.equal(
          (await conditionStoreManager.getCondition(conditionIdNFTHolder[1])).state,
          ConditionState.Fulfilled,
        )
      })

      it(' The artist gives access to the collector to the content', async function () {
        await nftAccessCondition.fulfill(agreementAccessId, ddo.id, collector1.getId(), artist)

        assert.equal(
          (await conditionStoreManager.getCondition(conditionIdNFTAccess[1])).state,
          ConditionState.Fulfilled,
        )
      })
    })

    describe('As collector1 I want to sell my NFT to collector2 for a higher price', () => {
      before(async () => {
        // initial balances
        initialBalances = {
          artist: await token.balanceOf(artist.getId()),
          collector1: await token.balanceOf(collector1.getId()),
          collector2: await token.balanceOf(collector2.getId()),
          gallery: await token.balanceOf(gallery.getId()),
          owner: await token.balanceOf(owner.getId()),
          lockPaymentCondition: Number(await token.balanceOf(lockPaymentCondition.address)),
          escrowPaymentCondition: Number(await token.balanceOf(escrowPaymentCondition.address)),
        }
      })

      it('As collector2 I setup an agreement for buying an NFT from collector1', async () => {
        conditionIdLockPayment2 = await lockPaymentCondition.generateIdWithSeed(
          agreementId2,
          await lockPaymentCondition.hashValues(
            ddo.id,
            escrowPaymentCondition.address,
            token.address,
            amounts2,
            receivers2,
          ),
        )
        conditionIdTransferNFT2 = await transferNftCondition.generateIdWithSeed(
          agreementId2,
          await transferNftCondition.hashValues(
            ddo.id,
            collector1.getId(),
            collector2.getId(),
            numberNFTs2,
            conditionIdLockPayment2[1],
          ),
        )
        conditionIdEscrow2 = await escrowPaymentCondition.generateIdWithSeed(
          agreementId2,
          await escrowPaymentCondition.hashValues(
            ddo.id,
            amounts2,
            receivers2,
            collector2.getId(),
            escrowPaymentCondition.address,
            token.address,
            conditionIdLockPayment2[1],
            conditionIdTransferNFT2[1],
          ),
        )

        const result = await nftSalesTemplate.createAgreement(
          agreementId2Seed,
          ddo.shortId(),
          [conditionIdLockPayment2[0], conditionIdTransferNFT2[0], conditionIdEscrow2[0]],
          [0, 0, 0],
          [0, 0, 0],
          [collector2.getId()],
          collector2,
        )
        assert.equal(result.status, 1)
        assert.isTrue(result.logs.some((e: EventLog) => e.eventName === 'AgreementCreated'))

        assert.equal(
          (await conditionStoreManager.getCondition(conditionIdLockPayment2[1])).state,
          ConditionState.Unfulfilled,
        )
        assert.equal(
          (await conditionStoreManager.getCondition(conditionIdEscrow2[1])).state,
          ConditionState.Unfulfilled,
        )
        assert.equal(
          (await conditionStoreManager.getCondition(conditionIdTransferNFT2[1])).state,
          ConditionState.Unfulfilled,
        )
      })

      it('As collector2 I am locking the payment', async () => {
        await collector2.requestTokens(nftPrice2 / scale)
        const escrowPaymentConditionBefore = await token.balanceOf(escrowPaymentCondition.address)
        const collector2BalanceBefore = await token.balanceOf(collector2.getId())
        assert.equal(collector2BalanceBefore, initialBalances.collector2 + nftPrice2)

        await token.approve(lockPaymentCondition.address, nftPrice2, collector2)
        await lockPaymentCondition.fulfill(
          agreementId2,
          ddo.id,
          escrowPaymentCondition.address,
          token.address,
          amounts2,
          receivers2,
          collector2,
        )

        const { state } = await conditionStoreManager.getCondition(conditionIdLockPayment2[1])
        assert.equal(state, ConditionState.Fulfilled)

        const collector2BalanceAfter = await token.balanceOf(collector2.getId())
        const escrowPaymentConditionBalance = await token.balanceOf(escrowPaymentCondition.address)

        assert.equal(collector2BalanceAfter, initialBalances.collector2)
        assert.equal(escrowPaymentConditionBefore + nftPrice2, escrowPaymentConditionBalance)
      })

      it('As collector1 I can check the payment and transfer the NFT to collector2', async () => {
        const nftBalanceCollector1Before = await nftUpgradeable.balance(collector1.getId(), ddo.id)
        const nftBalanceCollector2Before = await nftUpgradeable.balance(collector2.getId(), ddo.id)

        await transferNftCondition.fulfill(
          agreementId2,
          ddo.id,
          collector2.getId(),
          numberNFTs2,
          nevermined.keeper.nftUpgradeable.address,
          conditionIdLockPayment2[1],
          true,
          collector1,
        )

        const { state } = await conditionStoreManager.getCondition(conditionIdTransferNFT2[1])
        assert.equal(state, ConditionState.Fulfilled)

        const nftBalanceCollector1After = await nftUpgradeable.balance(collector1.getId(), ddo.id)
        const nftBalanceCollector2After = await nftUpgradeable.balance(collector2.getId(), ddo.id)

        assert.equal(
          Number(nftBalanceCollector1After),
          Number(nftBalanceCollector1Before) - Number(numberNFTs2),
        )
        assert.equal(
          Number(nftBalanceCollector2After),
          Number(nftBalanceCollector2Before) + Number(numberNFTs),
        )
      })

      it('Collector1 and Artist get the payment', async () => {
        const escrowPaymentConditionBefore = await token.balanceOf(escrowPaymentCondition.address)

        await escrowPaymentCondition.fulfill(
          agreementId2,
          ddo.id,
          amounts2,
          receivers2,
          collector2.getId(),
          escrowPaymentCondition.address,
          token.address,
          conditionIdLockPayment2[1],
          conditionIdTransferNFT2[1],
          collector1,
        )

        const { state } = await conditionStoreManager.getCondition(conditionIdEscrow2[1])
        assert.equal(state, ConditionState.Fulfilled)

        const escrowPaymentConditionBalanceAfter = await token.balanceOf(
          escrowPaymentCondition.address,
        )
        const receiver0Balance = await token.balanceOf(receivers2[0])
        const receiver1Balance = await token.balanceOf(receivers2[1])
        const collectorBalance = await token.balanceOf(collector2.getId())

        assert.equal(receiver0Balance, initialBalances.collector1 + amounts2[0])
        assert.equal(receiver1Balance, initialBalances.artist + amounts2[1])
        assert.equal(collectorBalance, initialBalances.collector2)
        assert.equal(
          escrowPaymentConditionBefore - AssetPrice.sumAmounts(amounts2),
          escrowPaymentConditionBalanceAfter,
        )
      })
    })
  })

  describe('Short flow', () => {
    before(async () => {
      // initial balances
      initialBalances = {
        artist: await token.balanceOf(artist.getId()),
        collector1: await token.balanceOf(collector1.getId()),
        collector2: await token.balanceOf(collector2.getId()),
        gallery: await token.balanceOf(gallery.getId()),
        escrowPaymentCondition: Number(await token.balanceOf(escrowPaymentCondition.address)),
      }
      agreementIdSeed = generateId()
      agreementAccessIdSeed = generateId()
      agreementId2Seed = generateId()

      agreementId = await nevermined.keeper.agreementStoreManager.agreementId(
        agreementIdSeed,
        collector1.getId(),
      )
      agreementAccessId = await nevermined.keeper.agreementStoreManager.agreementId(
        agreementAccessIdSeed,
        collector1.getId(),
      )
      agreementId2 = await nevermined.keeper.agreementStoreManager.agreementId(
        agreementId2Seed,
        collector2.getId(),
      )

      const payload = decodeJwt(config.marketplaceAuthToken)
      const metadata = getMetadata()
      metadata.userId = payload.sub

      const assetAttributes = AssetAttributes.getInstance({
        metadata,
        services: [
          {
            serviceType: 'nft-sales',
            price: assetPrice1,
            nft: { amount: numberNFTs },
          },
          {
            serviceType: 'nft-access',
            nft: { amount: numberNFTs },
          },
        ],
      })
      const nftAttributes = NFTAttributes.getNFT1155Instance({
        ...assetAttributes,
        nftContractAddress: nftUpgradeable.address,
        cap: cappedAmount,
        royaltyAttributes,
      })
      ddo = await nevermined.nfts1155.create(nftAttributes, artist)

      await collector1.requestTokens(nftPrice / scale)
    })

    describe('As an artist I want to register a new artwork', () => {
      it('I want to register a new artwork and tokenize (via NFT). I want to get 10% royalties', async () => {
        await nftUpgradeable.setApprovalForAll(transferNftCondition.address, true, artist)

        const balance = await nftUpgradeable.balance(artist.getId(), ddo.id)
        assert.deepEqual(balance, 5n)
      })
    })

    describe('As a collector I want to buy some art', () => {
      it('I am setting an agreement for buying a NFT', async () => {
        const escrowPaymentConditionBefore = await token.balanceOf(escrowPaymentCondition.address)
        const collector1BalanceBefore = await token.balanceOf(collector1.getId())
        assert.equal(collector1BalanceBefore, initialBalances.collector1 + nftPrice)

        const result = await nftSalesTemplate.createAgreementWithPaymentFromDDO(
          agreementIdSeed,
          ddo,
          'nft-sales',
          nftSalesTemplate.params(collector1.getId(), numberNFTs),
          collector1,
          collector1,
        )
        assert.isDefined(result)

        const status = await nftSalesTemplate.getAgreementStatus(agreementId)
        assert.equal(status && status.lockPayment.state, ConditionState.Fulfilled)
        assert.equal(status && status.transferNFT.state, ConditionState.Unfulfilled)
        assert.equal(status && status.escrowPayment.state, ConditionState.Unfulfilled)

        const collector1BalanceAfter = await token.balanceOf(collector1.getId())
        const escrowPaymentConditionBalance = await token.balanceOf(escrowPaymentCondition.address)
        assert.equal(collector1BalanceAfter, initialBalances.collector1)
        assert.equal(escrowPaymentConditionBalance - nftPrice, escrowPaymentConditionBefore)
      })

      it('The artist can check the payment and transfer the NFT to the collector', async () => {
        const nftBalanceArtistBefore = await nftUpgradeable.balance(artist.getId(), ddo.id)
        const nftBalanceCollectorBefore = await nftUpgradeable.balance(collector1.getId(), ddo.id)

        const receipt = await nevermined.agreements.conditions.transferNft(
          agreementId,
          ddo,
          numberNFTs,
          artist,
        )
        assert.isTrue(receipt)

        const nftBalanceArtistAfter = await nftUpgradeable.balance(artist.getId(), ddo.id)
        const nftBalanceCollectorAfter = await nftUpgradeable.balance(collector1.getId(), ddo.id)

        assert.equal(
          Number(nftBalanceArtistAfter),
          Number(nftBalanceArtistBefore) - Number(numberNFTs),
        )
        assert.equal(
          Number(nftBalanceCollectorAfter),
          Number(nftBalanceCollectorBefore) + Number(numberNFTs),
        )
      })

      it('the artist asks and receives the payment', async () => {
        const escrowPaymentConditionBalanceBefore = await token.balanceOf(
          escrowPaymentCondition.address,
        )
        const receipt = await nevermined.agreements.conditions.releaseNftReward(
          agreementId,
          ddo,
          'nft-sales',
          numberNFTs,
          artist,
        )
        assert.isTrue(receipt)

        const escrowPaymentConditionBalanceAfter = await token.balanceOf(
          escrowPaymentCondition.address,
        )
        const receiver0Balance = await token.balanceOf(receivers[0])
        const receiver1Balance = await token.balanceOf(receivers[1])
        const collectorBalance = await token.balanceOf(collector1.getId())

        assert.equal(receiver0Balance, initialBalances.artist + amounts[0])
        assert.equal(receiver1Balance, initialBalances.gallery + amounts[1])
        assert.equal(collectorBalance, initialBalances.collector1)
        assert.equal(
          escrowPaymentConditionBalanceBefore - assetPrice1.getTotalPrice(),
          escrowPaymentConditionBalanceAfter,
        )
      })
    })

    describe('As an artist I want to give exclusive access to the collectors owning a specific NFT', () => {
      it('The collector sets up the NFT access agreement', async () => {
        // Collector1: Create NFT access agreement
        const result = await nftAccessTemplate.createAgreementFromDDO(
          agreementAccessIdSeed,
          ddo,
          nftAccessTemplate.params(collector1.getId(), numberNFTs),
          collector1,
          collector1,
        )
        assert.isDefined(result)

        const status = await nftAccessTemplate.getAgreementStatus(agreementAccessId)
        assert.equal(status && status.nftHolder.state, ConditionState.Unfulfilled)
        assert.equal(status && status.nftAccess.state, ConditionState.Unfulfilled)
      })

      it('The collector demonstrates it owns the NFT', async function () {
        // TODO: Not sure why we need to wait here but without this the
        // the fulfillment will fail
        await new Promise((r) => setTimeout(r, 10000))
        const result = await nevermined.agreements.conditions.holderNft(
          agreementAccessId,
          ddo.id,
          collector1.getId(),
          numberNFTs,
        )
        assert.isTrue(result)
      })

      it(' The artist gives access to the collector to the content', async function () {
        const result = await nevermined.agreements.conditions.grantNftAccess(
          agreementAccessId,
          ddo.id,
          collector1.getId(),
          artist,
        )
        assert.isTrue(result)
      })
    })

    describe('As collector1 I want to sell my NFT to collector2 for a higher price', () => {
      before(async () => {
        // initial balances
        initialBalances = {
          artist: await token.balanceOf(artist.getId()),
          collector1: await token.balanceOf(collector1.getId()),
          collector2: await token.balanceOf(collector2.getId()),
          gallery: await token.balanceOf(gallery.getId()),
          owner: await token.balanceOf(owner.getId()),
          lockPaymentCondition: Number(await token.balanceOf(lockPaymentCondition.address)),
          escrowPaymentCondition: Number(await token.balanceOf(escrowPaymentCondition.address)),
        }
        ddo.setNFTRewardsFromService('nft-sales', assetPrice2, collector1.getId())
      })

      it('As collector2 I setup an agreement for buying an NFT from collector1', async () => {
        const result = await nftSalesTemplate.createAgreementFromDDO(
          agreementId2Seed,
          ddo,
          nftSalesTemplate.params(collector2.getId(), numberNFTs2),
          collector2,
          collector2,
        )
        assert.isDefined(result)

        const status = await nftSalesTemplate.getAgreementStatus(agreementId2)
        assert.equal(status && status.lockPayment.state, ConditionState.Unfulfilled)
        assert.equal(status && status.transferNFT.state, ConditionState.Unfulfilled)
        assert.equal(status && status.escrowPayment.state, ConditionState.Unfulfilled)
      })

      it('As collector2 I am locking the payment', async () => {
        await collector2.requestTokens(nftPrice2 / scale)

        const collector2BalanceBefore = await token.balanceOf(collector2.getId())
        assert.equal(collector2BalanceBefore, initialBalances.collector2 + nftPrice2)

        const escrowPaymentConditionBalanceBefore = await token.balanceOf(
          escrowPaymentCondition.address,
        )
        const receipt = await nevermined.agreements.conditions.lockPayment(
          agreementId2,
          ddo.id,
          assetPrice2.getAmounts(),
          assetPrice2.getReceivers(),
          token.address,
          collector2,
        )
        assert.isTrue(receipt)

        const collector2BalanceAfter = await token.balanceOf(collector2.getId())
        const escrowPaymentConditionBalanceAfter = await token.balanceOf(
          escrowPaymentCondition.address,
        )

        assert.equal(collector2BalanceAfter, initialBalances.collector2)
        assert.equal(
          escrowPaymentConditionBalanceBefore + assetPrice2.getTotalPrice(),
          escrowPaymentConditionBalanceAfter,
        )
      })

      it('As collector1 I can check the payment and transfer the NFT to collector2', async () => {
        const nftBalanceCollector1Before = await nftUpgradeable.balance(collector1.getId(), ddo.id)
        const nftBalanceCollector2Before = await nftUpgradeable.balance(collector2.getId(), ddo.id)

        const receipt = await nevermined.agreements.conditions.transferNft(
          agreementId2,
          ddo,
          numberNFTs2,
          collector1,
        )

        assert.isTrue(receipt)

        const nftBalanceCollector1After = await nftUpgradeable.balance(collector1.getId(), ddo.id)
        const nftBalanceCollector2After = await nftUpgradeable.balance(collector2.getId(), ddo.id)

        assert.equal(
          Number(nftBalanceCollector1After),
          Number(nftBalanceCollector1Before) - Number(numberNFTs2),
        )
        assert.equal(
          Number(nftBalanceCollector2After),
          Number(nftBalanceCollector2Before) + Number(numberNFTs),
        )
      })

      it('Collector1 and Artist get the payment', async () => {
        const escrowPaymentConditionBalanceBefore = await token.balanceOf(
          escrowPaymentCondition.address,
        )
        const receipt = await nevermined.agreements.conditions.releaseNftReward(
          agreementId2,
          ddo,
          'nft-sales',
          numberNFTs2,
          collector1,
        )
        assert.isTrue(receipt)

        const escrowPaymentConditionBalanceAfter = await token.balanceOf(
          escrowPaymentCondition.address,
        )
        const receiver0Balance = await token.balanceOf(receivers2[0])
        const receiver1Balance = await token.balanceOf(receivers2[1])
        const collectorBalance = await token.balanceOf(collector2.getId())

        assert.equal(receiver0Balance, initialBalances.collector1 + amounts2[0])
        assert.equal(receiver1Balance, initialBalances.artist + amounts2[1])
        assert.equal(collectorBalance, initialBalances.collector2)
        assert.equal(
          escrowPaymentConditionBalanceBefore - assetPrice2.getTotalPrice(),
          escrowPaymentConditionBalanceAfter,
        )
      })
    })
  })

  describe('Market flow', () => {
    before(async () => {
      // initial balances
      initialBalances = {
        artist: await token.balanceOf(artist.getId()),
        collector1: await token.balanceOf(collector1.getId()),
        gallery: await token.balanceOf(gallery.getId()),
        escrowPaymentCondition: Number(await token.balanceOf(escrowPaymentCondition.address)),
      }
      agreementIdSeed = generateId()
      agreementAccessIdSeed = generateId()
      agreementId2Seed = generateId()

      agreementId = await nevermined.keeper.agreementStoreManager.agreementId(
        agreementIdSeed,
        collector1.getId(),
      )
      agreementAccessId = await nevermined.keeper.agreementStoreManager.agreementId(
        agreementAccessIdSeed,
        collector1.getId(),
      )
      agreementId2 = await nevermined.keeper.agreementStoreManager.agreementId(
        agreementId2Seed,
        collector2.getId(),
      )

      const payload = decodeJwt(config.marketplaceAuthToken)
      const metadata = getMetadata()
      metadata.userId = payload.sub

      const assetAttributes = AssetAttributes.getInstance({
        metadata,
        services: [
          {
            serviceType: 'nft-sales',
            price: assetPrice1,
            nft: { amount: numberNFTs },
          },
          {
            serviceType: 'nft-access',
          },
        ],
      })
      const nftAttributes = NFTAttributes.getNFT1155Instance({
        ...assetAttributes,
        nftContractAddress: nftUpgradeable.address,
        cap: cappedAmount,
        royaltyAttributes,
      })
      ddo = await nevermined.nfts1155.create(nftAttributes, artist)
    })

    describe('As an artist I want to register a new artwork', () => {
      it('I want to register a new artwork and give a Marketplace permissions to transfer it', async () => {
        const balance = await nftUpgradeable.balance(artist.getId(), ddo.id)
        assert.equal(balance, 5n)

        await nevermined.nfts1155.setApprovalForAll(gallery.getId(), true, artist)
      })
    })

    describe('As a collector I want to buy some art on a Marketplace', () => {
      it('I am setting an agreement for buying a NFT', async () => {
        const result = await nftSalesTemplate.createAgreementFromDDO(
          agreementIdSeed,
          ddo,
          nftSalesTemplate.params(collector1.getId(), numberNFTs),
          collector1,
          collector1,
        )
        assert.isDefined(result)

        const status = await nftSalesTemplate.getAgreementStatus(agreementId)
        assert.equal(status && status.lockPayment.state, ConditionState.Unfulfilled)
        assert.equal(status && status.transferNFT.state, ConditionState.Unfulfilled)
        assert.equal(status && status.escrowPayment.state, ConditionState.Unfulfilled)
      })

      it('I am locking the payment', async () => {
        await collector1.requestTokens(nftPrice / scale)

        const collector1BalanceBefore = await token.balanceOf(collector1.getId())
        const escrowPaymentConditionBalanceBefore = await token.balanceOf(
          escrowPaymentCondition.address,
        )
        assert.equal(collector1BalanceBefore, initialBalances.collector1 + nftPrice)

        const receipt = await nevermined.agreements.conditions.lockPayment(
          agreementId,
          ddo.id,
          assetPrice1.getAmounts(),
          assetPrice1.getReceivers(),
          token.address,
          collector1,
        )
        assert.isTrue(receipt)

        const collector1BalanceAfter = await token.balanceOf(collector1.getId())
        const escrowPaymentConditionBalanceAfter = await token.balanceOf(
          escrowPaymentCondition.address,
        )

        assert.equal(collector1BalanceAfter, initialBalances.collector1)
        assert.equal(
          escrowPaymentConditionBalanceBefore + assetPrice1.getTotalPrice(),
          escrowPaymentConditionBalanceAfter,
        )
      })

      it('The Market can check the payment and transfer the NFT to the collector', async () => {
        const nftBalanceArtistBefore = await nftUpgradeable.balance(artist.getId(), ddo.id)
        const nftBalanceCollectorBefore = await nftUpgradeable.balance(collector1.getId(), ddo.id)

        const receipt = await nevermined.agreements.conditions.transferNftForDelegate(
          agreementId,
          ddo,
          'nft-sales',
          numberNFTs,
          gallery,
        )
        assert.isTrue(receipt)

        const nftBalanceArtistAfter = await nftUpgradeable.balance(artist.getId(), ddo.id)
        const nftBalanceCollectorAfter = await nftUpgradeable.balance(collector1.getId(), ddo.id)

        assert.equal(
          Number(nftBalanceArtistAfter),
          Number(nftBalanceArtistBefore) - Number(numberNFTs),
        )
        assert.equal(
          Number(nftBalanceCollectorAfter),
          Number(nftBalanceCollectorBefore) + Number(numberNFTs),
        )
      })

      it('The Market releases the rewards to the artist', async () => {
        const escrowPaymentConditionBalanceBefore = await token.balanceOf(
          escrowPaymentCondition.address,
        )
        const receipt = await nevermined.agreements.conditions.releaseNftReward(
          agreementId,
          ddo,
          'nft-sales',
          numberNFTs,
          artist,
          gallery,
        )
        assert.isTrue(receipt)

        const escrowPaymentConditionBalanceAfter = await token.balanceOf(
          escrowPaymentCondition.address,
        )
        const receiver0Balance = await token.balanceOf(receivers[0])
        const receiver1Balance = await token.balanceOf(receivers[1])
        const collectorBalance = await token.balanceOf(collector1.getId())

        assert.equal(receiver0Balance, initialBalances.artist + amounts[0])
        assert.equal(receiver1Balance, initialBalances.gallery + amounts[1])
        assert.equal(collectorBalance, initialBalances.collector1)
        assert.equal(
          escrowPaymentConditionBalanceBefore - assetPrice1.getTotalPrice(),
          escrowPaymentConditionBalanceAfter,
        )
      })
    })
  })
})<|MERGE_RESOLUTION|>--- conflicted
+++ resolved
@@ -23,11 +23,6 @@
   Token,
 } from '../../src/keeper'
 import { getRoyaltyAttributes, RoyaltyAttributes, RoyaltyKind } from '../../src/nevermined'
-<<<<<<< HEAD
-import { BigNumber } from '../../src/utils'
-=======
-import { setNFTRewardsFromDDOByService } from '../../src/utils'
->>>>>>> ebfc11ed
 import { config } from '../config'
 import { getMetadata } from '../utils'
 import { EventLog } from 'ethers'
