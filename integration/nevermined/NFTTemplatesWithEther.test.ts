--- conflicted
+++ resolved
@@ -60,19 +60,9 @@
 
     const networkFee = 250000
     // Configuration of First Sale:
-<<<<<<< HEAD
     // Artist -> Collector1, the gallery get a cut (25%)
     const numberNFTs = BigNumber.from(1)
-    const amounts = [BigNumber.parseEther('0.15'), BigNumber.parseEther('0.05')]
-=======
-    // Artist -> Collector1, the gallery & network get a cut (25% each)
-    const numberNFTs = 1
-    const amounts = [
-        BigNumber.parseEther('0.10'),
-        BigNumber.parseEther('0.05'),
-        BigNumber.parseEther('0.05')
-    ]
->>>>>>> 99d54824
+    const amounts = [BigNumber.parseEther('0.15'), BigNumber.parseEther('0.05'), BigNumber.parseEther('0.05')]
 
     let receivers: string[]
     let assetRewards: AssetRewards
