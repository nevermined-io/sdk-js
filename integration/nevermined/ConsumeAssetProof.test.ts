--- conflicted
+++ resolved
@@ -4,12 +4,12 @@
 import { getMetadata, getMetadataForDTP } from '../utils'
 
 import { Nevermined, Account, DDO } from '../../src'
-// import { BabyjubPublicKey } from '../../src/models/KeyTransfer'
-// import KeyTransfer from '../../src/utils/KeyTransfer'
+import { BabyjubPublicKey } from '../../src/models/KeyTransfer'
+import KeyTransfer from '../../src/utils/KeyTransfer'
 
 describe('Consume Asset (Gateway w/ proofs)', () => {
     let nevermined: Nevermined
-    // const keyTransfer = new KeyTransfer()
+    const keyTransfer = new KeyTransfer()
 
     let publisher: Account
     let consumer: Account
@@ -89,16 +89,6 @@
         assert.deepEqual(passwd, origPasswd)
     })
 
-<<<<<<< HEAD
-    // it('buyer should have the key', async () => {
-    //     const key = await nevermined.agreements.conditions.readKey(
-    //         agreementId,
-    //         keyTransfer.makeKey(consumer.babySecret),
-    //         new BabyjubPublicKey(providerKey.x, providerKey.y)
-    //     )
-    //     assert.equal(key.toString('hex'), origPasswd)
-    // })
-=======
     // Skipping this test until https://github.com/nevermined-io/gateway/issues/109
     it.skip('buyer should have the key', async () => {
         const key = await nevermined.agreements.conditions.readKey(
@@ -108,5 +98,4 @@
         )
         assert.equal(key.toString('hex'), origPasswd)
     })
->>>>>>> e5a7bafb
 })