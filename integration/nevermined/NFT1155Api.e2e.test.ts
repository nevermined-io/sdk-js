--- conflicted
+++ resolved
@@ -5,27 +5,18 @@
     Account,
     DDO,
     Nevermined,
-    AssetPrice,
-    AssetAttributes,
-    NFTAttributes
+    AssetPrice
 } from '../../src'
 import { EscrowPaymentCondition, TransferNFTCondition, Token } from '../../src/keeper'
 import { config } from '../config'
 import { getMetadata } from '../utils'
-<<<<<<< HEAD
-import { getRoyaltyAttributes, RoyaltyKind } from '../../src/nevermined'
-=======
 import { getRoyaltyAttributes, PublishMetadata, RoyaltyKind } from '../../src/nevermined/api/AssetsApi'
->>>>>>> e0cf429e
 import { ethers } from 'ethers'
-import { BigNumber } from '../../src/utils'
 import '../globals'
-<<<<<<< HEAD
-=======
 import { AssetAttributes } from '../../src/models/AssetAttributes'
 import { NFTAttributes } from '../../src/models/NFTAttributes'
 import { DIDResolvePolicy } from '../../src/nevermined/api/RegistryBaseApi'
->>>>>>> e0cf429e
+import { BigNumber } from '../../src/utils'
 
 chai.use(chaiAsPromised)
 
@@ -91,15 +82,10 @@
         await collector1.requestTokens(nftPrice.div(scale))
 
         const nftContractOwner = new Account(await nevermined.nfts1155.owner())
-<<<<<<< HEAD
         await nevermined.keeper.nftUpgradeable.grantOperatorRole(
             transferNftCondition.address,
             nftContractOwner
         )
-=======
-        
-        await nevermined.nfts1155.getContract.setProxyApproval(transferNftCondition.address, true, nftContractOwner)
->>>>>>> e0cf429e
 
         initialBalances = {
             artist: await token.balanceOf(artist.getId()),
@@ -133,11 +119,6 @@
                 amount: numberEditions,
                 royaltyAttributes,
                 preMint: true
-<<<<<<< HEAD
-            })
-            ddo = await nevermined.nfts1155.create(nftAttributes, artist)
-
-=======
             })            
             ddo = await nevermined.nfts1155.create(
                 nftAttributes,
@@ -145,7 +126,6 @@
                 PublishMetadata.IPFS
             )
             
->>>>>>> e0cf429e
             assert.isDefined(ddo)
 
             const balance = await nevermined.nfts1155.balance(ddo.id, artist.getId())
@@ -162,14 +142,10 @@
 
     describe('As a collector I want to buy some art', () => {
         it('I check the details of the NFT', async () => {
-<<<<<<< HEAD
-            const details = await nevermined.nfts1155.details(ddo.id)            
-=======
             await nevermined.assets.resolve(ddo.id, DIDResolvePolicy.ImmutableFirst)
             const details = await nevermined.nfts1155.details(ddo.id)
-            assert.equal(details.mintCap, 5)
-            assert.equal(details.nftSupply, 5)
->>>>>>> e0cf429e
+            assert.equal(details.mintCap.toNumber(), 5)
+            assert.equal(details.nftSupply.toNumber(), 5)
             assert.equal(details.royaltyScheme, RoyaltyKind.Standard)
             assert.equal(details.royalties, 100000)
             assert.equal(details.owner, artist.getId())
@@ -342,12 +318,8 @@
         })
 
         it('Ask the Node to transfer the nft and release the rewards', async () => {
-<<<<<<< HEAD
-            const result = await nevermined.nfts1155.transferForDelegate(
-=======
 
             const result = await nevermined.nfts1155.claim(
->>>>>>> e0cf429e
                 agreementId,
                 artist.getId(),
                 collector1.getId(),
