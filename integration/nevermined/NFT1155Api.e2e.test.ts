import chai, { assert } from 'chai'
import { decodeJwt, JWTPayload } from 'jose'
import chaiAsPromised from 'chai-as-promised'
import { Account, DDO, Nevermined, AssetPrice } from '../../src'
import {
  EscrowPaymentCondition,
  TransferNFTCondition,
  Token,
  Nft1155Contract,
} from '../../src/keeper'
import { config } from '../config'
import { getMetadata } from '../utils'
import {
  getRoyaltyAttributes,
  PublishMetadata,
  RoyaltyKind,
} from '../../src/nevermined/api/AssetsApi'
import { ethers } from 'ethers'
import '../globals'
import { AssetAttributes } from '../../src/models/AssetAttributes'
import { NFTAttributes } from '../../src/models/NFTAttributes'
import { DIDResolvePolicy } from '../../src/nevermined/api/RegistryBaseApi'
import { BigNumber } from '../../src/utils'
import TestContractHandler from '../../test/keeper/TestContractHandler'
import { sleep } from '../utils/utils'

chai.use(chaiAsPromised)

const DELAY = 20000

function makeTest(isCustom) {
  describe(`NFTs 1155 Api End-to-End (${isCustom ? 'custom' : 'builtin'} token)`, () => {
    let artist: Account
    let collector1: Account
    let collector2: Account
    let gallery: Account
    //    let governor: Account

    let nevermined: Nevermined
    let token: Token
    let escrowPaymentCondition: EscrowPaymentCondition
    let transferNftCondition: TransferNFTCondition
    let ddo: DDO

    const metadata = getMetadata()
    const royalties1 = 100000 // 10% of royalties in the secondary market
    const royalties = 10 // 10% of royalties in the secondary market
    const cappedAmount = BigNumber.from(5)
    let agreementId: string
    let agreementId2: string

    // Configuration of First Sale:
    // Artist -> Collector1, the gallery get a cut (25%)
    const numberEditions = BigNumber.from(1)
    let nftPrice = BigNumber.from(100)
    let amounts = [BigNumber.from(75), BigNumber.from(25)]
    let receivers: string[]
    let assetPrice1: AssetPrice

    let initialBalances: any
    let scale: BigNumber
    let payload: JWTPayload

    before(async () => {
      nevermined = await Nevermined.getInstance(config)
      // ;[, artist, collector1, collector2, , gallery, , , , governor] = await nevermined.accounts.list()
      ;[, artist, collector1, collector2, , gallery] = await nevermined.accounts.list()
      const clientAssertion = await nevermined.utils.jwt.generateClientAssertion(artist)

      await nevermined.services.marketplace.login(clientAssertion)

      payload = decodeJwt(config.marketplaceAuthToken)

      metadata.userId = payload.sub

      // conditions
      ;({ escrowPaymentCondition, transferNftCondition } = nevermined.keeper.conditions)

      if (isCustom) {
        TestContractHandler.setConfig(config)

        const networkName = (await nevermined.keeper.getNetworkName()).toLowerCase()
        const erc1155ABI = await TestContractHandler.getABI(
          'NFT1155Upgradeable',
          config.artifactsFolder,
          networkName,
        )

        const nft = await TestContractHandler.deployArtifact(erc1155ABI, artist.getId(), [
          artist.getId(),
          nevermined.keeper.didRegistry.address,
          'NFT1155',
          'NVM',
          '',
        ])

        const nftContract = await Nft1155Contract.getInstance(
          (nevermined.keeper as any).instanceConfig,
          nft.address,
        )

        await nevermined.contracts.loadNft1155(nftContract.address)

        const nftContractOwner = new Account(await nevermined.nfts1155.owner())
        await nftContract.grantOperatorRole(transferNftCondition.address, nftContractOwner)
      }

      /*
        const networkFee = 200000 // 20%
        await nevermined.keeper.nvmConfig.setNetworkFees(
            networkFee,
            governor.getId(),
            governor
        )
        */

      const feeReceiver = await nevermined.keeper.nvmConfig.getFeeReceiver()
      console.debug(`FEE RECEIVER = ${feeReceiver}`)

      const fee = await nevermined.keeper.nvmConfig.getNetworkFee()
      console.debug(`NETWORK FEE = ${fee}`)

      // components
      ;({ token } = nevermined.keeper)

      scale = BigNumber.from(10).pow(await token.decimals())

      amounts = amounts.map((v) => v.mul(scale))
      receivers = [artist.getId(), gallery.getId()]
      const lst: [string, BigNumber][] = [
        [receivers[0], amounts[0]],
        [receivers[1], amounts[1]],
      ]
      if (feeReceiver !== '0x0000000000000000000000000000000000000000') {
        receivers.push(feeReceiver)
        const price = amounts.reduce((a, b) => a.add(b), BigNumber.from(0))
        amounts.push(price.mul(fee).div(BigNumber.from(1000000).sub(fee)))
        lst.push([receivers[2], amounts[2]])
      }
      nftPrice = amounts.reduce((a, b) => a.add(b), BigNumber.from(0))
      assetPrice1 = new AssetPrice(new Map(lst))
      await collector1.requestTokens(nftPrice.div(scale))

      initialBalances = {
        artist: await token.balanceOf(artist.getId()),
        collector1: await token.balanceOf(collector1.getId()),
        collector2: await token.balanceOf(collector2.getId()),
        gallery: await token.balanceOf(gallery.getId()),
        escrowPaymentCondition: await token.balanceOf(escrowPaymentCondition.getAddress()),
      }
    })

    describe('As an artist I want to register a new artwork', () => {
      it('I want to register a new artwork and tokenize (via NFT). I want to get 10% royalties', async () => {
        const royaltyAttributes = getRoyaltyAttributes(nevermined, RoyaltyKind.Standard, royalties1)

        const assetAttributes = AssetAttributes.getInstance({
          metadata,
          price: assetPrice1,
          serviceTypes: ['nft-sales', 'nft-access'],
          providers: [config.neverminedNodeAddress],
        })
        const nftAttributes = NFTAttributes.getNFT1155Instance({
          ...assetAttributes,
          nftContractAddress: nevermined.nfts1155.nftContract.address,
          cap: cappedAmount,
          amount: numberEditions,
          royaltyAttributes,
          preMint: true,
        })
        ddo = await nevermined.nfts1155.create(nftAttributes, artist, PublishMetadata.IPFS)

        assert.isDefined(ddo)

        const balance = await nevermined.nfts1155.balance(ddo.id, artist.getId())
        assert.deepEqual(balance, BigNumber.from(5))
      })

      it('Should set the Node as a provider by default', async () => {
        const providers = await nevermined.assets.providers.list(ddo.id)
        assert.deepEqual(providers, [ethers.utils.getAddress(config.neverminedNodeAddress)])
      })
    })

    describe('As a collector I want to buy some art', () => {
      it('I check the details of the NFT', async () => {
        await nevermined.assets.resolve(ddo.id, DIDResolvePolicy.ImmutableFirst)
        const details = await nevermined.nfts1155.details(ddo.id)
        console.log('details', ddo.id, details)
        assert.equal(details.mintCap.toNumber(), 5)
        assert.equal(details.nftSupply.toNumber(), 5)
        assert.equal(details.royaltyScheme, RoyaltyKind.Standard)
        assert.equal(details.royalties, 100000)
        assert.equal(details.owner, artist.getId())
        assert.equal(details.mintCap.toNumber(), 5)
        assert.equal(details.nftSupply.toNumber(), 5)
      })

      it('I am ordering the NFT', async () => {
        const collector1BalanceBefore = await token.balanceOf(collector1.getId())

        assert.isTrue(collector1BalanceBefore.gte(nftPrice))
        const escrowPaymentConditionBalanceBefore = await token.balanceOf(
          escrowPaymentCondition.getAddress(),
        )

        agreementId = await nevermined.nfts1155.order(ddo.id, numberEditions, collector1)
        await sleep(DELAY)
        assert.isDefined(agreementId)

        const collector1BalanceAfter = await token.balanceOf(collector1.getId())
        const escrowPaymentConditionBalanceAfter = await token.balanceOf(
          escrowPaymentCondition.getAddress(),
        )

        console.log(
          `${collector1BalanceBefore} - ${nftPrice} == ${collector1BalanceAfter}`,
          `${escrowPaymentConditionBalanceBefore} + ${nftPrice} == ${escrowPaymentConditionBalanceAfter}`,
        )

        assert.isTrue(collector1BalanceBefore.sub(nftPrice).eq(collector1BalanceAfter))
        assert.isTrue(
          escrowPaymentConditionBalanceBefore.add(nftPrice).eq(escrowPaymentConditionBalanceAfter),
        )
      })

      it('The artist can check the payment and transfer the NFT to the collector', async () => {
        const nftBalanceArtistBefore = await nevermined.nfts1155.balance(ddo.id, artist)
        const nftBalanceCollectorBefore = await nevermined.nfts1155.balance(ddo.id, collector1)

        console.log(
          `Contract balance ${await token.balanceOf(escrowPaymentCondition.getAddress())}`,
        )

        const receipt = await nevermined.nfts1155.transfer(
          agreementId,
          ddo.id,
          numberEditions,
          artist,
        )
        assert.isTrue(receipt)
        await sleep(DELAY)

        console.log(
          `Contract balance (after) ${await token.balanceOf(escrowPaymentCondition.getAddress())}`,
        )
        const nftBalanceArtistAfter = await nevermined.nfts1155.balance(ddo.id, artist)
        const nftBalanceCollectorAfter = await nevermined.nfts1155.balance(ddo.id, collector1)
        assert.equal(
          Number(nftBalanceArtistAfter),
          Number(nftBalanceArtistBefore) - Number(numberEditions),
        )
        assert.equal(
          Number(nftBalanceCollectorAfter),
          Number(nftBalanceCollectorBefore) + Number(numberEditions),
        )
      })

      it('the artist asks and receives the payment', async () => {
        await sleep(DELAY)
        const escrowPaymentConditionBefore = await token.balanceOf(
          escrowPaymentCondition.getAddress(),
        )
        await sleep(DELAY)
        const receipt = await nevermined.nfts1155.releaseRewards(
          agreementId,
          ddo.id,
          numberEditions,
          artist,
        )
        await sleep(DELAY)
        assert.isTrue(receipt)

        const escrowPaymentConditionBalanceAfter = await token.balanceOf(
          escrowPaymentCondition.getAddress(),
        )
        const receiver0Balance = await token.balanceOf(assetPrice1.getReceivers()[0])
        const receiver1Balance = await token.balanceOf(assetPrice1.getReceivers()[1])
        const collectorBalance = await token.balanceOf(collector1.getId())

        console.log(
          `${receiver0Balance} == ${initialBalances.artist} + ${assetPrice1.getAmounts()[0]}`,
          `${receiver1Balance} == ${initialBalances.gallery} + ${assetPrice1.getAmounts()[1]}`,
          `${initialBalances.collector1} - ${nftPrice} == ${collectorBalance}`,
          `${escrowPaymentConditionBefore} - ${nftPrice} == ${escrowPaymentConditionBalanceAfter}`,
        )

        assert.isTrue(receiver0Balance.eq(initialBalances.artist.add(assetPrice1.getAmounts()[0])))
        assert.isTrue(receiver1Balance.eq(initialBalances.gallery.add(assetPrice1.getAmounts()[1])))
        assert.isTrue(initialBalances.collector1.sub(nftPrice).eq(collectorBalance))
        assert.isTrue(
          escrowPaymentConditionBefore.sub(nftPrice).eq(escrowPaymentConditionBalanceAfter),
        )
      })
    })

<<<<<<< HEAD
    describe('As a collector I want to order and access the NFT without the intervention of the artist', () => {
        it('The artist gives the Node permissions to transfer his nfts', async () => {
            const message = 'shold throw this error message'

            try {
                await nevermined.nfts1155.setApprovalForAll(
                    transferNftCondition.address,
                    true,
                    artist
                )

                await nevermined.nfts1155.setApprovalForAll(
                    config.neverminedNodeAddress,
                    true,
                    artist
                )

                assert.fail(message)
            } catch (error) {
                assert.equal(error.message, message)
            }
        })
=======
    describe('As a collector I want to order and access the NFT wihout the intervention of the artist', () => {
      it('The artist gives the Node permissions to transfer his nfts', async () => {
        const message = 'shold throw this error message'
>>>>>>> effc93cf

        try {
          await nevermined.nfts1155.setApprovalForAll(transferNftCondition.address, true, artist)

          await nevermined.nfts1155.setApprovalForAll(config.neverminedNodeAddress, true, artist)

          assert.fail(message)
        } catch (error) {
          assert.equal(error.message, message)
        }
      })

      it('The artist creates and mints the nfts', async () => {
        const newMetadata = getMetadata()
        newMetadata.userId = payload.sub
        const royaltyAttributes = getRoyaltyAttributes(nevermined, RoyaltyKind.Standard, royalties)

        const assetAttributes = AssetAttributes.getInstance({
          metadata: newMetadata,
          serviceTypes: ['nft-sales', 'nft-access'],
          price: assetPrice1,
        })
        const nftAttributes = NFTAttributes.getNFT1155Instance({
          ...assetAttributes,
          nftContractAddress: nevermined.nfts1155.nftContract.address,
          cap: cappedAmount,
          royaltyAttributes,
        })
        ddo = await nevermined.nfts1155.create(nftAttributes, artist)

        assert.isDefined(ddo)

        const balance = await nevermined.nfts1155.balance(ddo.id, artist)
        assert.deepEqual(balance, BigNumber.from(5))

        await nevermined.nfts1155.setApprovalForAll(config.neverminedNodeAddress, true, artist)
      })

      it('The collector orders the nft', async () => {
        await collector1.requestTokens(nftPrice.div(scale))

        agreementId = await nevermined.nfts1155.order(ddo.id, numberEditions, collector1)
        assert.isDefined(agreementId)
      })

      it('Ask the Node to transfer the nft and release the rewards', async () => {
        console.log('here...', agreementId, artist.getId(), collector1.getId(), numberEditions)
        const result = await nevermined.nfts1155.claim(
          agreementId,
          artist.getId(),
          collector1.getId(),
          numberEditions,
        )
        assert.isTrue(result)
      })

      it('The Node should fulfill the NFTHolder and NFTAccess conditions', async () => {
        const result = await nevermined.nfts1155.access(ddo.id, collector1, '/tmp/', undefined)
        assert.isTrue(result)
      })
    })

    describe('As an artist I want to give exclusive access to the collectors owning a specific NFT', () => {
      it('The collector access the files', async () => {
        const result = await nevermined.nfts1155.access(ddo.id, collector1, '/tmp/')
        assert.isTrue(result)
      })
    })

    describe('As a collector I should not be able to buy a sold out nft', () => {
      it('The artist gives the Node permissions to transfer his nfts', async () => {
        const message = 'shold throw this error message'

        try {
          await nevermined.nfts1155.setApprovalForAll(config.neverminedNodeAddress, true, artist)

          assert.fail(message)
        } catch (error) {
          assert.equal(error.message, message)
        }
      })
      it('The artist creates and mints one nft', async () => {
        const newMetadata = getMetadata()
        newMetadata.userId = payload.sub
        const royaltyAttributes = getRoyaltyAttributes(nevermined, RoyaltyKind.Standard, royalties)

        const assetAttributes = AssetAttributes.getInstance({
          metadata: newMetadata,
          serviceTypes: ['nft-sales', 'nft-access'],
          price: assetPrice1,
        })
        const nftAttributes = NFTAttributes.getNFT1155Instance({
          ...assetAttributes,
          nftContractAddress: nevermined.nfts1155.nftContract.address,
          cap: BigNumber.from(1),
          royaltyAttributes,
        })
        ddo = await nevermined.nfts1155.create(nftAttributes, artist)

        assert.isDefined(ddo)

        const balance = await nevermined.nfts1155.balance(ddo.id, artist)
        assert.deepEqual(balance, BigNumber.from(1))
      })

      it('Collector1 orders the nft', async () => {
        await collector1.requestTokens(nftPrice.div(scale))

        agreementId = await nevermined.nfts1155.order(ddo.id, numberEditions, collector1)
        assert.isDefined(agreementId)
      })

      it('Ask the Node to transfer the nft and release the rewards', async () => {
        const result = await nevermined.nfts1155.claim(
          agreementId,
          artist.getId(),
          collector1.getId(),
          BigNumber.from(1),
        )
        assert.isTrue(result)
      })

      it('The Node should fulfill the NFTHolder and NFTAccess conditions', async () => {
        const result = await nevermined.nfts1155.access(ddo.id, collector1, '/tmp/', undefined)
        assert.isTrue(result)
      })

      it('The artist nft balance should be zero', async () => {
        const balance = await nevermined.nfts1155.balance(ddo.id, artist)
        assert.deepEqual(balance, BigNumber.from(0))
      })

      it('Collector 2 setups a service agreement to buy the nft', async () => {
        await collector2.requestTokens(nftPrice.div(scale))

        agreementId2 = await nevermined.nfts1155.order(ddo.id, numberEditions, collector2)
        assert.isDefined(agreementId2)
      })

      it('The Node should not be able to transfer the nft', async () => {
        await assert.isRejected(
          nevermined.nfts1155.claim(
            agreementId2,
            artist.getId(),
            collector2.getId(),
            BigNumber.from(1),
          ),
        )
      })
    })
  })
}

makeTest(false)
makeTest(true)<|MERGE_RESOLUTION|>--- conflicted
+++ resolved
@@ -294,34 +294,9 @@
       })
     })
 
-<<<<<<< HEAD
     describe('As a collector I want to order and access the NFT without the intervention of the artist', () => {
-        it('The artist gives the Node permissions to transfer his nfts', async () => {
-            const message = 'shold throw this error message'
-
-            try {
-                await nevermined.nfts1155.setApprovalForAll(
-                    transferNftCondition.address,
-                    true,
-                    artist
-                )
-
-                await nevermined.nfts1155.setApprovalForAll(
-                    config.neverminedNodeAddress,
-                    true,
-                    artist
-                )
-
-                assert.fail(message)
-            } catch (error) {
-                assert.equal(error.message, message)
-            }
-        })
-=======
-    describe('As a collector I want to order and access the NFT wihout the intervention of the artist', () => {
       it('The artist gives the Node permissions to transfer his nfts', async () => {
-        const message = 'shold throw this error message'
->>>>>>> effc93cf
+        const message = 'should throw this error message'
 
         try {
           await nevermined.nfts1155.setApprovalForAll(transferNftCondition.address, true, artist)
