--- conflicted
+++ resolved
@@ -24,11 +24,6 @@
 
 chai.use(chaiAsPromised)
 
-<<<<<<< HEAD
-const DELAY = 3000
-
-=======
->>>>>>> 6a564aa5
 function makeTest(isCustom) {
   describe(`NFTs 1155 Api End-to-End (${isCustom ? 'custom' : 'builtin'} token)`, () => {
     let artist: Account
