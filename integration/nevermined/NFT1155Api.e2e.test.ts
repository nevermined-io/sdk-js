import chai, { assert } from 'chai'
import { decodeJwt, JWTPayload } from 'jose'
import chaiAsPromised from 'chai-as-promised'
import { Account, DDO, Nevermined, AssetPrice } from '../../src'
import {
  EscrowPaymentCondition,
  TransferNFTCondition,
  Token,
  Nft1155Contract,
  ContractHandler,
} from '../../src/keeper'
import { config } from '../config'
import { getMetadata } from '../utils'
import {
  getRoyaltyAttributes,
  PublishMetadata,
  RoyaltyKind,
} from '../../src/nevermined/api/AssetsApi'
import { ethers } from 'ethers'
import '../globals'
import { AssetAttributes } from '../../src/models/AssetAttributes'
import { NFTAttributes } from '../../src/models/NFTAttributes'
import { DIDResolvePolicy } from '../../src/nevermined/api/RegistryBaseApi'
import { sleep } from '../utils/utils'

chai.use(chaiAsPromised)

const DELAY = 20000

function makeTest(isCustom) {
  describe(`NFTs 1155 Api End-to-End (${isCustom ? 'custom' : 'builtin'} token)`, () => {
    let artist: Account
    let collector1: Account
    let collector2: Account
    let gallery: Account

    let nevermined: Nevermined
    let token: Token
    let escrowPaymentCondition: EscrowPaymentCondition
    let transferNftCondition: TransferNFTCondition
    let ddo: DDO

    const metadata = getMetadata()
    const royalties1 = 100000 // 10% of royalties in the secondary market
    const royalties = 10 // 10% of royalties in the secondary market
    const cappedAmount = 5n
    let agreementId: string
    let agreementId2: string

    // Configuration of First Sale:
    // Artist -> Collector1, the gallery get a cut (25%)
    const numberEditions = 1n
    let nftPrice = 100n
    let amounts = [75n, 25n]
    let receivers: string[]
    let assetPrice1: AssetPrice

    let initialBalances: any
    let scale: bigint
    let payload: JWTPayload

    before(async () => {
      nevermined = await Nevermined.getInstance(config)
      ;[, artist, collector1, collector2, , gallery] = await nevermined.accounts.list()
      const clientAssertion = await nevermined.utils.jwt.generateClientAssertion(artist)

      await nevermined.services.marketplace.login(clientAssertion)

      payload = decodeJwt(config.marketplaceAuthToken)

      metadata.userId = payload.sub

      // conditions
      ;({ escrowPaymentCondition, transferNftCondition } = nevermined.keeper.conditions)

      const feeReceiver = await nevermined.keeper.nvmConfig.getFeeReceiver()
      console.debug(`FEE RECEIVER = ${feeReceiver}`)

      const fee = await nevermined.keeper.nvmConfig.getNetworkFee()
      console.debug(`NETWORK FEE = ${fee}`)

      console.debug(
        `Fee receiver: ${feeReceiver}, contract: ${
          escrowPaymentCondition.address
        }, artist: ${artist.getId()}, gallery: ${gallery.getId()}`,
      )

      if (isCustom) {
        const networkName = (await nevermined.keeper.getNetworkName()).toLowerCase()
        const erc1155ABI = await ContractHandler.getABI(
          'NFT1155Upgradeable',
          config.artifactsFolder,
          networkName,
        )

        const nft = await nevermined.utils.contractHandler.deployAbi(erc1155ABI, artist, [
          artist.getId(),
          nevermined.keeper.didRegistry.address,
          'NFT1155',
          'NVM',
          '',
        ])

        const nftContract = await Nft1155Contract.getInstance(
          (nevermined.keeper as any).instanceConfig,
          await nft.getAddress(),
        )

        await nevermined.contracts.loadNft1155(nftContract.address)

        const nftContractOwner = new Account(artist.getId())
        await nftContract.grantOperatorRole(transferNftCondition.address, nftContractOwner)
      }

      // components
      // eslint-disable-next-line @typescript-eslint/no-extra-semi
      ;({ token } = nevermined.keeper)

      scale = 10n ** BigInt(await token.decimals())

      amounts = amounts.map((v) => v * scale)
      receivers = [artist.getId(), gallery.getId()]
      const lst: [string, bigint][] = [
        [receivers[0], amounts[0]],
        [receivers[1], amounts[1]],
      ]
      if (feeReceiver !== '0x0000000000000000000000000000000000000000') {
        receivers.push(feeReceiver)
        const price = amounts.reduce((a, b) => a + b, 0n)
        amounts.push((price * fee) / 1000000n - fee)
        lst.push([receivers[2], amounts[2]])
      }
      nftPrice = amounts.reduce((a, b) => a + b, 0n)
      assetPrice1 = new AssetPrice(new Map(lst))
      await collector1.requestTokens(nftPrice / scale)

      console.debug(
        `Contract balance (initial) ${await token.balanceOf(escrowPaymentCondition.address)}`,
      )
      initialBalances = {
        artist: await token.balanceOf(artist.getId()),
        collector1: await token.balanceOf(collector1.getId()),
        collector2: await token.balanceOf(collector2.getId()),
        gallery: await token.balanceOf(gallery.getId()),
        escrowPaymentCondition: await token.balanceOf(escrowPaymentCondition.address),
      }
    })

    describe('As an artist I want to register a new artwork', () => {
      it('I want to register a new artwork and tokenize (via NFT). I want to get 10% royalties', async () => {
        const royaltyAttributes = getRoyaltyAttributes(nevermined, RoyaltyKind.Standard, royalties1)

        const assetAttributes = AssetAttributes.getInstance({
          metadata,
          services: [
            {
              serviceType: 'nft-sales',
              price: assetPrice1,
              nft: { amount: numberEditions },
            },
            {
              serviceType: 'nft-access',
              nft: { amount: numberEditions },
            },
          ],
          providers: [config.neverminedNodeAddress],
        })
        const nftAttributes = NFTAttributes.getNFT1155Instance({
          ...assetAttributes,
          nftContractAddress: nevermined.nfts1155.nftContract.address,
          cap: cappedAmount,
          royaltyAttributes,
          preMint: true,
        })
        ddo = await nevermined.nfts1155.create(nftAttributes, artist, PublishMetadata.IPFS)

        assert.isDefined(ddo)

        const balance = await nevermined.nfts1155.balance(ddo.id, artist.getId())
        assert.deepEqual(balance, 5n)
      })

      it('should give Nevermined the operator role', async () => {
        assert.isTrue(
          await nevermined.nfts1155.isOperator(
            ddo.id,
            nevermined.keeper.conditions.transferNftCondition.address,
          ),
        )
      })

      it('Should set the Node as a provider by default', async () => {
        const providers = await nevermined.assets.providers.list(ddo.id)
        assert.deepEqual(providers, [ethers.getAddress(config.neverminedNodeAddress)])
      })
    })

    describe('As a collector I want to buy some art', () => {
      it('I check the details of the NFT', async () => {
        await nevermined.assets.resolve(ddo.id, DIDResolvePolicy.ImmutableFirst)
        const details = await nevermined.nfts1155.details(ddo.id)
        assert.equal(details.mintCap, 5n)
        assert.equal(details.nftSupply, 5n)
        assert.equal(details.royaltyScheme, RoyaltyKind.Standard)
        assert.equal(details.royalties, 100000)
        assert.equal(details.owner, artist.getId())
        assert.equal(details.mintCap, 5n)
        assert.equal(details.nftSupply, 5n)
      })

      it('I am ordering the NFT', async () => {
        const collector1BalanceBefore = await token.balanceOf(collector1.getId())
        assert.isTrue(collector1BalanceBefore >= nftPrice)

        const escrowPaymentConditionBalanceBefore = await token.balanceOf(
          escrowPaymentCondition.address,
        )

        agreementId = await nevermined.nfts1155.order(ddo.id, numberEditions, collector1)
        await sleep(DELAY)
        assert.isDefined(agreementId)

        const collector1BalanceAfter = await token.balanceOf(collector1.getId())
        const escrowPaymentConditionBalanceAfter = await token.balanceOf(
          escrowPaymentCondition.address,
        )

        console.debug(
          `${collector1BalanceBefore} - ${nftPrice} == ${collector1BalanceAfter}\n`,
          `${escrowPaymentConditionBalanceBefore} + ${nftPrice} == ${escrowPaymentConditionBalanceAfter}`,
        )

        assert.equal(collector1BalanceBefore - nftPrice, collector1BalanceAfter)
        assert.equal(
          escrowPaymentConditionBalanceBefore + nftPrice,
          escrowPaymentConditionBalanceAfter,
        )
      })

      it('The artist can check the payment and transfer the NFT to the collector', async () => {
        const nftBalanceArtistBefore = await nevermined.nfts1155.balance(ddo.id, artist)
        const nftBalanceCollectorBefore = await nevermined.nfts1155.balance(ddo.id, collector1)

        console.debug(`Contract balance ${await token.balanceOf(escrowPaymentCondition.address)}`)

        const receipt = await nevermined.nfts1155.transfer(
          agreementId,
          ddo.id,
          numberEditions,
          artist,
        )
        assert.isTrue(receipt)
        await sleep(DELAY)

        console.debug(
          `Contract balance (after) ${await token.balanceOf(escrowPaymentCondition.address)}`,
        )
        const nftBalanceArtistAfter = await nevermined.nfts1155.balance(ddo.id, artist)
        const nftBalanceCollectorAfter = await nevermined.nfts1155.balance(ddo.id, collector1)
        assert.equal(
          Number(nftBalanceArtistAfter),
          Number(nftBalanceArtistBefore) - Number(numberEditions),
        )
        assert.equal(
          Number(nftBalanceCollectorAfter),
          Number(nftBalanceCollectorBefore) + Number(numberEditions),
        )
      })

      it('the artist asks and receives the payment', async () => {
        await sleep(DELAY)
<<<<<<< HEAD
        const escrowPaymentConditionBefore = await token.balanceOf(
          escrowPaymentCondition.getAddress(),
        )
        const service = ddo.findServiceByReference('nft-sales')
=======
        const escrowPaymentConditionBefore = await token.balanceOf(escrowPaymentCondition.address)
>>>>>>> ebfc11ed
        await sleep(DELAY)
        const receipt = await nevermined.nfts1155.releaseRewards(
          agreementId,
          ddo.id,
          service.index,
          numberEditions,
          artist,
        )
        await sleep(DELAY)
        assert.isTrue(receipt)

        const escrowPaymentConditionBalanceAfter = await token.balanceOf(
          escrowPaymentCondition.address,
        )
        const receiver0Balance = await token.balanceOf(assetPrice1.getReceivers()[0])
        const receiver1Balance = await token.balanceOf(assetPrice1.getReceivers()[1])
        const collectorBalance = await token.balanceOf(collector1.getId())

        console.debug(
          `${receiver0Balance} == ${initialBalances.artist} + ${assetPrice1.getAmounts()[0]}\n`,
          `${receiver1Balance} == ${initialBalances.gallery} + ${assetPrice1.getAmounts()[1]}\n`,
          `${initialBalances.collector1} - ${nftPrice} == ${collectorBalance}\n`,
          `${escrowPaymentConditionBefore} - ${nftPrice} == ${escrowPaymentConditionBalanceAfter}`,
        )

        assert.equal(receiver0Balance, initialBalances.artist + assetPrice1.getAmounts()[0])
        assert.equal(receiver1Balance, initialBalances.gallery + assetPrice1.getAmounts()[1])
        assert.equal(initialBalances.collector1 - nftPrice, collectorBalance)
        assert.equal(escrowPaymentConditionBefore - nftPrice, escrowPaymentConditionBalanceAfter)
      })
    })

    describe('As a collector I want to order and access the NFT without the intervention of the artist', () => {
      it('The artist gives the Node permissions to transfer his nfts', async () => {
        const message = 'should throw this error message'

        try {
          await nevermined.nfts1155.setApprovalForAll(transferNftCondition.address, true, artist)

          await nevermined.nfts1155.setApprovalForAll(config.neverminedNodeAddress, true, artist)

          assert.fail(message)
        } catch (error) {
          assert.equal(error.message, message)
        }
      })

      it('The artist creates and mints the nfts', async () => {
        const newMetadata = getMetadata()
        newMetadata.userId = payload.sub
        const royaltyAttributes = getRoyaltyAttributes(nevermined, RoyaltyKind.Standard, royalties)

        const assetAttributes = AssetAttributes.getInstance({
          metadata: newMetadata,
          services: [
            {
              serviceType: 'nft-sales',
              price: assetPrice1,
            },
            {
              serviceType: 'nft-access',
            },
          ],
        })
        const nftAttributes = NFTAttributes.getNFT1155Instance({
          ...assetAttributes,
          nftContractAddress: nevermined.nfts1155.nftContract.address,
          cap: cappedAmount,
          royaltyAttributes,
        })
        ddo = await nevermined.nfts1155.create(nftAttributes, artist)

        assert.isDefined(ddo)

        const balance = await nevermined.nfts1155.balance(ddo.id, artist)
        assert.equal(balance, 5n)

        await nevermined.nfts1155.setApprovalForAll(config.neverminedNodeAddress, true, artist)
      })

      it('The collector orders the nft', async () => {
        await collector1.requestTokens(nftPrice / scale)

        agreementId = await nevermined.nfts1155.order(ddo.id, numberEditions, collector1)
        assert.isDefined(agreementId)
      })

      it('Ask the Node to transfer the nft and release the rewards', async () => {
        const result = await nevermined.nfts1155.claim(
          agreementId,
          artist.getId(),
          collector1.getId(),
          numberEditions,
          ddo.id,
        )
        assert.isTrue(result)
      })

      it('The Node should fulfill the NFTHolder and NFTAccess conditions', async () => {
        const result = await nevermined.nfts1155.access(ddo.id, collector1, '/tmp/', undefined)
        assert.isTrue(result)
      })
    })

    describe('As an artist I want to give exclusive access to the collectors owning a specific NFT', () => {
      it('The collector access the files', async () => {
        const result = await nevermined.nfts1155.access(ddo.id, collector1, '/tmp/')
        assert.isTrue(result)
      })
    })

    describe('As a collector I should not be able to buy a sold out nft', () => {
      it('The artist gives the Node permissions to transfer his nfts', async () => {
        const message = 'should throw this error message'

        try {
          await nevermined.nfts1155.setApprovalForAll(config.neverminedNodeAddress, true, artist)

          assert.fail(message)
        } catch (error) {
          assert.equal(error.message, message)
        }
      })
      it('The artist creates and mints one nft', async () => {
        const newMetadata = getMetadata()
        newMetadata.userId = payload.sub
        const royaltyAttributes = getRoyaltyAttributes(nevermined, RoyaltyKind.Standard, royalties)

        const assetAttributes = AssetAttributes.getInstance({
          metadata: newMetadata,
          services: [
            {
              serviceType: 'nft-sales',
              price: assetPrice1,
            },
            {
              serviceType: 'nft-access',
            },
          ],
        })
        const nftAttributes = NFTAttributes.getNFT1155Instance({
          ...assetAttributes,
          nftContractAddress: nevermined.nfts1155.nftContract.address,
          cap: 1n,
          royaltyAttributes,
        })
        ddo = await nevermined.nfts1155.create(nftAttributes, artist)

        assert.isDefined(ddo)

        const balance = await nevermined.nfts1155.balance(ddo.id, artist)
        assert.deepEqual(balance, 1n)
      })

      it('Collector1 orders the nft', async () => {
        await collector1.requestTokens(nftPrice / scale)

        agreementId = await nevermined.nfts1155.order(ddo.id, numberEditions, collector1)
        assert.isDefined(agreementId)
      })

      it('Ask the Node to transfer the nft and release the rewards', async () => {
        const result = await nevermined.nfts1155.claim(
          agreementId,
          artist.getId(),
          collector1.getId(),
          1n,
        )
        assert.isTrue(result)
      })

      it('The Node should fulfill the NFTHolder and NFTAccess conditions', async () => {
        const result = await nevermined.nfts1155.access(ddo.id, collector1, '/tmp/', undefined)
        assert.isTrue(result)
      })

      it('The artist nft balance should be zero', async () => {
        const balance = await nevermined.nfts1155.balance(ddo.id, artist)
        assert.equal(balance, 0n)
      })

      it('Collector 2 setups a service agreement to buy the nft', async () => {
        await collector2.requestTokens(nftPrice / scale)

        agreementId2 = await nevermined.nfts1155.order(ddo.id, numberEditions, collector2)
        assert.isDefined(agreementId2)
      })

      it('The Node should not be able to transfer the nft', async () => {
        await assert.isRejected(
          nevermined.nfts1155.claim(agreementId2, artist.getId(), collector2.getId(), 1n),
        )
      })
    })

    describe('Node should not be able to transfer the nft without the operator role', () => {
      it('should create the subscription NFT without granting Nevermined the operator role', async () => {
        const networkName = (await nevermined.keeper.getNetworkName()).toLowerCase()
        const erc1155ABI = await ContractHandler.getABI(
          'NFT1155Upgradeable',
          config.artifactsFolder,
          networkName,
        )

        const nft = await nevermined.utils.contractHandler.deployAbi(erc1155ABI, artist, [
          artist.getId(),
          nevermined.keeper.didRegistry.address,
          'NFT1155',
          'NVM',
          '',
        ])

        const nftContract = await Nft1155Contract.getInstance(
          (nevermined.keeper as any).instanceConfig,
          await nft.getAddress(),
        )

        await nevermined.contracts.loadNft1155(nftContract.address)

        const assetAttributes = AssetAttributes.getInstance({
          metadata: getMetadata(),
<<<<<<< HEAD
          services: [
            {
              serviceType: 'nft-sales',
              price: new AssetPrice(artist.getId(), BigNumber.from(0)),
            },
          ],
=======
          serviceTypes: ['nft-sales'],
          price: new AssetPrice(artist.getId(), 0n),
>>>>>>> ebfc11ed
        })
        const nftAttributes = NFTAttributes.getNFT1155Instance({
          ...assetAttributes,
          nftContractAddress: nevermined.nfts1155.nftContract.address,
          cap: 1n,
        })
        ddo = await nevermined.nfts1155.create(nftAttributes, artist)

        assert.isDefined(ddo)
      })

      it('subscriber should be able to order the nft', async () => {
        agreementId = await nevermined.nfts1155.order(ddo.id, numberEditions, collector1)
        assert.isDefined(agreementId)
      })

      it('nevermined should not allow the subscriber to claim through the node', async () => {
        await assert.isRejected(
          nevermined.nfts1155.claim(
            agreementId,
            artist.getId(),
            collector1.getId(),
            numberEditions,
            ddo.id,
          ),
          /Nevermined does not have operator role/,
        )
      })
    })
  })
}

makeTest(false)
makeTest(true)<|MERGE_RESOLUTION|>--- conflicted
+++ resolved
@@ -269,14 +269,8 @@
 
       it('the artist asks and receives the payment', async () => {
         await sleep(DELAY)
-<<<<<<< HEAD
-        const escrowPaymentConditionBefore = await token.balanceOf(
-          escrowPaymentCondition.getAddress(),
-        )
+        const escrowPaymentConditionBefore = await token.balanceOf(escrowPaymentCondition.address)
         const service = ddo.findServiceByReference('nft-sales')
-=======
-        const escrowPaymentConditionBefore = await token.balanceOf(escrowPaymentCondition.address)
->>>>>>> ebfc11ed
         await sleep(DELAY)
         const receipt = await nevermined.nfts1155.releaseRewards(
           agreementId,
@@ -498,17 +492,12 @@
 
         const assetAttributes = AssetAttributes.getInstance({
           metadata: getMetadata(),
-<<<<<<< HEAD
           services: [
             {
               serviceType: 'nft-sales',
-              price: new AssetPrice(artist.getId(), BigNumber.from(0)),
+              price: new AssetPrice(artist.getId(), 0n),
             },
           ],
-=======
-          serviceTypes: ['nft-sales'],
-          price: new AssetPrice(artist.getId(), 0n),
->>>>>>> ebfc11ed
         })
         const nftAttributes = NFTAttributes.getNFT1155Instance({
           ...assetAttributes,
