import chai, { assert } from 'chai'
import chaiAsPromised from 'chai-as-promised'

import { decodeJwt, JWTPayload } from 'jose'
import config from '../../test/config'
import { Nevermined } from '../../src/nevermined/Nevermined'
import { MetaData } from '../../src/types/DDOTypes'
import { DDO } from '../../src/ddo/DDO'
import { NvmAccount } from '../../src/models/NvmAccount'
import { AssetPrice } from '../../src/models/AssetPrice'
import { Token } from '../../src/keeper/contracts/Token'
import { EscrowPaymentCondition, TransferNFTCondition } from '../../src/keeper/contracts/conditions'
import { getRoyaltyAttributes, RoyaltyAttributes } from '../../src/nevermined/api/AssetsApi'
import { SubscriptionCreditsNFTApi } from '../../src/nevermined/api'
import TestContractHandler from '../../test/keeper/TestContractHandler'
import { getMetadata } from '../utils/ddo-metadata-generator'
import { RoyaltyKind } from '../../src/types/MetadataTypes'
import { NFTAttributes } from '../../src/models/NFTAttributes'
import { mineBlocks } from '../utils/utils'

chai.use(chaiAsPromised)

describe('Credit and Duration Subscriptions with Multiple services using NFT ERC-1155 End-to-End', () => {
  let editor: NvmAccount
  let subscriber: NvmAccount
  let reseller: NvmAccount

  let nevermined: Nevermined
  let token: Token
  let escrowPaymentCondition: EscrowPaymentCondition
  let transferNftCondition: TransferNFTCondition
  let subscriptionDDO: DDO
  let assetDDO: DDO

  let agreementId: string

<<<<<<< HEAD
  const subscriptionDuration1 = 20 // in blocks
  const subscriptionDuration2 = 20 // in blocks
=======
  const subscriptionDuration1 = 50 // in blocks
  const subscriptionDuration2 = 100 // in blocks
>>>>>>> 6af0f073
  // Configuration of First Sale:
  // Editor -> Subscriber, the Reseller get a cut (25%)
  const subscriptionPrice1 = 20n
  const subscriptionPrice2 = 40n

  const amounts1 = [15n, 5n]
  const amounts2 = [30n, 10n]
  let receivers: string[]
  let assetPrice1: AssetPrice
  let assetPrice2: AssetPrice
  let royaltyAttributes: RoyaltyAttributes

  let subscriptionMetadata: MetaData
  let assetMetadata: MetaData
  let subsSalesService

  const preMint = false
  const royalties = 0
  const nftTransfer = false

  // This is the number of credits that the subscriber will get when purchase the subscription
  // In the DDO this will be added in the `_numberNFTs` value of the `nft-sales` service of the subscription
  const subscriptionCredits1 = 10n
  const subscriptionCredits2 = 50n
  // This is the number of credits that cost get access to the service attached to the subscription
  // In the DDO this will be added in the `_numberNFTs` value of the `nft-access` service of the asset associated to the subscription
  const accessCostInCredits1 = 2n

  let salesServices
  let accessServices
  let initialBalances: any

  let subscriptionNFT: SubscriptionCreditsNFTApi
  let neverminedNodeAddress

  let payload: JWTPayload

  before(async () => {
    TestContractHandler.setConfig(config)

    nevermined = await Nevermined.getInstance(config)
    ;[, editor, subscriber, , reseller] = nevermined.accounts.list()

    const clientAssertion = await nevermined.utils.jwt.generateClientAssertion(editor)

    await nevermined.services.marketplace.login(clientAssertion)
    payload = decodeJwt(config.marketplaceAuthToken)

    assetMetadata = getMetadata()
    subscriptionMetadata = getMetadata(undefined, 'Subscription Duration NFT1155')
    subscriptionMetadata.main.type = 'subscription'

    assetMetadata.userId = payload.sub
    neverminedNodeAddress = await nevermined.services.node.getProviderAddress()

    // conditions
    ;({ escrowPaymentCondition, transferNftCondition } = nevermined.keeper.conditions)

    // components
    ;({ token } = nevermined.keeper)

    // scale = 10n ** BigInt(await token.decimals())
    receivers = [editor.getId(), reseller.getId()]

    // subscriptionPrice1 = subscriptionPrice1 * scale
    // amounts1 = amounts1.map((v) => v * scale)
    assetPrice1 = new AssetPrice(
      new Map([
        [receivers[0], amounts1[0]],
        [receivers[1], amounts1[1]],
      ]),
    ).setTokenAddress(token.address)

    // subscriptionPrice2 = subscriptionPrice2 * scale
    // amounts2 = amounts2.map((v) => v * scale)

    assetPrice2 = new AssetPrice(
      new Map([
        [receivers[0], amounts2[0]],
        [receivers[1], amounts2[1]],
      ]),
    ).setTokenAddress(token.address)

    royaltyAttributes = getRoyaltyAttributes(nevermined, RoyaltyKind.Standard, royalties)

    initialBalances = {
      editor: await token.balanceOf(editor.getId()),
      subscriber: await token.balanceOf(subscriber.getId()),
      reseller: await token.balanceOf(reseller.getId()),
      escrowPaymentCondition: Number(await token.balanceOf(escrowPaymentCondition.address)),
    }
  })

  describe('As an editor I want to register new content and provide multiple subscriptions to access my content', () => {
    it('I want to register a subscriptions NFT with multiple plans attached', async () => {
      console.log(`Running first test`)
      // Deploy NFT
      TestContractHandler.setConfig(config)

      const contractABI = await TestContractHandler.getABIArtifact(
        'NFT1155SubscriptionUpgradeable',
        './test/resources/artifacts/',
      )
      subscriptionNFT = await SubscriptionCreditsNFTApi.deployInstance(
        config,
        contractABI,
        editor,
        [
          editor.getId(),
          nevermined.keeper.didRegistry.address,
          'Credits Subscription NFT',
          'CRED',
          '',
          nevermined.keeper.nvmConfig.address,
        ] as any,
      )

      console.debug(`Deployed ERC-1155 Subscription NFT on address: ${subscriptionNFT.address}`)

      await nevermined.contracts.loadNft1155Api(subscriptionNFT)

      await subscriptionNFT.grantOperatorRole(transferNftCondition.address, editor)
      console.debug(`Granting operator role to Nevermined Node Address: ${neverminedNodeAddress}`)
      await subscriptionNFT.grantOperatorRole(neverminedNodeAddress, editor)

      assert.equal(nevermined.nfts1155.getContract.address, subscriptionNFT.address)

      const nftAttributes = NFTAttributes.getCreditsSubscriptionInstance({
        metadata: subscriptionMetadata,
        services: [
          {
            serviceType: 'nft-sales',
            price: assetPrice1,
            nft: { duration: subscriptionDuration1, amount: subscriptionCredits1, nftTransfer },
          },
          {
            serviceType: 'nft-sales',
            price: assetPrice2,
            nft: { duration: subscriptionDuration2, amount: subscriptionCredits2, nftTransfer },
          },
        ],
        providers: [neverminedNodeAddress],
        nftContractAddress: subscriptionNFT.address,
        preMint,
        royaltyAttributes: royaltyAttributes,
      })
      subscriptionDDO = await nevermined.nfts1155.create(nftAttributes, editor)

      assert.equal(await subscriptionNFT.balance(subscriptionDDO.id, editor.getId()), 0n)
      assert.isDefined(subscriptionDDO)
      console.log(`Subscription DID: ${subscriptionDDO.id}`)

      salesServices = subscriptionDDO.getServicesByType('nft-sales')
      assert.equal(salesServices.length, 2)
      assert.equal(
        salesServices[0].attributes.main.price.toString(),
        assetPrice1.getTotalPrice().toString(),
      )
      assert.equal(
        salesServices[1].attributes.main.price.toString(),
        assetPrice2.getTotalPrice().toString(),
      )
    })

    it('should grant Nevermined the operator role', async () => {
      assert.isTrue(
        await nevermined.nfts1155.isOperatorOfDID(
          subscriptionDDO.id,
          nevermined.keeper.conditions.transferNftCondition.address,
        ),
      )
    })

    it('I want to register a new asset where access is granted to subscription holders', async () => {
      const nftAttributes = NFTAttributes.getCreditsSubscriptionInstance({
        metadata: assetMetadata,
        services: [
          {
            serviceType: 'nft-access',
            nft: {
              tokenId: subscriptionDDO.shortId(),
              duration: subscriptionDuration1,
              amount: accessCostInCredits1,
              nftTransfer,
            },
          },
        ],
        providers: [neverminedNodeAddress],
        nftContractAddress: subscriptionNFT.address,
        preMint,
        royaltyAttributes: royaltyAttributes,
      })
      assetDDO = await nevermined.nfts1155.create(nftAttributes, editor)
      assert.isDefined(assetDDO)
      console.log(`Asset DID: ${assetDDO.id}`)

      accessServices = assetDDO.getServicesByType('nft-access')
      assert.equal(accessServices.length, 1)

      const tokenId = DDO.getTokenIdFromService(accessServices[0])
      assert.equal(tokenId, subscriptionDDO.shortId())
    })
  })

  describe('As a subscriber I want to purchase the cheaper subscription option', () => {
    it('I check the details of the subscription NFT', async () => {
      const details = await nevermined.nfts1155.details(subscriptionDDO.id)
      assert.equal(details.owner, editor.getId())
    })

    it('I am ordering the subscription NFT', async () => {
      await nevermined.accounts.requestTokens(subscriber, subscriptionPrice1)

      subsSalesService = accessServices[0]
      console.debug(`Ordering with index ${subsSalesService.index}`)
      agreementId = await nevermined.nfts1155.order(
        subscriptionDDO.id,
        subscriptionCredits1,
        subscriber,
        subsSalesService.index,
      )

      assert.isDefined(agreementId)
    })

    it('The credits seller can check the payment and transfer the NFT to the subscriber', async () => {
      // Let's use the Node to mint the subscription and release the payments

      const balanceBefore = await subscriptionNFT.balance(subscriptionDDO.id, subscriber.getId())
      console.log(`Balance Before: ${balanceBefore}`)
      console.log(`Balance Before (JSON): ${JSON.stringify(balanceBefore.toString())}`)
      assert.isTrue(balanceBefore === 0n)

      try {
        const receipt = await nevermined.nfts1155.claim(
          agreementId,
          editor.getId(),
          subscriber.getId(),
          subscriptionCredits1,
          subscriptionDDO.id,
          subsSalesService.index,
        )
        assert.isTrue(receipt)
      } catch (e) {
        console.error(e.message)
        assert.fail(e.message)
      }

      console.log(`Got the receipt`)

      const minted = await subscriptionNFT.getContract.getMintedEntries(
        subscriber.getId(),
        subscriptionDDO.shortId(),
      )
      console.log(`Minted: ${minted.length}`)
      minted.map((m) =>
        console.log(
          `Minted ${m.amountMinted} tokens and expiration ${m.expirationBlock} minted on block ${m.mintBlock}`,
        ),
      )
      // getMintedEntries
    })

    it('The editor and reseller can receive their payment', async () => {
      const receiver0Balance = await token.balanceOf(assetPrice1.getReceivers()[0])
      const receiver1Balance = await token.balanceOf(assetPrice1.getReceivers()[1])

      assert.isTrue(receiver0Balance === initialBalances.editor + assetPrice1.getAmounts()[0])
      assert.isTrue(receiver1Balance === initialBalances.reseller + assetPrice1.getAmounts()[1])
    })

    it('The subscriber can check the balance with the new NFTs received', async () => {
      console.log(
        `Checking the balance of DID [${
          subscriptionDDO.id
        }] of the subscriber ${subscriber.getId()}`,
      )

      const blockNumber = await nevermined.client.public.getBlockNumber()
      console.log(`Block Number: ${blockNumber}`)
      const balanceAfter = await subscriptionNFT.getContract.balance(
        subscriber.getId(),
        subscriptionDDO.shortId(),
      )

      console.log(`Balance After Purchase is completed: ${balanceAfter}`)
      assert.isTrue(balanceAfter === subscriptionCredits1)
    })

    it('The collector access the files', async () => {
      const result = await nevermined.nfts1155.access(
        assetDDO.id,
        subscriber,
        '/tmp/',
        undefined,
        agreementId,
      )
      assert.isTrue(result)
    })

    it('The balance of the subscriber should be lower because credits got used', async () => {
      const balanceAfter = await subscriptionNFT.balance(subscriptionDDO.id, subscriber.getId())
      console.log(`Balance After Burn: ${balanceAfter}`)
      assert.isTrue(balanceAfter === subscriptionCredits1 - accessCostInCredits1)
    })

    it('After the credits expire the user can not get access', async () => {
      await mineBlocks(nevermined, subscriber, subscriptionDuration1 + 1)

      const balanceAfter = await subscriptionNFT.balance(subscriptionDDO.id, subscriber.getId())
      console.log(`Balance After Expiring duration: ${balanceAfter}`)
      assert.isTrue(balanceAfter === 0n)
    })

    describe('As a subscriber now Im interested in the more expensive service', () => {
      it('I am ordering the subscription NFT', async () => {
        await nevermined.accounts.requestTokens(subscriber, subscriptionPrice2)

        const balanceBeforeTopup = await subscriptionNFT.balance(
          subscriptionDDO.id,
          subscriber.getId(),
        )

        subsSalesService = salesServices[1]
        console.debug(`Ordering with index ${subsSalesService.index}`)
        agreementId = await nevermined.nfts1155.order(
          subscriptionDDO.id,
          subscriptionCredits2,
          subscriber,
          subsSalesService.index,
        )

        assert.isDefined(agreementId)

        const receipt = await nevermined.nfts1155.claim(
          agreementId,
          editor.getId(),
          subscriber.getId(),
          subscriptionCredits2,
          subscriptionDDO.id,
          subsSalesService.index,
        )
        assert.isTrue(receipt)

        const balanceAfterTopup = await subscriptionNFT.balance(
          subscriptionDDO.id,
          subscriber.getId(),
        )
        assert.equal(balanceBeforeTopup + subscriptionCredits2, balanceAfterTopup)
      })
    })
  })
})<|MERGE_RESOLUTION|>--- conflicted
+++ resolved
@@ -34,13 +34,8 @@
 
   let agreementId: string
 
-<<<<<<< HEAD
-  const subscriptionDuration1 = 20 // in blocks
-  const subscriptionDuration2 = 20 // in blocks
-=======
   const subscriptionDuration1 = 50 // in blocks
   const subscriptionDuration2 = 100 // in blocks
->>>>>>> 6af0f073
   // Configuration of First Sale:
   // Editor -> Subscriber, the Reseller get a cut (25%)
   const subscriptionPrice1 = 20n
