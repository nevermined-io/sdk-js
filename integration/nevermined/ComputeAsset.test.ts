--- conflicted
+++ resolved
@@ -26,11 +26,7 @@
 
         // Accounts
         ;[publisher, consumer] = await nevermined.accounts.list()
-<<<<<<< HEAD
-        assetRewards = new AssetRewards(publisher.getId(), 0)
-=======
         assetRewards = new AssetRewards(publisher.getId(), new BigNumber(0))
->>>>>>> 74589dc1
     })
 
     it('should register the assets', async () => {
