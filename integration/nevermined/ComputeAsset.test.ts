--- conflicted
+++ resolved
@@ -28,9 +28,6 @@
 
         // Accounts
         ;[publisher, consumer] = await nevermined.accounts.list()
-<<<<<<< HEAD
-        assetRewards = new AssetRewards(publisher.getId(), new BigNumber(0))
-=======
         const clientAssertion = await nevermined.utils.jwt.generateClientAssertion(
             publisher
         )
@@ -39,8 +36,7 @@
         const payload = decodeJwt(config.marketplaceAuthToken)
         userId = payload.sub
 
-        assetRewards = new AssetRewards(publisher.getId(), 0)
->>>>>>> 4835efac
+        assetRewards = new AssetRewards(publisher.getId(), new BigNumber(0))
     })
 
     it('should register the assets', async () => {
