import chai, { assert, expect } from 'chai'
import { Account, DDO, Nevermined } from '../../src'
import DIDRegistry from '../../src/keeper/contracts/DIDRegistry'
import { DDOStatus } from '../../src/metadata/Metadata'
import AssetRewards from '../../src/models/AssetRewards'
import { config } from '../config'
import { getAssetRewards, getMetadata } from '../utils'

<<<<<<< HEAD
xdescribe('Get DDO status from arweave', () => {
=======
describe.skip('Get DDO status', () => {
>>>>>>> a4c4f141
    let nevermined: Nevermined
    let publisher: Account
    let assetRewards: AssetRewards
    let ddo: DDO
    let ddoStatus: DDOStatus
    let didRegistry: DIDRegistry

    before(async () => {
        nevermined = await Nevermined.getInstance(config)
        ;({ didRegistry } = nevermined.keeper)
        ;[publisher] = await nevermined.accounts.list()
        assetRewards = getAssetRewards(publisher.getId())
    })

    it('should get the external status of an asset', async () => {
        ddo = await nevermined.assets.create(
            getMetadata(0) as any,
            publisher,
            assetRewards
        )

        ddoStatus = await nevermined.metadata.status(ddo.id)
        assert.isDefined(ddoStatus)
        assert.isDefined(ddoStatus.external)
        assert.isDefined(ddoStatus.external.id)
        assert.equal(ddoStatus.external.type, 'Arweave')
        assert.equal(ddoStatus.external.status, 'PENDING')
        assert.equal(
            ddoStatus.external.url,
            `https://arweave.net:443/${ddoStatus.external.id}`
        )
    })

    it('should have the arweave endpoint in the did registry', async () => {
        const attributes = await didRegistry.getAttributesByDid(ddo.id)
        assert.equal(attributes.serviceEndpoint, ddoStatus.external.url)
    })

    it('should resolve external url', async () => {
        chai.spy.on((nevermined as any).metadata, 'retrieveDDOByUrl')

        const retrievedDdo = await nevermined.assets.resolve(ddo.id)
        assert.deepEqual(ddo, retrievedDdo)
        expect(nevermined.metadata.retrieveDDOByUrl).to.have.been.called.with(
            ddoStatus.external.url
        )
    })
})<|MERGE_RESOLUTION|>--- conflicted
+++ resolved
@@ -6,11 +6,7 @@
 import { config } from '../config'
 import { getAssetRewards, getMetadata } from '../utils'
 
-<<<<<<< HEAD
-xdescribe('Get DDO status from arweave', () => {
-=======
 describe.skip('Get DDO status', () => {
->>>>>>> a4c4f141
     let nevermined: Nevermined
     let publisher: Account
     let assetRewards: AssetRewards
