import { assert } from 'chai'
import { decodeJwt, JWTPayload } from 'jose'
import { Account, DDO, MetaData, Nevermined, AssetPrice, NFTAttributes } from '../../src'
import { EscrowPaymentCondition, TransferNFT721Condition, Token } from '../../src/keeper'
import { config } from '../config'
import { getMetadata } from '../utils'
import TestContractHandler from '../../test/keeper/TestContractHandler'
import { ethers } from 'ethers'
import { BigNumber } from '../../src/utils'
import { didZeroX } from '../../src/utils'
import { EventOptions } from '../../src/events'
import {
  getRoyaltyAttributes,
  RoyaltyAttributes,
  RoyaltyKind,
  NFT721Api,
  SubscriptionNFTApi,
} from '../../src/nevermined'

describe('Subscriptions using NFT ERC-721 End-to-End', () => {
  let editor: Account
  let subscriber: Account
  let reseller: Account

  let nevermined: Nevermined
  let token: Token
  let escrowPaymentCondition: EscrowPaymentCondition
  let transferNft721Condition: TransferNFT721Condition
  let subscriptionDDO: DDO
  let assetDDO: DDO

  let agreementId: string

  // Configuration of First Sale:
  // Editor -> Subscriber, the Reseller get a cut (25%)
  let subscriptionPrice = BigNumber.from(20)
  let amounts = [BigNumber.from(15), BigNumber.from(5)]
  let receivers: string[]
  let assetPrice1: AssetPrice
  let royaltyAttributes: RoyaltyAttributes

  let subscriptionMetadata: MetaData
  let assetMetadata: MetaData

  const preMint = false
  const royalties = 0
  const nftTransfer = false
  const subscriptionDuration = 1000 // in blocks

  let initialBalances: any
  let scale: BigNumber

  // let nft: ethers.Contract
  let subscriptionNFT: NFT721Api
  let neverminedNodeAddress

  let payload: JWTPayload

  before(async () => {
    TestContractHandler.setConfig(config)

    nevermined = await Nevermined.getInstance(config)
    ;[, editor, subscriber, , reseller] = await nevermined.accounts.list()

    const clientAssertion = await nevermined.utils.jwt.generateClientAssertion(editor)

    await nevermined.services.marketplace.login(clientAssertion)
    payload = decodeJwt(config.marketplaceAuthToken)

    assetMetadata = getMetadata()
    subscriptionMetadata = getMetadata(undefined, 'Subscription NFT')
    assetMetadata.userId = payload.sub
    neverminedNodeAddress = await nevermined.services.node.getProviderAddress()

    // conditions
    ;({ escrowPaymentCondition, transferNft721Condition } = nevermined.keeper.conditions)

    // components
    ;({ token } = nevermined.keeper)

    scale = BigNumber.from(10).pow(await token.decimals())

    subscriptionPrice = subscriptionPrice.mul(scale)
    amounts = amounts.map((v) => v.mul(scale))
    receivers = [editor.getId(), reseller.getId()]
    assetPrice1 = new AssetPrice(
      new Map([
        [receivers[0], amounts[0]],
        [receivers[1], amounts[1]],
      ]),
    ).setTokenAddress(token.address)

    royaltyAttributes = getRoyaltyAttributes(nevermined, RoyaltyKind.Standard, royalties)

    initialBalances = {
      editor: await token.balanceOf(editor.getId()),
      subscriber: await token.balanceOf(subscriber.getId()),
      reseller: await token.balanceOf(reseller.getId()),
      escrowPaymentCondition: Number(await token.balanceOf(escrowPaymentCondition.getAddress())),
    }
  })

  describe('As an editor I want to register new content and provide a subscriptions to my content', () => {
    it('I want to register a subscriptions NFT that gives access to exclusive contents to the holders', async () => {
      // Deploy NFT
      TestContractHandler.setConfig(config)

      const contractABI = await TestContractHandler.getABI(
        'NFT721SubscriptionUpgradeable',
        './test/resources/artifacts/',
      )
      subscriptionNFT = await SubscriptionNFTApi.deployInstance(config, contractABI, editor, [
        editor.getId(),
        nevermined.keeper.didRegistry.getAddress(),
        'Subscription NFT',
        '',
        '',
        0,
      ])

      await nevermined.contracts.loadNft721Api(subscriptionNFT)

      await subscriptionNFT.grantOperatorRole(transferNft721Condition.address, editor)

      const isOperator = await subscriptionNFT.getContract.isOperator(
        transferNft721Condition.address,
      )
      assert.isTrue(isOperator)

      const nftAttributes = NFTAttributes.getSubscriptionInstance({
        metadata: subscriptionMetadata,
        price: assetPrice1,
        serviceTypes: ['nft-sales'],
        providers: [neverminedNodeAddress],
        duration: subscriptionDuration,
        nftContractAddress: subscriptionNFT.address,
        preMint,
        nftTransfer,
        royaltyAttributes: royaltyAttributes,
      })
      subscriptionDDO = await nevermined.nfts721.create(nftAttributes, editor)

      assert.isDefined(subscriptionDDO)

      // INFO: We allow the Node to fulfill the transfer condition in behalf of the user
      // Typically this only needs to happen once per NFT contract
      await subscriptionNFT.setApprovalForAll(neverminedNodeAddress, true, editor)
      const isApproved = await subscriptionNFT.isApprovedForAll(
        neverminedNodeAddress,
        editor.getId(),
      )
      assert.isTrue(isApproved)
    })

    it('I want to register a new asset and tokenize (via NFT)', async () => {
      const nftAttributes = NFTAttributes.getSubscriptionInstance({
        metadata: assetMetadata,
        serviceTypes: ['nft-access'],
        providers: [neverminedNodeAddress],
        duration: subscriptionDuration,
        nftContractAddress: subscriptionNFT.address,
        preMint,
        nftTransfer,
        royaltyAttributes: royaltyAttributes,
      })
      assetDDO = await nevermined.nfts721.create(nftAttributes, editor)
      console.log(`Using NFT contract address: ${subscriptionNFT.address}`)
      assert.isDefined(assetDDO)
    })
  })

  describe('As a subscriber I want to get access to some contents', () => {
    it('I check the details of the subscription NFT', async () => {
      const details = await nevermined.nfts721.details(subscriptionDDO.id)
      assert.equal(details.owner, editor.getId())
    })

    it('I am ordering the subscription NFT', async () => {
      await subscriber.requestTokens(subscriptionPrice.div(scale))

      const subscriberBalanceBefore = await token.balanceOf(subscriber.getId())
      assert.isTrue(subscriberBalanceBefore.eq(initialBalances.subscriber.add(subscriptionPrice)))

      agreementId = await nevermined.nfts721.order(subscriptionDDO.id, subscriber)

      assert.isDefined(agreementId)

      const subscriberBalanceAfter = await token.balanceOf(subscriber.getId())

      assert.isTrue(subscriberBalanceAfter.sub(initialBalances.subscriber).eq(0))
    })

<<<<<<< HEAD
    it('The seller can check the payment and transfer the NFT to the subscriber', async () => {
      // Let's use the Node to mint the subscription and release the payments

      const receipt = await nevermined.nfts721.claim(
        agreementId,
        editor.getId(),
        subscriber.getId(),
      )
      assert.isTrue(receipt)

      assert.equal(
        await nevermined.nfts721.ownerOfAssetByAgreement(subscriptionDDO.shortId(), agreementId),
        subscriber.getId(),
      )
=======
    describe('As an editor I want to register new content and provide a subscriptions to my content', () => {
        it('I want to register a subscriptions NFT that gives access to exclusive contents to the holders', async () => {
            // Deploy NFT
            TestContractHandler.setConfig(config)

            const contractABI = await TestContractHandler.getABI(
                'NFT721SubscriptionUpgradeable',
                './test/resources/artifacts/'
            )
            subscriptionNFT = await SubscriptionNFTApi.deployInstance(
                config,
                contractABI,
                editor,
                [ editor.getId(), nevermined.keeper.didRegistry.getAddress(), 'Subscription NFT', '', '', 0 ]
            )


            await nevermined.contracts.loadNft721Api(subscriptionNFT)

            await subscriptionNFT.grantOperatorRole(transferNft721Condition.address, editor)

            const isOperator = await subscriptionNFT.getContract.isOperator(transferNft721Condition.address)
            assert.isTrue(isOperator)

            const nftAttributes = NFTAttributes.getSubscriptionInstance({
                metadata: subscriptionMetadata,
                price: assetPrice1,
                serviceTypes: ['nft-sales'],
                providers: [neverminedNodeAddress],
                duration: subscriptionDuration,
                nftContractAddress: subscriptionNFT.address,
                preMint,
                nftTransfer,
                royaltyAttributes: royaltyAttributes
            })
            subscriptionDDO = await nevermined.nfts721.create(nftAttributes, editor)

            assert.isDefined(subscriptionDDO)
        })

        it('I want to register a new asset and tokenize (via NFT)', async () => {
            const nftAttributes = NFTAttributes.getSubscriptionInstance({
                metadata: assetMetadata,
                serviceTypes: ['nft-access'],
                providers: [neverminedNodeAddress],
                duration: subscriptionDuration,
                nftContractAddress: subscriptionNFT.address,
                preMint,
                nftTransfer,
                royaltyAttributes: royaltyAttributes
            })
            assetDDO = await nevermined.nfts721.create(nftAttributes, editor)
            console.log(`Using NFT contract address: ${subscriptionNFT.address}`)
            assert.isDefined(assetDDO)
        })
>>>>>>> 94cb3197
    })

    it('the editor and reseller can receive their payment', async () => {
      const receiver0Balance = await token.balanceOf(assetPrice1.getReceivers()[0])
      const receiver1Balance = await token.balanceOf(assetPrice1.getReceivers()[1])

      assert.isTrue(receiver0Balance.eq(initialBalances.editor.add(assetPrice1.getAmounts()[0])))

      assert.isTrue(receiver1Balance.eq(initialBalances.reseller.add(assetPrice1.getAmounts()[1])))
    })

    it('the subscription can be checked on chain', async () => {
      const eventOptions: EventOptions = {
        methodName: 'getFulfilleds',
        eventName: 'Fulfilled',
        filterSubgraph: {
          where: {
            _did: didZeroX(subscriptionDDO.id),
            _receiver: subscriber.getId(),
          },
        },
        filterJsonRpc: {
          _did: didZeroX(subscriptionDDO.id),
          _receiver: subscriber.getId(),
        },
        result: {
          _agreementId: true,
          _did: true,
          _receiver: true,
        },
      }
      // wait for the event to be picked by the subgraph
      await nevermined.keeper.conditions.transferNft721Condition.events.once((e) => e, eventOptions)
      const [event] =
        await nevermined.keeper.conditions.transferNft721Condition.events.getPastEvents(
          eventOptions,
        )

      // subgraph event or json-rpc event?
      const eventValues = event.args || event

      assert.equal(eventValues._agreementId, agreementId)
      assert.equal(eventValues._did, didZeroX(subscriptionDDO.id))

      // thegraph stores the addresses in lower case
      assert.equal(ethers.utils.getAddress(eventValues._receiver), subscriber.getId())
    })
  })

  describe('As subscriber I want to get access to assets include as part of my subscription', () => {
    it('The collector access the files', async () => {
      const result = await nevermined.nfts1155.access(
        assetDDO.id,
        subscriber,
        '/tmp/',
        undefined,
        agreementId,
      )
      assert.isTrue(result)
    })
  })
})<|MERGE_RESOLUTION|>--- conflicted
+++ resolved
@@ -190,22 +190,6 @@
       assert.isTrue(subscriberBalanceAfter.sub(initialBalances.subscriber).eq(0))
     })
 
-<<<<<<< HEAD
-    it('The seller can check the payment and transfer the NFT to the subscriber', async () => {
-      // Let's use the Node to mint the subscription and release the payments
-
-      const receipt = await nevermined.nfts721.claim(
-        agreementId,
-        editor.getId(),
-        subscriber.getId(),
-      )
-      assert.isTrue(receipt)
-
-      assert.equal(
-        await nevermined.nfts721.ownerOfAssetByAgreement(subscriptionDDO.shortId(), agreementId),
-        subscriber.getId(),
-      )
-=======
     describe('As an editor I want to register new content and provide a subscriptions to my content', () => {
         it('I want to register a subscriptions NFT that gives access to exclusive contents to the holders', async () => {
             // Deploy NFT
@@ -261,7 +245,6 @@
             console.log(`Using NFT contract address: ${subscriptionNFT.address}`)
             assert.isDefined(assetDDO)
         })
->>>>>>> 94cb3197
     })
 
     it('the editor and reseller can receive their payment', async () => {
