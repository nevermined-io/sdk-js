import chai, { assert } from 'chai'
import chaiAsPromised from 'chai-as-promised'
import { Account, DDO, Nevermined, utils } from '../../src'
import { Service } from '../../src/ddo/Service'
import {
    ConditionState,
    EscrowPaymentCondition,
    LockPaymentCondition,
    TransferNFTCondition
} from '../../src/keeper/contracts/conditions'
import { NFTUpgradeable } from '../../src/keeper/contracts/conditions/NFTs/NFTUpgradable'
import DIDRegistry from '../../src/keeper/contracts/DIDRegistry'
import { ConditionStoreManager } from '../../src/keeper/contracts/managers'
import { NFTAccessTemplate, NFTSalesTemplate } from '../../src/keeper/contracts/templates'
import Token from '../../src/keeper/contracts/Token'
import AssetRewards from '../../src/models/AssetRewards'
import {
    fillConditionsWithDDO,
    findServiceConditionByName,
    getAssetRewardsFromService
} from '../../src/utils'
import { config } from '../config'
import { getMetadata } from '../utils'

chai.use(chaiAsPromised)

describe('Secondary Markets', () => {
    let owner: Account
    let artist: Account
    let collector1: Account
    let collector2: Account
    let gallery: Account

    let nevermined: Nevermined
    let token: Token
    let nftUpgradeable: NFTUpgradeable
    let didRegistry: DIDRegistry
    let conditionStoreManager: ConditionStoreManager
    let transferNftCondition: TransferNFTCondition
    let lockPaymentCondition: LockPaymentCondition
    let escrowPaymentCondition: EscrowPaymentCondition
    let nftSalesTemplate: NFTSalesTemplate
    let nftAccessTemplate: NFTAccessTemplate

    let ddo: DDO

    const royalties = 10 // 10% of royalties in the secondary market
    const cappedAmount = 5
    let agreementId: string
    let agreementId2: string
    let agreementAccessId: string
    let agreementAccessId2: string
    let nftSalesServiceAgreement: Service

    // Configuration of First Sale:
    // Artist -> Collector1, the gallery get a cut (25%)
    const numberNFTs = 1
    let nftPrice = 20
    let amounts = [15, 5]
    let receivers: string[]
    let assetRewards1: AssetRewards

    // Configuration of Sale in secondary market:
    // Collector1 -> Collector2, the artist get 10% royalties
    const numberNFTs2 = 1
    let nftPrice2 = 100
    let amounts2 = [90, 10]
    let receivers2: string[]
    let assetRewards2: AssetRewards
    let receivers3: string[]
    let assetRewards3: AssetRewards

    let initialBalances: any
    let scale: number
    let networkName: string

    before(async () => {
        nevermined = await Nevermined.getInstance(config)
        ;[
            owner,
            artist,
            collector1,
            collector2,
            gallery
        ] = await nevermined.accounts.list()

        receivers = [artist.getId(), gallery.getId()]
        receivers2 = [collector1.getId(), artist.getId()]
        receivers3 = [collector2.getId(), artist.getId()]

        // components
        ;({
            didRegistry,
            token,
            nftUpgradeable,
            conditionStoreManager
        } = nevermined.keeper)

        // conditions
        ;({
            transferNftCondition,
            lockPaymentCondition,
            escrowPaymentCondition
        } = nevermined.keeper.conditions)

        // templates
        ;({ nftSalesTemplate, nftAccessTemplate } = nevermined.keeper.templates)

        scale = 10 ** (await token.decimals())

        nftPrice = nftPrice * scale
        amounts = amounts.map(v => v * scale)
        nftPrice2 = nftPrice2 * scale
        amounts2 = amounts2.map(v => v * scale)

        assetRewards1 = new AssetRewards(
            new Map([
                [receivers[0], amounts[0]],
                [receivers[1], amounts[1]]
            ])
        )

        assetRewards2 = new AssetRewards(
            new Map([
                [receivers2[0], amounts2[0]],
                [receivers2[1], amounts2[1]]
            ])
        )

        assetRewards3 = new AssetRewards(
            new Map([
                [receivers3[0], amounts2[0]],
                [receivers3[1], amounts2[1]]
            ])
        )

        networkName = (await nevermined.keeper.getNetworkName()).toLowerCase()
    })

    describe('Collector1 initiates the sales agreement', () => {
        before(async () => {
            // initial balances
            initialBalances = {
                artist: await token.balanceOf(artist.getId()),
                collector1: await token.balanceOf(collector1.getId()),
                collector2: await token.balanceOf(collector2.getId()),
                gallery: await token.balanceOf(gallery.getId()),
                escrowPaymentCondition: Number(
                    await token.balanceOf(escrowPaymentCondition.getAddress())
                )
            }
            agreementId = utils.generateId()
            agreementId2 = utils.generateId()
            agreementAccessId = utils.generateId()
            agreementAccessId2 = utils.generateId()
            ddo = await nevermined.assets.createNft(
                getMetadata(),
                artist,
                assetRewards1,
                undefined,
                cappedAmount,
                undefined,
                numberNFTs,
                royalties,
                token.getAddress()
            )
        })

        describe('As an artist I want to register a new artwork', () => {
            it('I want to register a new artwork and tokenize (via NFT). I want to get 10% royalties', async () => {
                await didRegistry.mint(ddo.id, 5, artist.getId())
                await nftUpgradeable.setApprovalForAll(
                    transferNftCondition.getAddress(),
                    true,
                    artist
                )

                const balance = await nftUpgradeable.balance(artist.getId(), ddo.id)
                assert.equal(balance, 5)
            })
        })

        describe('As a collector I want to buy some art', () => {
            it('I am setting an agreement for buying a NFT', async () => {
                const result = await nftSalesTemplate.createAgreementFromDDO(
                    agreementId,
                    ddo,
                    assetRewards1,
                    collector1,
                    numberNFTs
                )
                assert.isTrue(result)

                const status = await nftSalesTemplate.getAgreementStatus(agreementId)
                assert.equal(
                    status && status.lockPayment.state,
                    ConditionState.Unfulfilled
                )
                assert.equal(
                    status && status.transferNFT.state,
                    ConditionState.Unfulfilled
                )
                assert.equal(
                    status && status.escrowPayment.state,
                    ConditionState.Unfulfilled
                )
            })

            it('I am locking the payment', async () => {
                await collector1.requestTokens(nftPrice / scale)

                const collector1BalanceBefore = await token.balanceOf(collector1.getId())
                assert.equal(
                    collector1BalanceBefore,
                    initialBalances.collector1 + nftPrice
                )

                const receipt = await nevermined.agreements.conditions.lockPayment(
                    agreementId,
                    ddo.id,
                    assetRewards1.getAmounts(),
                    assetRewards1.getReceivers(),
                    token.getAddress(),
                    collector1
                )
                assert.isTrue(receipt)

                const collector1BalanceAfter = await token.balanceOf(collector1.getId())
                const escrowPaymentConditionBalance = await token.balanceOf(
                    escrowPaymentCondition.getAddress()
                )
                assert.equal(collector1BalanceAfter - initialBalances.collector1, 0)
                assert.equal(
                    escrowPaymentConditionBalance -
                        initialBalances.escrowPaymentCondition,
                    nftPrice
                )
            })

            it('The artist can check the payment and transfer the NFT to the collector', async () => {
                const nftBalanceArtistBefore = await nftUpgradeable.balance(
                    artist.getId(),
                    ddo.id
                )
                const nftBalanceCollectorBefore = await nftUpgradeable.balance(
                    collector1.getId(),
                    ddo.id
                )

                const receipt = await nevermined.agreements.conditions.transferNft(
                    agreementId,
                    ddo,
                    assetRewards1.getAmounts(),
                    assetRewards1.getReceivers(),
                    numberNFTs,
                    artist
                )
                assert.isTrue(receipt)

                const nftBalanceArtistAfter = await nftUpgradeable.balance(
                    artist.getId(),
                    ddo.id
                )
                const nftBalanceCollectorAfter = await nftUpgradeable.balance(
                    collector1.getId(),
                    ddo.id
                )

                assert.equal(
                    Number(nftBalanceArtistAfter),
                    Number(nftBalanceArtistBefore) - numberNFTs
                )
                assert.equal(
                    Number(nftBalanceCollectorAfter),
                    Number(nftBalanceCollectorBefore) + numberNFTs
                )
            })

            it('the artist asks and receives the payment', async () => {
                const receipt = await nevermined.agreements.conditions.releaseNftReward(
                    agreementId,
                    ddo,
                    assetRewards1.getAmounts(),
                    assetRewards1.getReceivers(),
                    numberNFTs,
                    artist
                )
                assert.isTrue(receipt)

                const escrowPaymentConditionBalance = await token.balanceOf(
                    escrowPaymentCondition.getAddress()
                )
                const receiver0Balance = await token.balanceOf(receivers[0])
                const receiver1Balance = await token.balanceOf(receivers[1])
                const collectorBalance = await token.balanceOf(collector1.getId())

                assert.equal(receiver0Balance, initialBalances.artist + amounts[0])
                assert.equal(receiver1Balance, initialBalances.gallery + amounts[1])
                assert.equal(collectorBalance - initialBalances.collector1, 0)
                assert.equal(
                    escrowPaymentConditionBalance -
                        initialBalances.escrowPaymentCondition,
                    0
                )
            })
        })

        describe('As an artist I want to give exclusive access to the collectors owning a specific NFT', () => {
            it('The collector sets up the NFT access agreement', async () => {
                // Collector1: Create NFT access agreement
                const result = await nftAccessTemplate.createAgreementFromDDO(
                    agreementAccessId,
                    ddo,
                    new AssetRewards(),
                    collector1,
                    numberNFTs,
                    collector1
                )
                assert.isTrue(result)

                const status = await nftAccessTemplate.getAgreementStatus(
                    agreementAccessId
                )
                assert.equal(status && status.nftHolder.state, ConditionState.Unfulfilled)
                assert.equal(status && status.nftAccess.state, ConditionState.Unfulfilled)
            })

            it('The collector demonstrates it onws the NFT', async function() {
                // See https://github.com/nevermined-io/sdk-js/issues/137
                if (networkName === 'polygon-localnet') {
                    this.skip()
                }

                // TODO: Not sure why we need to wait here but without this the
                // the fulfillment will fail
                await new Promise(r => setTimeout(r, 10000))
                const result = await nevermined.agreements.conditions.holderNft(
                    agreementAccessId,
                    ddo.id,
                    collector1.getId(),
                    numberNFTs
                )
                assert.isTrue(result)
            })

            it(' The artist gives access to the collector to the content', async function() {
                // See https://github.com/nevermined-io/sdk-js/issues/137
                if (networkName === 'polygon-localnet') {
                    this.skip()
                }

                const result = await nevermined.agreements.conditions.grantNftAccess(
                    agreementAccessId,
                    ddo.id,
                    collector1.getId(),
                    artist
                )
                assert.isTrue(result)
            })
        })

        describe('As collector1 I want to sell my NFT to collector2 for a higher price', () => {
            before(async () => {
                // initial balances
                initialBalances = {
                    artist: await token.balanceOf(artist.getId()),
                    collector1: await token.balanceOf(collector1.getId()),
                    collector2: await token.balanceOf(collector2.getId()),
                    gallery: await token.balanceOf(gallery.getId()),
                    owner: await token.balanceOf(owner.getId()),
                    lockPaymentCondition: Number(
                        await token.balanceOf(lockPaymentCondition.getAddress())
                    ),
                    escrowPaymentCondition: Number(
                        await token.balanceOf(escrowPaymentCondition.getAddress())
                    )
                }
            })

            it('As collector1 I create and store an off-chain service agreement', async () => {
                const nftSalesServiceAgreementTemplate = await nftSalesTemplate.getServiceAgreementTemplate()
                const nftSalesTemplateConditions = await nftSalesTemplate.getServiceAgreementTemplateConditions()

                nftSalesServiceAgreementTemplate.conditions = fillConditionsWithDDO(
                    nftSalesTemplateConditions,
                    ddo,
                    assetRewards2,
                    token.getAddress(),
                    undefined,
                    collector1.getId(),
                    numberNFTs2
                )

                nftSalesServiceAgreement = {
                    type: 'nft-sales',
                    index: 6,
                    serviceEndpoint: nevermined.gateway.getNftEndpoint(),
                    templateId: nftSalesTemplate.getAddress(),
                    attributes: {
                        main: {
                            name: 'nftSalesAgreement',
                            creator: collector1.getId(),
                            datePublished: new Date()
                                .toISOString()
                                .replace(/\.[0-9]{3}/, ''),
                            timeout: 86400
                        },
                        additionalInformation: {
                            description: ''
                        },
                        serviceAgreementTemplate: nftSalesServiceAgreementTemplate
                    }
                }

                // This Service agreement is store on elasticsearch through the metadata api
            })

            it('As collector2 I am setting an agreement for buying an NFT', async () => {
                // After fetching the previously created sales agreement
                const assetRewardsFromServiceAgreement = getAssetRewardsFromService(
                    nftSalesServiceAgreement
                )

                const result = await nftSalesTemplate.createAgreementFromDDO(
                    agreementId2,
                    ddo,
                    assetRewardsFromServiceAgreement,
                    collector2,
                    numberNFTs2,
                    collector1,
                    collector2,
                    nftSalesServiceAgreement
                )
                assert.isTrue(result)

                const status = await nftSalesTemplate.getAgreementStatus(agreementId2)
                assert.equal(
                    status && status.lockPayment.state,
                    ConditionState.Unfulfilled
                )
                assert.equal(
                    status && status.transferNFT.state,
                    ConditionState.Unfulfilled
                )
                assert.equal(
                    status && status.escrowPayment.state,
                    ConditionState.Unfulfilled
                )
            })

            it('As collector2 I am locking the payment', async () => {
                // Collector2 gets the price from some marketplace
                // (query the service agreements from the metadata)
                await collector2.requestTokens(nftPrice2 / scale)

                const collector2BalanceBefore = await token.balanceOf(collector2.getId())
                assert.equal(
                    collector2BalanceBefore,
                    initialBalances.collector2 + nftPrice2
                )

                // After fetching the previously created sales agreement
                const assetRewardsFromServiceAgreement = getAssetRewardsFromService(
                    nftSalesServiceAgreement
                )
                const payment = findServiceConditionByName(
                    nftSalesServiceAgreement,
                    'lockPayment'
                )

                const receipt = await nevermined.agreements.conditions.lockPayment(
                    agreementId2,
                    ddo.id,
                    assetRewardsFromServiceAgreement.getAmounts(),
                    assetRewardsFromServiceAgreement.getReceivers(),
                    payment.parameters.find(p => p.name === '_tokenAddress')
                        .value as string,
                    collector2
                )
                assert.isTrue(receipt)

                const collector2BalanceAfter = await token.balanceOf(collector2.getId())
                const escrowPaymentConditionBalance = await token.balanceOf(
                    escrowPaymentCondition.getAddress()
                )
                assert.equal(collector2BalanceAfter - initialBalances.collector2, 0)
                assert.equal(
                    escrowPaymentConditionBalance -
                        initialBalances.escrowPaymentCondition,
                    nftPrice2
                )
            })

            it('As collector1 I can check the payment and transfer the NFT to collector2', async () => {
                const nftBalanceCollector1Before = await nftUpgradeable.balance(
                    collector1.getId(),
                    ddo.id
                )
                const nftBalanceCollector2Before = await nftUpgradeable.balance(
                    collector2.getId(),
                    ddo.id
                )

                // After fetching the previously created sales agreement
                const assetRewardsFromServiceAgreement = getAssetRewardsFromService(
                    nftSalesServiceAgreement
                )

                const receipt = await nevermined.agreements.conditions.transferNft(
                    agreementId2,
                    ddo,
                    assetRewardsFromServiceAgreement.getAmounts(),
                    assetRewardsFromServiceAgreement.getReceivers(),
                    numberNFTs2,
                    collector1,
                    nftSalesServiceAgreement
                )

                assert.isTrue(receipt)

                const nftBalanceCollector1After = await nftUpgradeable.balance(
                    collector1.getId(),
                    ddo.id
                )
                const nftBalanceCollector2After = await nftUpgradeable.balance(
                    collector2.getId(),
                    ddo.id
                )

                assert.equal(
                    Number(nftBalanceCollector1After),
                    Number(nftBalanceCollector1Before) - numberNFTs2
                )
                assert.equal(
                    Number(nftBalanceCollector2After),
                    Number(nftBalanceCollector2Before) + numberNFTs
                )
            })

            it('Collector1 and Artist get the payment', async () => {
                // After fetching the previously created sales agreement
                const assetRewardsFromServiceAgreement = getAssetRewardsFromService(
                    nftSalesServiceAgreement
                )

                const receipt = await nevermined.agreements.conditions.releaseNftReward(
                    agreementId2,
                    ddo,
                    assetRewardsFromServiceAgreement.getAmounts(),
                    assetRewardsFromServiceAgreement.getReceivers(),
                    numberNFTs2,
                    collector1,
                    undefined,
                    nftSalesServiceAgreement
                )
                assert.isTrue(receipt)

                const escrowPaymentConditionBalance = await token.balanceOf(
                    escrowPaymentCondition.getAddress()
                )
                const receiver0Balance = await token.balanceOf(receivers2[0])
                const receiver1Balance = await token.balanceOf(receivers2[1])
                const collectorBalance = await token.balanceOf(collector2.getId())

                assert.equal(receiver0Balance, initialBalances.collector1 + amounts2[0])
                assert.equal(receiver1Balance, initialBalances.artist + amounts2[1])
                assert.equal(collectorBalance - initialBalances.collector2, 0)
                assert.equal(
                    escrowPaymentConditionBalance -
                        initialBalances.escrowPaymentCondition,
                    0
                )
            })
        })

<<<<<<< HEAD
        describe('Collector 2 wants to resell the asset using the higher level interfaces', () => {
            before(async () => {
                // initial balances
                initialBalances = {
                    artist: await token.balanceOf(artist.getId()),
                    collector1: await token.balanceOf(collector1.getId()),
                    collector2: await token.balanceOf(collector2.getId()),
                    gallery: await token.balanceOf(gallery.getId()),
                    owner: await token.balanceOf(owner.getId()),
                    lockPaymentCondition: Number(
                        await token.balanceOf(lockPaymentCondition.getAddress())
                    ),
                    escrowPaymentCondition: Number(
                        await token.balanceOf(escrowPaymentCondition.getAddress())
                    )
                }
            })

            it('As collector1 I setup an agreement for selling my NFT', async () => {
                const agreementId = await nevermined.nfts.listOnSecondaryMarkets(
                    ddo,
                    assetRewards3,
                    numberNFTs2,
                    undefined,
                    collector2
                )

                assert.isNotNull(agreementId)

                const service = await nevermined.metadata.retrieveService(agreementId)
                assert.isNotNull(service)
=======
        describe('As collector1 I want to give exclusive access to the collectors owning a specific NFT', () => {
            it('The collector2 sets up the NFT access agreement', async () => {
                // Collector1: Create NFT access agreement
                const result = await nftAccessTemplate.createAgreementFromDDO(
                    agreementAccessId2,
                    ddo,
                    new AssetRewards(),
                    collector2,
                    numberNFTs,
                    collector2
                )
                assert.isTrue(result)

                const status = await nftAccessTemplate.getAgreementStatus(
                    agreementAccessId2
                )
                assert.equal(status && status.nftHolder.state, ConditionState.Unfulfilled)
                assert.equal(status && status.nftAccess.state, ConditionState.Unfulfilled)
            })

            it('The collector2 demonstrates it onws the NFT', async function() {
                // See https://github.com/nevermined-io/sdk-js/issues/137
                if (networkName === 'polygon-localnet') {
                    this.skip()
                }

                // TODO: Not sure why we need to wait here but without this the
                // the fulfillment will fail
                await new Promise(r => setTimeout(r, 10000))
                const result = await nevermined.agreements.conditions.holderNft(
                    agreementAccessId2,
                    ddo.id,
                    collector2.getId(),
                    numberNFTs
                )
                assert.isTrue(result)
            })

            it('The artist gives access to the collector2 to the content', async function() {
                // See https://github.com/nevermined-io/sdk-js/issues/137
                if (networkName === 'polygon-localnet') {
                    this.skip()
                }

                const result = await nevermined.agreements.conditions.grantNftAccess(
                    agreementAccessId2,
                    ddo.id,
                    collector2.getId(),
                    artist
                )
                assert.isTrue(result)
            })

            it('Collector 1 no longer has access the to the content', async () => {
                // Not the best way to do this but on spree we don't get the revert reasons
                await assert.isRejected(
                    nevermined.agreements.conditions.holderNft(
                        agreementAccessId,
                        ddo.id,
                        collector1.getId(),
                        numberNFTs
                    )
                )
>>>>>>> d6bec4a9
            })
        })
    })
})<|MERGE_RESOLUTION|>--- conflicted
+++ resolved
@@ -9,6 +9,7 @@
     TransferNFTCondition
 } from '../../src/keeper/contracts/conditions'
 import { NFTUpgradeable } from '../../src/keeper/contracts/conditions/NFTs/NFTUpgradable'
+import { TxParameters } from '../../src/keeper/contracts/ContractBase'
 import DIDRegistry from '../../src/keeper/contracts/DIDRegistry'
 import { ConditionStoreManager } from '../../src/keeper/contracts/managers'
 import { NFTAccessTemplate, NFTSalesTemplate } from '../../src/keeper/contracts/templates'
@@ -429,7 +430,7 @@
                     numberNFTs2,
                     collector1,
                     collector2,
-                    nftSalesServiceAgreement
+                    nftSalesServiceAgreement as TxParameters
                 )
                 assert.isTrue(result)
 
@@ -513,7 +514,7 @@
                     assetRewardsFromServiceAgreement.getReceivers(),
                     numberNFTs2,
                     collector1,
-                    nftSalesServiceAgreement
+                    nftSalesServiceAgreement as TxParameters
                 )
 
                 assert.isTrue(receipt)
@@ -551,7 +552,7 @@
                     numberNFTs2,
                     collector1,
                     undefined,
-                    nftSalesServiceAgreement
+                    nftSalesServiceAgreement as TxParameters
                 )
                 assert.isTrue(receipt)
 
@@ -573,7 +574,72 @@
             })
         })
 
-<<<<<<< HEAD
+        describe('As collector1 I want to give exclusive access to the collectors owning a specific NFT', () => {
+            it('The collector2 sets up the NFT access agreement', async () => {
+                // Collector1: Create NFT access agreement
+                const result = await nftAccessTemplate.createAgreementFromDDO(
+                    agreementAccessId2,
+                    ddo,
+                    new AssetRewards(),
+                    collector2,
+                    numberNFTs,
+                    collector2
+                )
+                assert.isTrue(result)
+
+                const status = await nftAccessTemplate.getAgreementStatus(
+                    agreementAccessId2
+                )
+                assert.equal(status && status.nftHolder.state, ConditionState.Unfulfilled)
+                assert.equal(status && status.nftAccess.state, ConditionState.Unfulfilled)
+            })
+
+            it('The collector2 demonstrates it onws the NFT', async function() {
+                // See https://github.com/nevermined-io/sdk-js/issues/137
+                if (networkName === 'polygon-localnet') {
+                    this.skip()
+                }
+
+                // TODO: Not sure why we need to wait here but without this the
+                // the fulfillment will fail
+                await new Promise(r => setTimeout(r, 10000))
+                const result = await nevermined.agreements.conditions.holderNft(
+                    agreementAccessId2,
+                    ddo.id,
+                    collector2.getId(),
+                    numberNFTs
+                )
+                assert.isTrue(result)
+            })
+
+            it('The artist gives access to the collector2 to the content', async function() {
+                // See https://github.com/nevermined-io/sdk-js/issues/137
+                if (networkName === 'polygon-localnet') {
+                    this.skip()
+                }
+
+                const result = await nevermined.agreements.conditions.grantNftAccess(
+                    agreementAccessId2,
+                    ddo.id,
+                    collector2.getId(),
+                    artist
+                )
+                assert.isTrue(result)
+            })
+
+            it('Collector 1 no longer has access the to the content', async () => {
+                // Not the best way to do this but on spree we don't get the revert reasons
+                await assert.isRejected(
+                    nevermined.agreements.conditions.holderNft(
+                        agreementAccessId,
+                        ddo.id,
+                        collector1.getId(),
+                        numberNFTs
+                    )
+                )
+            })
+        })
+
         describe('Collector 2 wants to resell the asset using the higher level interfaces', () => {
             before(async () => {
                 // initial balances
@@ -605,71 +671,6 @@
 
                 const service = await nevermined.metadata.retrieveService(agreementId)
                 assert.isNotNull(service)
-=======
-        describe('As collector1 I want to give exclusive access to the collectors owning a specific NFT', () => {
-            it('The collector2 sets up the NFT access agreement', async () => {
-                // Collector1: Create NFT access agreement
-                const result = await nftAccessTemplate.createAgreementFromDDO(
-                    agreementAccessId2,
-                    ddo,
-                    new AssetRewards(),
-                    collector2,
-                    numberNFTs,
-                    collector2
-                )
-                assert.isTrue(result)
-
-                const status = await nftAccessTemplate.getAgreementStatus(
-                    agreementAccessId2
-                )
-                assert.equal(status && status.nftHolder.state, ConditionState.Unfulfilled)
-                assert.equal(status && status.nftAccess.state, ConditionState.Unfulfilled)
-            })
-
-            it('The collector2 demonstrates it onws the NFT', async function() {
-                // See https://github.com/nevermined-io/sdk-js/issues/137
-                if (networkName === 'polygon-localnet') {
-                    this.skip()
-                }
-
-                // TODO: Not sure why we need to wait here but without this the
-                // the fulfillment will fail
-                await new Promise(r => setTimeout(r, 10000))
-                const result = await nevermined.agreements.conditions.holderNft(
-                    agreementAccessId2,
-                    ddo.id,
-                    collector2.getId(),
-                    numberNFTs
-                )
-                assert.isTrue(result)
-            })
-
-            it('The artist gives access to the collector2 to the content', async function() {
-                // See https://github.com/nevermined-io/sdk-js/issues/137
-                if (networkName === 'polygon-localnet') {
-                    this.skip()
-                }
-
-                const result = await nevermined.agreements.conditions.grantNftAccess(
-                    agreementAccessId2,
-                    ddo.id,
-                    collector2.getId(),
-                    artist
-                )
-                assert.isTrue(result)
-            })
-
-            it('Collector 1 no longer has access the to the content', async () => {
-                // Not the best way to do this but on spree we don't get the revert reasons
-                await assert.isRejected(
-                    nevermined.agreements.conditions.holderNft(
-                        agreementAccessId,
-                        ddo.id,
-                        collector1.getId(),
-                        numberNFTs
-                    )
-                )
->>>>>>> d6bec4a9
             })
         })
     })
