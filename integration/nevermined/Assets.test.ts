--- conflicted
+++ resolved
@@ -13,17 +13,12 @@
   ProvenanceMethod,
 } from '../../src'
 import { generateId } from '../../src/utils'
-<<<<<<< HEAD
 import {
   PublishMetadataOptions,
   DIDResolvePolicy,
   PublishOnChainOptions,
 } from '../../src/nevermined'
 import { rejects } from 'assert'
-=======
-import { sleep } from '../utils/utils'
-import { PublishMetadata, DIDResolvePolicy } from '../../src/nevermined'
->>>>>>> 53a28156
 import * as fs from 'fs'
 
 let nevermined: Nevermined
@@ -263,7 +258,7 @@
 
     it('should be able to download the updated files', async () => {
       const folder = '/tmp/sdk-js/updated-files'
-      if (!fs.existsSync(folder)) fs.mkdirSync(folder, { recursive: true})
+      if (!fs.existsSync(folder)) fs.mkdirSync(folder, { recursive: true })
 
       const path = (await nevermined.assets.download(ddo.id, publisher, folder, -1)) as string
       assert.include(path, folder, 'The storage path is not correct.')
@@ -316,7 +311,6 @@
     })
 
     it('new rating must be between 0 and 1', async () => {
-<<<<<<< HEAD
       // Trying to add a vote with a rating out of range
 
       nevermined.assets
@@ -328,10 +322,6 @@
           console.debug(`It should fail with error: ${err}`)
           assert.isDefined(err)
         })
-=======
-      // Trying to add a vote with a rating out of range      
-      await assert.isRejected(nevermined.assets.addRating(ddo.shortId(), 2, 1, publisher))
->>>>>>> 53a28156
     })
   })
 
