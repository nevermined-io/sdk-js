--- conflicted
+++ resolved
@@ -6,11 +6,7 @@
 import { getAssetRewards, getMetadata } from '../utils'
 import { repeat, sleep } from '../utils/utils'
 
-<<<<<<< HEAD
-import { Nevermined, DDO, Account, ConditionState, MetaData } from '../../src'
-=======
-import { Nevermined, DDO, Account, ConditionState, Logger } from '../../src'
->>>>>>> 3879d92e
+import { Nevermined, DDO, Account, ConditionState, MetaData, Logger } from '../../src'
 import AssetRewards from '../../src/models/AssetRewards'
 import { AgreementPrepareResult } from '../../src/nevermined/Agreements'
 import BigNumber from '../../src/utils/BigNumber'
@@ -65,8 +61,8 @@
 
         try {
             await consumer.requestTokens(claimedTokens)
-        } catch(error) {
-            Logger.error(error);
+        } catch (error) {
+            Logger.error(error)
         }
 
         const balanceAfter = (await consumer.getBalance()).nevermined
@@ -149,8 +145,8 @@
                 )
 
             assert.isTrue(accessGranted, 'Consumer has been granted.')
-        } catch(error) {
-            Logger.error(error);
+        } catch (error) {
+            Logger.error(error)
         }
     })
 
