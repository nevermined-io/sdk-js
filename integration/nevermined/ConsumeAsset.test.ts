--- conflicted
+++ resolved
@@ -4,11 +4,7 @@
 
 import { config } from '../config'
 import { getAssetRewards, getMetadata } from '../utils'
-<<<<<<< HEAD
-import { repeat } from '../utils/utils'
-=======
 import { repeat, sleep } from '../utils/utils'
->>>>>>> 650926fc
 
 import { Nevermined, DDO, Account, ConditionState, MetaData, Logger } from '../../src'
 import AssetRewards from '../../src/models/AssetRewards'
@@ -61,11 +57,7 @@
 
     it('should be able to request tokens for consumer', async () => {
         const initialBalance = (await consumer.getBalance()).nevermined
-<<<<<<< HEAD
-        const claimedTokens = new BigNumber(100)
-=======
         const claimedTokens = BigNumber.from(100)
->>>>>>> 650926fc
 
         try {
             await consumer.requestTokens(claimedTokens)
@@ -112,14 +104,8 @@
 
     it('should get the agreement conditions status not fulfilled', async () => {
         // todo change this, a test should never dependent on the previous test because the order might change during runtime
-<<<<<<< HEAD
-        await new Promise(resolve => setTimeout(resolve, 2000))
-        const status = await repeat(3, nevermined.agreements.status(agreementId))
-        // const status = await nevermined.agreements.status(agreementId)
-=======
         await sleep(3000)
         const status = await repeat(3, nevermined.agreements.status(agreementId))
->>>>>>> 650926fc
 
         assert.deepEqual(status, {
             lockPayment: ConditionState.Unfulfilled,
