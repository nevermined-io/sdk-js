import { assert } from 'chai'
import { mkdtempSync, writeFileSync } from 'fs'
import { NeverminedOptions, Nevermined } from '../../src'
import fetch from 'node-fetch'
import { x } from 'tar'
import { infuraToken } from '../config'

describe('Artifacts', () => {
  const artifactsRepo = 'https://artifacts.nevermined.network/'
  const tests = [
    {
<<<<<<< HEAD
      web3ProviderUri: `https://polygon-mumbai.infura.io/v3/${infuraToken}`,
      networkName: ['mumbai'],
      networkId: [80001],
      versions: ['v3.2.1'],
=======
      web3ProviderUri: 'https://goerli-rollup.arbitrum.io/rpc',
      networkName: ['arbitrum-goerli'],
      networkId: [421613],
      versions: ['v3.2.2'],
>>>>>>> 53a28156
      tag: 'public',
    },
  ]

  const downloadFile = async (url, path) => {
    const response = await fetch(url)
    const buffer = await response.buffer()
    writeFileSync(path, buffer)
  }

  for (const test of tests) {
    const { web3ProviderUri, networkId, networkName, versions, tag } = test

    it(`Should get the correct artifacts for ${networkName}-${versions} with tag ${tag}`, async () => {
      const tempDir = mkdtempSync('/tmp/artifacts_')

      const artifactPackageUrl = `${artifactsRepo}${networkId}/${tag}/contracts_${versions}.tar.gz`
      const packageFileName = `${tempDir}/contracts_${versions}.tar.gz`

      await downloadFile(artifactPackageUrl, packageFileName)

      await x({
        file: packageFileName,
        cwd: tempDir,
      })

      const nvm = await Nevermined.getInstance({
        web3ProviderUri: web3ProviderUri,
        artifactsFolder: tempDir,
      } as NeverminedOptions)

      assert.equal(networkId[0], await nvm.keeper.getNetworkId())
      assert.isDefined(nvm)
      assert.isDefined(nvm.keeper)
      assert.isDefined(nvm.keeper.didRegistry)
      assert.oneOf(await nvm.keeper.getNetworkName(), networkName)
      assert.oneOf(await nvm.keeper.getNetworkId(), networkId)
    })
  }
})<|MERGE_RESOLUTION|>--- conflicted
+++ resolved
@@ -3,23 +3,15 @@
 import { NeverminedOptions, Nevermined } from '../../src'
 import fetch from 'node-fetch'
 import { x } from 'tar'
-import { infuraToken } from '../config'
 
 describe('Artifacts', () => {
   const artifactsRepo = 'https://artifacts.nevermined.network/'
   const tests = [
     {
-<<<<<<< HEAD
-      web3ProviderUri: `https://polygon-mumbai.infura.io/v3/${infuraToken}`,
-      networkName: ['mumbai'],
-      networkId: [80001],
-      versions: ['v3.2.1'],
-=======
       web3ProviderUri: 'https://goerli-rollup.arbitrum.io/rpc',
       networkName: ['arbitrum-goerli'],
       networkId: [421613],
       versions: ['v3.2.2'],
->>>>>>> 53a28156
       tag: 'public',
     },
   ]
