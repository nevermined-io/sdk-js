--- conflicted
+++ resolved
@@ -5,11 +5,7 @@
 import { config } from '../config'
 import { getMetadata } from '../utils'
 
-<<<<<<< HEAD
-import { Nevermined, Account, DDO, MetaData } from '../../src'
-=======
-import { Nevermined, Account, DDO, Logger } from '../../src'
->>>>>>> 3879d92e
+import { Nevermined, Account, DDO, MetaData, Logger } from '../../src'
 
 // Ensure that your network is fast enough and you have some free ram before run it.
 describe.skip('Consume Asset (Large size)', () => {
@@ -66,8 +62,8 @@
                 +ddo.getPriceByService() *
                     10 ** -(await nevermined.keeper.token.decimals())
             )
-        } catch(error) {
-            Logger.error(error);
+        } catch (error) {
+            Logger.error(error)
         }
 
         agreementId = await nevermined.assets.order(ddo.id, 'access', consumer)
