// TODO: Enable when ZeroDev is ready
import { verifyMessage } from '@ambire/signature-validator'
import { createEcdsaKernelAccountClient } from '@zerodev/presets/zerodev'
import { KernelAccountClient } from '@zerodev/sdk'
import { assert } from 'chai'
import { ethers } from 'ethers'
<<<<<<< HEAD
=======
import * as fs from 'fs'
>>>>>>> bba6cd59
import { decodeJwt } from 'jose'
import { createPublicClient, http } from 'viem'
import { arbitrumSepolia } from 'viem/chains'
import {
  AssetAttributes,
  AssetPrice,
  DDO,
  MetaData,
  Nevermined,
  NvmAccount,
  makeRandomWallet,
} from '../../src'
import { config } from '../config'
<<<<<<< HEAD
import * as fs from 'fs'
=======
>>>>>>> bba6cd59
import { getMetadata } from '../utils'

describe('Nevermined sdk with zerodev', () => {
  let nevermined: Nevermined
  const PROJECT_ID = process.env.PROJECT_ID!
  const BUNDLER_RPC = `https://rpc.zerodev.app/api/v2/bundler/${PROJECT_ID}`
  // const PAYMASTER_RPC = `https://rpc.zerodev.app/api/v2/paymaster/${PROJECT_ID}`

  const publicClient = createPublicClient({
    chain: arbitrumSepolia,
    transport: http(BUNDLER_RPC),
  })
  const provider = new ethers.providers.JsonRpcProvider(config.web3ProviderUri)
  before(async () => {
    nevermined = await Nevermined.getInstance(config)
  })

  describe('Test zerodev signatures and login', () => {
    let kernelClient: KernelAccountClient
    let clientAssertion: string

    before(async () => {
      const owner = makeRandomWallet()
      kernelClient = await createEcdsaKernelAccountClient({
        chain: arbitrumSepolia,
        projectId: PROJECT_ID,
        signer: owner,
      })
    })

    it('should produce a valid EIP-6492 signature', async () => {
      const signature = await kernelClient.signMessage({
        account: kernelClient.account,
        message: 'nevermined',
      })
      const isValidSignature = await verifyMessage({
        signer: kernelClient.account.address,
        signature: signature,
        message: 'nevermined',
        provider: provider,
      })
      assert.isTrue(isValidSignature)

      const signature2 = await kernelClient.account.signMessage({ message: 'nevermined' })
      const isValidSignature2 = await publicClient.verifyMessage({
        address: kernelClient.account.address,
        message: 'nevermined',
        signature: signature2,
      })
      assert.isTrue(isValidSignature2)
    })

    it('should provide a valid EIP-6492 typed signature', async () => {
      const domain = {
        name: 'Nevermined',
        version: '1',
        chainId: 80001,
      }
      const types = {
        Nevermined: [
          { name: 'from', type: 'address' },
          { name: 'message', type: 'string' },
          { name: 'token', type: 'string' },
        ],
      }
      const message = {
        from: kernelClient.account.address,
        message: 'nevermined',
        token: 'token',
      }

      const signature = await kernelClient.account.signTypedData({
        domain,
        types,
        message,
        primaryType: 'Nevermined',
      })

      // Currently using the method from the signature-validator package cause is the one that we use in the passport library

      //   const isValidSignature = await publicClient.verifyTypedData({
      //     address: kernelClient.account.address,
      //     domain,
      //     types,
      //     primaryType: 'Nevermined',
      //     message,
      //     signature,
      //    })

      const isValidSignature = await verifyMessage({
        signer: kernelClient.account.address,
        signature: signature,
        typedData: { types, domain, message },
        provider: provider,
      })

      assert.isTrue(isValidSignature)
    })

    it('should generate a client assertion with a zerodev signer', async () => {
      const account = await NvmAccount.fromZeroDevSigner(kernelClient.account)

      clientAssertion = await nevermined.utils.jwt.generateClientAssertion(account, 'hello world')
      assert.isDefined(clientAssertion)

      const jwtPayload = decodeJwt(clientAssertion)
      assert.equal(jwtPayload.iss, kernelClient.account.address)
    })

    it('should login to the marketplace api', async () => {
      const accessToken = await nevermined.services.marketplace.login(clientAssertion)
      assert.isDefined(accessToken)

      const jwtPayload = decodeJwt(accessToken)
      //   const signer = zerodevProvider.getAccountSigner()
      assert.equal(jwtPayload.iss, kernelClient.account.address)
      assert.isDefined(jwtPayload.sub)
    })
  })

  describe('E2E Asset flow with zerodev', () => {
    let kernelClientPublisher: KernelAccountClient
    let kernelClientConsumer: KernelAccountClient

    let metadata: MetaData
    let ddo: DDO
    let agreementId: string

    before(async () => {
      const publisher = makeRandomWallet()
      const consumer = makeRandomWallet()

      kernelClientPublisher = await createEcdsaKernelAccountClient({
        chain: arbitrumSepolia,
        projectId: PROJECT_ID,
        signer: publisher,
      })
      kernelClientConsumer = await createEcdsaKernelAccountClient({
        chain: arbitrumSepolia,
        projectId: PROJECT_ID,
        signer: consumer,
      })

      // zerodevProviderPublisher = await ZeroDevEthersProvider.init('ECDSA', {
      //   projectId,
      //   owner: convertEthersV6SignerToAccountSigner(publisher),
      // })

      // zerodevProviderConsumer = await ZeroDevEthersProvider.init('ECDSA', {
      //   projectId,
      //   owner: convertEthersV6SignerToAccountSigner(consumer),
      // })

      // const signerPublisher = kernelClientPublisher.getAccountSigner()
      const accountPublisher = await NvmAccount.fromZeroDevSigner(kernelClientPublisher.account)
      const clientAssertion = await nevermined.utils.jwt.generateClientAssertion(accountPublisher)

      const accessToken = await nevermined.services.marketplace.login(clientAssertion)
      const payload = decodeJwt(accessToken)

      metadata = getMetadata()
      metadata.userId = payload.sub
    })

    it('should register an asset with a zerodev account', async () => {
      const assetAttributes = AssetAttributes.getInstance({
        metadata,
        services: [
          {
            serviceType: 'access',
            price: new AssetPrice(),
          },
        ],
        providers: [config.neverminedNodeAddress],
      })

      // const signerPublisher = kernelClientPublisher.getAccountSigner()
      const publisher = await NvmAccount.fromZeroDevSigner(kernelClientPublisher.account)
      ddo = await nevermined.assets.create(assetAttributes, publisher)

      assert.isDefined(ddo)
      assert.equal(ddo.publicKey[0].owner, publisher.getAddress())
      assert.equal(ddo.proof.creator, publisher.getAddress())
    })

    it('owner should be able to download the asset', async () => {
      // const signerPublisher = kernelClientPublisher.getAccountSigner()
      const publisher = await NvmAccount.fromZeroDevSigner(kernelClientPublisher.account)
      const folder = '/tmp/nevermined/sdk-js'

      const path = (await nevermined.assets.download(ddo.id, publisher, folder, -1)) as string
      const files = await new Promise<string[]>((resolve) => {
        fs.readdir(path, (e, fileList) => {
          resolve(fileList)
        })
      })

      assert.deepEqual(files, ['README.md', 'ddo-example.json'])
    })

    it('consumer should be able to order the asset with a zerodev account', async () => {
      // const signerConsumer = kernelClientConsumer.getAccountSigner()
      const consumer = await NvmAccount.fromZeroDevSigner(kernelClientConsumer.account)
      agreementId = await nevermined.assets.order(ddo.id, 'access', consumer, {
        // zeroDevSigner: signerConsumer,
      })

      assert.isDefined(agreementId)
    })

    it('consumer should be able to access ordered assets with zerodev account', async () => {
      // const signerConsumer = kernelClientConsumer.getAccountSigner()
      const consumer = await NvmAccount.fromZeroDevSigner(kernelClientConsumer.account)
      const folder = '/tmp/nevermined/sdk-js'

      const path = (await nevermined.assets.access(
        agreementId,
        ddo.id,
        'access',
        consumer,
        folder,
        -1,
      )) as string

      const files = await new Promise<string[]>((resolve) => {
        fs.readdir(path, (e, fileList) => {
          resolve(fileList)
        })
      })

      assert.deepEqual(files, ['README.md', 'ddo-example.json'])
    })
  })
})<|MERGE_RESOLUTION|>--- conflicted
+++ resolved
@@ -4,10 +4,7 @@
 import { KernelAccountClient } from '@zerodev/sdk'
 import { assert } from 'chai'
 import { ethers } from 'ethers'
-<<<<<<< HEAD
-=======
 import * as fs from 'fs'
->>>>>>> bba6cd59
 import { decodeJwt } from 'jose'
 import { createPublicClient, http } from 'viem'
 import { arbitrumSepolia } from 'viem/chains'
@@ -21,10 +18,6 @@
   makeRandomWallet,
 } from '../../src'
 import { config } from '../config'
-<<<<<<< HEAD
-import * as fs from 'fs'
-=======
->>>>>>> bba6cd59
 import { getMetadata } from '../utils'
 
 describe('Nevermined sdk with zerodev', () => {
