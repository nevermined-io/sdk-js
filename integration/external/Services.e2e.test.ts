import { assert } from 'chai'
import { decodeJwt, JWTPayload } from 'jose'
import { Account, DDO, MetaData, Nevermined, AssetPrice, NFTAttributes } from '../../src'
import { EscrowPaymentCondition, TransferNFT721Condition, Token } from '../../src/keeper'
import { config } from '../config'
import { generateWebServiceMetadata, getMetadata } from '../utils'
import TestContractHandler from '../../test/keeper/TestContractHandler'
import { ethers } from 'ethers'
import { BigNumber, findServiceConditionByName } from '../../src/utils'
import { didZeroX } from '../../src/utils'
import { EventOptions } from '../../src/events'
import {
  getRoyaltyAttributes,
  RoyaltyAttributes,
  RoyaltyKind,
  NFT721Api,
  SubscriptionNFTApi,
} from '../../src/nevermined'
import ProxyAgent from 'proxy-agent'
import { RequestInit } from 'node-fetch'
import fetch from 'node-fetch'
import * as jose from 'jose'

describe('Gate-keeping of Web Services using NFT ERC-721 End-to-End', () => {
  let publisher: Account
  let subscriber: Account
  let reseller: Account

  let nevermined: Nevermined
  let token: Token
  let escrowPaymentCondition: EscrowPaymentCondition
  let transferNft721Condition: TransferNFT721Condition
  let subscriptionDDO: DDO
  let serviceDDO: DDO

  let agreementId: string

  // Configuration of First Sale:
  // Editor -> Subscriber, the Reseller get a cut (25%)
  let subscriptionPrice = BigNumber.from(20)
  let amounts = [BigNumber.from(15), BigNumber.from(5)]
  let receivers: string[]
  let assetPrice: AssetPrice
  let royaltyAttributes: RoyaltyAttributes

  let subscriptionMetadata: MetaData
  let serviceMetadata: MetaData

  const preMint = false
  const royalties = 0
  const nftTransfer = false
  const subscriptionDuration = 1000 // in blocks

<<<<<<< HEAD
    const ENDPOINT = 'http://127.0.0.1:3000/'

    const proxyUrl = process.env.http_proxy || 'http://127.0.0.1:3128'
=======
  const ENDPOINT = 'http://localhost:3000'

  const proxyUrl = process.env.http_proxy || 'http://localhost:3001'
>>>>>>> 5cff76de

  let proxyAgent
  const opts: RequestInit = {}

  let initialBalances: any
  let scale: BigNumber

  // let nft: ethers.Contract
  let subscriptionNFT: NFT721Api
  let neverminedNodeAddress

  let payload: JWTPayload

  const JWT_SECRET = new Uint8Array(32)
  let accessToken: string

  before(async () => {
    TestContractHandler.setConfig(config)

    proxyAgent = new ProxyAgent(proxyUrl)
    opts.agent = proxyAgent

    nevermined = await Nevermined.getInstance(config)
    ;[, publisher, subscriber, , reseller] = await nevermined.accounts.list()

    const clientAssertion = await nevermined.utils.jwt.generateClientAssertion(publisher)

    await nevermined.services.marketplace.login(clientAssertion)
    payload = decodeJwt(config.marketplaceAuthToken)

    neverminedNodeAddress = await nevermined.services.node.getProviderAddress()

    // conditions
    ;({ escrowPaymentCondition, transferNft721Condition } = nevermined.keeper.conditions)

    // components
    ;({ token } = nevermined.keeper)

    scale = BigNumber.from(10).pow(await token.decimals())

    subscriptionPrice = subscriptionPrice.mul(scale)
    amounts = amounts.map((v) => v.mul(scale))
    receivers = [publisher.getId(), reseller.getId()]
    assetPrice = new AssetPrice(
      new Map([
        [receivers[0], amounts[0]],
        [receivers[1], amounts[1]],
      ]),
    ).setTokenAddress(token.address)

    royaltyAttributes = getRoyaltyAttributes(nevermined, RoyaltyKind.Standard, royalties)

    initialBalances = {
      editor: await token.balanceOf(publisher.getId()),
      subscriber: await token.balanceOf(subscriber.getId()),
      reseller: await token.balanceOf(reseller.getId()),
      escrowPaymentCondition: Number(await token.balanceOf(escrowPaymentCondition.getAddress())),
    }
  })

  describe('As Subscriber I want to get access to a web service I am not subscribed', () => {
    it('The subscriber can not access the service endpoints because does not have a subscription yet', async () => {
      const result = await fetch(ENDPOINT, opts)

      assert.isFalse(result.ok)
      assert.equal(result.status, 401)
    })
  })

  describe('As Publisher I want to register new web service and provide access via subscriptions to it', () => {
    it('I want to register a subscription NFT that gives access to a web service to the holders', async () => {
      // Deploy NFT
      TestContractHandler.setConfig(config)

      const contractABI = await TestContractHandler.getABI(
        'NFT721SubscriptionUpgradeable',
        './test/resources/artifacts/',
      )
      subscriptionNFT = await SubscriptionNFTApi.deployInstance(config, contractABI, publisher, [
        publisher.getId(),
        nevermined.keeper.didRegistry.getAddress(),
        'Subscription Service NFT',
        '',
        '',
        0,
      ])

      await nevermined.contracts.loadNft721Api(subscriptionNFT)

      await subscriptionNFT.grantOperatorRole(transferNft721Condition.address, publisher)

      const isOperator = await subscriptionNFT.getContract.isOperator(
        transferNft721Condition.address,
      )
      assert.isTrue(isOperator)

      subscriptionMetadata = getMetadata(undefined, 'Service Subscription NFT')
      const nftAttributes = NFTAttributes.getSubscriptionInstance({
        metadata: subscriptionMetadata,
        price: assetPrice,
        serviceTypes: ['nft-sales'],
        providers: [neverminedNodeAddress],
        duration: subscriptionDuration,
        nftContractAddress: subscriptionNFT.address,
        preMint,
        nftTransfer,
        royaltyAttributes: royaltyAttributes,
      })
      subscriptionDDO = await nevermined.nfts721.create(nftAttributes, publisher)
      console.log(`Subscription registered with DID: ${subscriptionDDO.id}`)
      assert.isDefined(subscriptionDDO)
    })

    it('I want to register a new web service and tokenize (via NFT)', async () => {
      serviceMetadata = generateWebServiceMetadata('Nevermined Web Service Metadata') as MetaData
      serviceMetadata.userId = payload.sub

      const nftAttributes = NFTAttributes.getSubscriptionInstance({
        metadata: serviceMetadata,
        serviceTypes: ['nft-access'],
        providers: [neverminedNodeAddress],
        duration: subscriptionDuration,
        nftContractAddress: subscriptionNFT.address,
        preMint,
        nftTransfer,
        royaltyAttributes: royaltyAttributes,
      })
      serviceDDO = await nevermined.nfts721.create(nftAttributes, publisher)
      console.log(`Using NFT contract address: ${subscriptionNFT.address}`)
      console.log(`Service registered with DID: ${serviceDDO.id}`)
      assert.isDefined(serviceDDO)
    })
  })

  describe('As a Subscriber I want to get access to a web service', () => {
    it('I check the details of the subscription NFT', async () => {
      const details = await nevermined.nfts721.details(subscriptionDDO.id)
      assert.equal(details.owner, publisher.getId())
    })

    it('I am ordering the subscription NFT', async () => {
      await subscriber.requestTokens(subscriptionPrice.div(scale))

      const subscriberBalanceBefore = await token.balanceOf(subscriber.getId())
      assert.isTrue(subscriberBalanceBefore.eq(initialBalances.subscriber.add(subscriptionPrice)))

      agreementId = await nevermined.nfts721.order(subscriptionDDO.id, subscriber)

      assert.isDefined(agreementId)

      const subscriberBalanceAfter = await token.balanceOf(subscriber.getId())

      assert.isTrue(subscriberBalanceAfter.sub(initialBalances.subscriber).eq(0))
    })

    it('The Publisher can check the payment and transfer the NFT to the Subscriber', async () => {
      // Let's use the Node to mint the subscription and release the payments

      const receipt = await nevermined.nfts721.claim(
        agreementId,
        publisher.getId(),
        subscriber.getId(),
      )
      assert.isTrue(receipt)

      assert.equal(
        await nevermined.nfts721.ownerOfAssetByAgreement(subscriptionDDO.shortId(), agreementId),
        subscriber.getId(),
      )
    })

    it('the Publisher and reseller can receive their payment', async () => {
      const receiver0Balance = await token.balanceOf(assetPrice.getReceivers()[0])
      const receiver1Balance = await token.balanceOf(assetPrice.getReceivers()[1])

      assert.isTrue(receiver0Balance.eq(initialBalances.editor.add(assetPrice.getAmounts()[0])))

      assert.isTrue(receiver1Balance.eq(initialBalances.reseller.add(assetPrice.getAmounts()[1])))
    })

    it('the subscription can be checked on chain', async () => {
      const eventOptions: EventOptions = {
        methodName: 'getFulfilleds',
        eventName: 'Fulfilled',
        filterSubgraph: {
          where: {
            _did: didZeroX(subscriptionDDO.id),
            _receiver: subscriber.getId(),
          },
        },
        filterJsonRpc: {
          _did: didZeroX(subscriptionDDO.id),
          _receiver: subscriber.getId(),
        },
        result: {
          _agreementId: true,
          _did: true,
          _receiver: true,
        },
      }
      // wait for the event to be picked by the subgraph
      await nevermined.keeper.conditions.transferNft721Condition.events.once((e) => e, eventOptions)
      const [event] =
        await nevermined.keeper.conditions.transferNft721Condition.events.getPastEvents(
          eventOptions,
        )

      // subgraph event or json-rpc event?
      const eventValues = event.args || event

      assert.equal(eventValues._agreementId, agreementId)
      assert.equal(eventValues._did, didZeroX(subscriptionDDO.id))

      // thegraph stores the addresses in lower case
      assert.equal(ethers.utils.getAddress(eventValues._receiver), subscriber.getId())
    })
  })

  describe('As a subscriber I want to get an access token for the web service', () => {
    it('Nevermined One validates that the subscriber owns a subscription', async () => {
      const nftAccessService = serviceDDO.findServiceByType('nft-access')
      const nftHolderCondition = findServiceConditionByName(nftAccessService, 'nftHolder')
      const numberNfts = nftHolderCondition.parameters.find((p) => p.name === '_numberNfts').value
      const contractAddress = nftHolderCondition.parameters.find(
        (p) => p.name === '_contractAddress',
      ).value

      const nft = await nevermined.contracts.loadNft721(contractAddress as string)
      const balance = await nft.balanceOf(subscriber.getId())

      assert.isAtLeast(balance.toNumber(), Number(numberNfts))
    })

    it('Nevermined One issues and access token', async () => {
      const metadata = serviceDDO.findServiceByType('metadata')
      const endpoints = metadata.attributes.main.webService.endpoints.flatMap((e) =>
        Object.values(e),
      )

      accessToken = await new jose.EncryptJWT({
        did: serviceDDO.id,
        endpoints,
        headers: [
          {
            authorization: 'Bearer xxxx',
          },
        ],
      })
        .setProtectedHeader({ alg: 'dir', enc: 'A128CBC-HS256' })
        .setIssuedAt()
        .setExpirationTime('1d')
        .encrypt(JWT_SECRET)

      console.log(`Access Token: ${accessToken}`)
      assert.isDefined(accessToken)
    })
  })

  describe('As Subscriber I want to get access to the web service as part of my subscription', () => {
    it('The subscriber access the service endpoints available', async () => {
      opts.headers = { 'nvm-authentication': `Bearer ${accessToken}` }
      const result = await fetch(ENDPOINT, opts)

      assert.isTrue(result.ok)
      assert.equal(result.status, 200)
    })

<<<<<<< HEAD
    describe('As Subscriber I want to get access to the web service as part of my subscription', () => {
        it('The subscriber access the service endpoints available', async () => {            
            opts.headers = { 'nvm-authorization': `Bearer ${accessToken}` }
            const result = await fetch(ENDPOINT, opts)

            assert.isTrue(result.ok)
            assert.equal(result.status, 200)
        })

        it('The subscriber can not access the service endpoints not available', async () => {
            const protectedEndpoint = `http://google.com`
            opts.headers = { 'nvm-authorization': `Bearer ${accessToken}` }
            const result = await fetch(protectedEndpoint, opts)
            assert.isFalse(result.ok)
            assert.equal(result.status, 401)
        })
=======
    it('The subscriber can not access the service endpoints not available', async () => {
      const protectedEndpoint = `http://google.com`
      opts.headers = { 'nvm-authentication': `Bearer ${accessToken}` }
      const result = await fetch(protectedEndpoint, opts)
      assert.isFalse(result.ok)
      assert.equal(result.status, 401)
>>>>>>> 5cff76de
    })
  })
})<|MERGE_RESOLUTION|>--- conflicted
+++ resolved
@@ -51,15 +51,9 @@
   const nftTransfer = false
   const subscriptionDuration = 1000 // in blocks
 
-<<<<<<< HEAD
-    const ENDPOINT = 'http://127.0.0.1:3000/'
-
-    const proxyUrl = process.env.http_proxy || 'http://127.0.0.1:3128'
-=======
-  const ENDPOINT = 'http://localhost:3000'
-
-  const proxyUrl = process.env.http_proxy || 'http://localhost:3001'
->>>>>>> 5cff76de
+  const ENDPOINT = 'http://127.0.0.1:3000/'
+
+  const proxyUrl = process.env.http_proxy || 'http://127.0.0.1:3128'
 
   let proxyAgent
   const opts: RequestInit = {}
@@ -327,7 +321,6 @@
       assert.equal(result.status, 200)
     })
 
-<<<<<<< HEAD
     describe('As Subscriber I want to get access to the web service as part of my subscription', () => {
         it('The subscriber access the service endpoints available', async () => {            
             opts.headers = { 'nvm-authorization': `Bearer ${accessToken}` }
@@ -344,14 +337,7 @@
             assert.isFalse(result.ok)
             assert.equal(result.status, 401)
         })
-=======
-    it('The subscriber can not access the service endpoints not available', async () => {
-      const protectedEndpoint = `http://google.com`
-      opts.headers = { 'nvm-authentication': `Bearer ${accessToken}` }
-      const result = await fetch(protectedEndpoint, opts)
-      assert.isFalse(result.ok)
-      assert.equal(result.status, 401)
->>>>>>> 5cff76de
+
     })
   })
 })