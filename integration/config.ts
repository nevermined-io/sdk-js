import { Config } from '../src'
import { LoggerInstance, LogLevel, makeAccounts } from '../src/utils'

LoggerInstance.setLevel(LogLevel.Error)

const nograph = process.env['NO_GRAPH'] === 'true'
<<<<<<< HEAD
=======
const infuraToken = process.env['INFURA_TOKEN']
>>>>>>> 650926fc

const configBase: Config = {
    web3ProviderUri: 'http://localhost:8545',
    marketplaceUri: 'http://172.17.0.1:3100',
    faucetUri: 'http://localhost:3001',
    neverminedNodeUri: 'http://localhost:8030',
    neverminedNodeAddress: '0x068ed00cf0441e4829d9784fcbe7b9e26d4bd8d0',
    marketplaceAuthToken: undefined,
<<<<<<< HEAD
=======
    artifactsFolder: './artifacts',
>>>>>>> 650926fc
    graphHttpUri: nograph
        ? undefined
        : 'http://localhost:9000/subgraphs/name/nevermined-io/development',
    gasMultiplier: 1.1,
    newGateway: !(process.env.OLD_GATEWAY === 'true') || true,
    verbose: LogLevel.Error
}

if (process.env.NETWORK_NAME === 'testing') {
    Object.assign(configBase, {
        web3ProviderUri: 'http://localhost:8545',
        marketplaceUri: 'http://nevermined-metadata:3100',
        faucetUri: 'http://localhost:3001',
        neverminedNodeUri: 'http://localhost:8030',
        neverminedNodeAddress: '0x068ed00cf0441e4829d9784fcbe7b9e26d4bd8d0'
    } as Config)
}

if (process.env.NETWORK_NAME === 'goerli') {
    Object.assign(configBase, {
        marketplaceUri: 'https://metadata.goerli.nevermined.rocks',
        faucetUri: 'https://faucet.goerli.nevermined.rocks',
        neverminedNodeUri: 'https://node.goerli.nevermined.rocks',
        web3ProviderUri: `https://goerli.infura.io/v3/${infuraToken}`,
        neverminedNodeAddress: '0x068Ed00cF0441e4829D9784fCBe7b9e26D4BD8d0'
    } as Config)
}

if (process.env.NETWORK_NAME === 'mumbai') {
    Object.assign(configBase, {
        marketplaceUri: 'https://marketplace-api.mumbai.public.nevermined.rocks',
        faucetUri: 'https://faucet.mumbai.public.nevermined.rocks',
        neverminedNodeUri: 'https://node.mumbai.public.nevermined.rocks',
        web3ProviderUri: `https://polygon-mumbai.infura.io/v3/${infuraToken}`,
        neverminedNodeAddress: '0xB82dc620BB4dE6712376055a5cfc0DF11112D442',
        graphHttpUri: 'https://api.thegraph.com/subgraphs/name/nevermined-io/public'
    } as Config)
}

if (process.env.SEED_WORDS) {
    configBase.accounts = makeAccounts(process.env.SEED_WORDS)
}

export const config: Config & { forceVerbose: Config } = configBase as any
;(config as any).forceVerbose = { ...configBase, verbose: true }<|MERGE_RESOLUTION|>--- conflicted
+++ resolved
@@ -4,10 +4,7 @@
 LoggerInstance.setLevel(LogLevel.Error)
 
 const nograph = process.env['NO_GRAPH'] === 'true'
-<<<<<<< HEAD
-=======
 const infuraToken = process.env['INFURA_TOKEN']
->>>>>>> 650926fc
 
 const configBase: Config = {
     web3ProviderUri: 'http://localhost:8545',
@@ -16,10 +13,7 @@
     neverminedNodeUri: 'http://localhost:8030',
     neverminedNodeAddress: '0x068ed00cf0441e4829d9784fcbe7b9e26d4bd8d0',
     marketplaceAuthToken: undefined,
-<<<<<<< HEAD
-=======
     artifactsFolder: './artifacts',
->>>>>>> 650926fc
     graphHttpUri: nograph
         ? undefined
         : 'http://localhost:9000/subgraphs/name/nevermined-io/development',
