import { NeverminedOptions } from '../src'
import { LoggerInstance, LogLevel, makeAccounts } from '../src/utils'

LoggerInstance.setLevel(LogLevel.Error)

const logLevel = Number(process.env['LOG_LEVEL']) || 1 // warn by default
const nograph = process.env['NO_GRAPH'] === 'true'
const infuraToken = process.env['INFURA_TOKEN']

const ipfsGateway = process.env['IPFS_GATEWAY'] || 'https://ipfs.io'
const ipfsProjectId = process.env['IPFS_PROJECT_ID']
const ipfsProjectSecret = process.env['IPFS_PROJECT_SECRET']

const configBase: NeverminedOptions = {
  web3ProviderUri: 'http://contracts.nevermined.localnet',
  marketplaceUri: 'http://marketplace.nevermined.localnet',
  neverminedNodeUri: process.env.NEVERMINED_NODE_URI || 'http://node.nevermined.localnet',
  neverminedNodeAddress: '0x068ed00cf0441e4829d9784fcbe7b9e26d4bd8d0',
  marketplaceAuthToken: undefined,
  artifactsFolder: './artifacts',
  circuitsFolder: './circuits',
  graphHttpUri: nograph
    ? undefined
    : 'http://localhost:9000/subgraphs/name/nevermined-io/development',
  gasMultiplier: 1.1,
  ipfsGateway,
  ipfsProjectId,
  ipfsProjectSecret,
  verbose: logLevel,
}

if (process.env.NETWORK_NAME === 'testing') {
  Object.assign(configBase, {
    web3ProviderUri: 'http://localhost:8545',
    marketplaceUri: 'http://nevermined-metadata:3100',
    neverminedNodeUri: 'http://localhost:8030',
    neverminedNodeAddress: '0x068ed00cf0441e4829d9784fcbe7b9e26d4bd8d0',
  } as NeverminedOptions)
}

if (process.env.NETWORK_NAME === 'goerli') {
  Object.assign(configBase, {
    marketplaceUri: 'https://metadata.goerli.nevermined.network',
    neverminedNodeUri: 'https://node.goerli.nevermined.network',
    web3ProviderUri: `https://goerli.infura.io/v3/${infuraToken}`,
    neverminedNodeAddress: '0x068Ed00cF0441e4829D9784fCBe7b9e26D4BD8d0',
  } as NeverminedOptions)
}

if (process.env.NETWORK_NAME === 'mumbai') {
<<<<<<< HEAD
    Object.assign(configBase, {
        marketplaceUri: 'https://marketplace-api.mumbai.public.nevermined.network',
        neverminedNodeUri: 'https://node.mumbai.public.nevermined.network',
        web3ProviderUri: `https://polygon-mumbai.infura.io/v3/${infuraToken}`,
        neverminedNodeAddress: '0x5838B5512cF9f12FE9f2beccB20eb47211F9B0bc',
        graphHttpUri: 'https://api.thegraph.com/subgraphs/name/nevermined-io/public'
    } as NeverminedOptions)
}

if (process.env.SEED_WORDS) {
    console.log('have seed words', process.env.SEED_WORDS)
    configBase.accounts = makeAccounts(process.env.SEED_WORDS)
=======
  Object.assign(configBase, {
    marketplaceUri: 'https://marketplace-api.mumbai.public.nevermined.network',
    neverminedNodeUri: 'https://node.mumbai.public.nevermined.network',
    web3ProviderUri: `https://polygon-mumbai.infura.io/v3/${infuraToken}`,
    neverminedNodeAddress: '0xB82dc620BB4dE6712376055a5cfc0DF11112D442',
    graphHttpUri: 'https://api.thegraph.com/subgraphs/name/nevermined-io/public',
  } as NeverminedOptions)
}

if (process.env.SEED_WORDS) {
  configBase.accounts = makeAccounts(process.env.SEED_WORDS)
>>>>>>> a94b25e8
}

export const config: NeverminedOptions & { forceVerbose: NeverminedOptions } = configBase as any
;(config as any).forceVerbose = { ...configBase, verbose: true }<|MERGE_RESOLUTION|>--- conflicted
+++ resolved
@@ -48,7 +48,6 @@
 }
 
 if (process.env.NETWORK_NAME === 'mumbai') {
-<<<<<<< HEAD
     Object.assign(configBase, {
         marketplaceUri: 'https://marketplace-api.mumbai.public.nevermined.network',
         neverminedNodeUri: 'https://node.mumbai.public.nevermined.network',
@@ -61,19 +60,6 @@
 if (process.env.SEED_WORDS) {
     console.log('have seed words', process.env.SEED_WORDS)
     configBase.accounts = makeAccounts(process.env.SEED_WORDS)
-=======
-  Object.assign(configBase, {
-    marketplaceUri: 'https://marketplace-api.mumbai.public.nevermined.network',
-    neverminedNodeUri: 'https://node.mumbai.public.nevermined.network',
-    web3ProviderUri: `https://polygon-mumbai.infura.io/v3/${infuraToken}`,
-    neverminedNodeAddress: '0xB82dc620BB4dE6712376055a5cfc0DF11112D442',
-    graphHttpUri: 'https://api.thegraph.com/subgraphs/name/nevermined-io/public',
-  } as NeverminedOptions)
-}
-
-if (process.env.SEED_WORDS) {
-  configBase.accounts = makeAccounts(process.env.SEED_WORDS)
->>>>>>> a94b25e8
 }
 
 export const config: NeverminedOptions & { forceVerbose: NeverminedOptions } = configBase as any
