--- conflicted
+++ resolved
@@ -12,11 +12,7 @@
     secretStoreUri: 'http://localhost:12001',
     gatewayAddress: '0x068ed00cf0441e4829d9784fcbe7b9e26d4bd8d0',
     marketplaceAuthToken: undefined,
-<<<<<<< HEAD
-    // graphHttpUri: 'http://localhost:9000/subgraphs/name/neverminedio',
-=======
     graphHttpUri: 'http://localhost:9000/subgraphs/name/nevermined-io/development',
->>>>>>> 2e479c51
     gasMultiplier: 1.1,
     verbose: LogLevel.Error
 }
