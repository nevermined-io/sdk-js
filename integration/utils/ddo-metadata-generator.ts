import { MetaData, AssetPrice } from '../../src'
import { BigNumber } from '../../src/utils'

const metadata: Partial<MetaData> = {
  main: {
    name: undefined,
    type: 'dataset',
    dateCreated: '2012-10-10T17:00:00Z',
    datePublished: '2012-10-10T17:00:00Z',
    author: 'Met Office',
    license: 'CC-BY',
    files: [
      {
        index: 0,
        contentType: 'application/json',
        url: 'https://github.com/nevermined-io/docs-legacy/raw/master/docs/architecture/specs/metadata/examples/ddo-example.json',
      },
      {
        index: 1,
        contentType: 'text/plain',
        url: 'https://github.com/nevermined-io/docs-legacy/raw/master/README.md',
      },
    ],
  },
  additionalInformation: {
    description: 'Weather information of UK including temperature and humidity',
    copyrightHolder: 'Met Office',
    workExample: '423432fsd,51.509865,-0.118092,2011-01-01T10:55:11+00:00,7.2,68',
    links: [
      {
        name: 'Sample of Asset Data',
        type: 'sample',
        url: 'https://foo.com/sample.csv',
      },
      {
        name: 'Data Format Definition',
        type: 'format',
        url: 'https://foo.com/sample.csv',
      },
    ],
    inLanguage: 'en',
    categories: ['Economy', 'Data Science'],
    tags: ['weather', 'uk', '2011', 'temperature', 'humidity'],
  },
}

const webServiceMetadata: Partial<MetaData> = {
<<<<<<< HEAD
    main: {
        name: undefined,
        type: 'service',
        dateCreated: '2022-10-10T17:00:00Z',
        datePublished: '2022-10-10T17:00:00Z',
        author: 'Nevermined',
        license: 'CC-BY',
        files: [{
            url: 'http://marketplace.nevermined.localnet/api/v1/docs/',
            contentType: 'application/json',
            
        }],
        webService: {
            type: 'RESTful',
            endpoints: [
                {
                    GET: 'http://127.0.0.1:3000'
                }
            ],
            internalAttributes: {
                authentication: {
                    type: 'basic',
                    token: ''
                },
                headers: [
                    {
                        Authorization: 'Bearer xxxxxx'
                    }
                ]
            }            
        }
    },
    additionalInformation: {
        description:
            'Endpoints allowing to read information from a Nevermined Marketplace',
        copyrightHolder: 'Nevermined',
        links: [
            {
                name: 'Swagger documentation',
                type: 'sample',
                url: 'http://marketplace.nevermined.localnet/api/v1/docs/'
            }
=======
  main: {
    name: undefined,
    type: 'service',
    dateCreated: '2022-10-10T17:00:00Z',
    datePublished: '2022-10-10T17:00:00Z',
    author: 'Nevermined',
    license: 'CC-BY',
    files: [
      {
        url: 'http://marketplace.nevermined.localnet/api/v1/docs/',
        contentType: 'application/json',
      },
    ],
    webService: {
      type: 'RESTful',
      endpoints: [
        {
          GET: 'http://localhost:3000',
        },
      ],
      internalAttributes: {
        authentication: {
          type: 'basic',
          token: '',
        },
        headers: [
          {
            Authorization: 'Bearer xxxxxx',
          },
>>>>>>> 5cff76de
        ],
      },
    },
  },
  additionalInformation: {
    description: 'Endpoints allowing to read information from a Nevermined Marketplace',
    copyrightHolder: 'Nevermined',
    links: [
      {
        name: 'Swagger documentation',
        type: 'sample',
        url: 'http://marketplace.nevermined.localnet/api/v1/docs/',
      },
    ],
    inLanguage: 'en',
    categories: ['Marketplace', 'Data Science'],
    tags: ['assets'],
  },
}

export const generateMetadata = (
  name: string,
  nonce: string | number = Math.random(),
): Partial<MetaData> => ({
  ...metadata,
  main: {
    ...metadata.main,
    name,
    ...({ nonce } as any),
  },
  additionalInformation: {
    ...metadata.additionalInformation,
  },
})

export const generateWebServiceMetadata = (
  name: string,
  nonce: string | number = Math.random(),
): Partial<MetaData> => ({
  ...webServiceMetadata,
  main: {
    ...webServiceMetadata.main,
    name,
    ...({ nonce } as any),
  },
  additionalInformation: {
    ...webServiceMetadata.additionalInformation,
  },
})

export const getMetadata = (nonce: string | number = Math.random(), name = 'TestAsset'): MetaData =>
  generateMetadata(name, nonce) as MetaData

export const getAssetPrice = (receiver: string) =>
  new AssetPrice(receiver, BigNumber.from('21' + '0'.repeat(18)))<|MERGE_RESOLUTION|>--- conflicted
+++ resolved
@@ -45,7 +45,7 @@
 }
 
 const webServiceMetadata: Partial<MetaData> = {
-<<<<<<< HEAD
+
     main: {
         name: undefined,
         type: 'service',
@@ -88,37 +88,6 @@
                 type: 'sample',
                 url: 'http://marketplace.nevermined.localnet/api/v1/docs/'
             }
-=======
-  main: {
-    name: undefined,
-    type: 'service',
-    dateCreated: '2022-10-10T17:00:00Z',
-    datePublished: '2022-10-10T17:00:00Z',
-    author: 'Nevermined',
-    license: 'CC-BY',
-    files: [
-      {
-        url: 'http://marketplace.nevermined.localnet/api/v1/docs/',
-        contentType: 'application/json',
-      },
-    ],
-    webService: {
-      type: 'RESTful',
-      endpoints: [
-        {
-          GET: 'http://localhost:3000',
-        },
-      ],
-      internalAttributes: {
-        authentication: {
-          type: 'basic',
-          token: '',
-        },
-        headers: [
-          {
-            Authorization: 'Bearer xxxxxx',
-          },
->>>>>>> 5cff76de
         ],
       },
     },
