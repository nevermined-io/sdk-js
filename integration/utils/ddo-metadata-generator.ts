--- conflicted
+++ resolved
@@ -17,20 +17,12 @@
             {
                 index: 0,
                 contentType: 'application/json',
-<<<<<<< HEAD
-                url: 'https://github.com/nevermined-io/docs-legacy/blob/master/docs/architecture/specs/metadata/examples/ddo-example.json'
-=======
                 url: 'https://github.com/nevermined-io/docs-legacy/raw/master/docs/architecture/specs/metadata/examples/ddo-example.json'
->>>>>>> 99d54824
             },
             {
                 index: 1,
                 contentType: 'text/plain',
-<<<<<<< HEAD
-                url: 'https://github.com/nevermined-io/docs-legacy/blob/master/README.md'
-=======
                 url: 'https://github.com/nevermined-io/docs/raw/main/README.md'
->>>>>>> 99d54824
             }
         ]
     },
