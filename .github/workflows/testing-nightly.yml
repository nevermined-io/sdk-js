--- conflicted
+++ resolved
@@ -79,10 +79,7 @@
 
 
   integration:
-<<<<<<< HEAD
-=======
     runs-on: ubuntu-latest
->>>>>>> 4d7038d0
     steps:
       - uses: actions/checkout@v2
       - uses: actions/setup-node@v2
