--- conflicted
+++ resolved
@@ -62,13 +62,8 @@
           opengsn: 'true'
           estuary: 'true'
           compute: 'true'
-<<<<<<< HEAD
-          contracts-version: 'v3.1.0'
-          node-version: 'v1.2.4'
-=======
           contracts-version: 'v3.2.1'
           node-version: 'v1.2.5'
->>>>>>> 15edec86
 
       - name: Install dependencies
         run: |
@@ -109,13 +104,8 @@
           opengsn: 'true'
           estuary: 'true'
           compute: 'true'
-<<<<<<< HEAD
-          contracts-version: 'v3.1.0'
-          node-version: 'v1.2.4'
-=======
           contracts-version: 'v3.2.1'
           node-version: 'v1.2.5'
->>>>>>> 15edec86
 
       - name: Install dependencies
         run: |
@@ -148,13 +138,8 @@
           opengsn: 'true'
           estuary: 'true'
           compute: 'true'
-<<<<<<< HEAD
-          contracts-version: 'v3.1.0'
-          node-version: 'v1.2.4'
-=======
           contracts-version: 'v3.2.1'
           node-version: 'v1.2.5'
->>>>>>> 15edec86
 
       - name: Install dependencies
         run: |
@@ -191,11 +176,7 @@
       - name: Download artifacts
         run: |
           mkdir -p node_modules/@nevermined-io/contracts/artifacts
-<<<<<<< HEAD
-          yarn artifacts:download v3.1.0 mumbai public
-=======
           yarn artifacts:download v3.2.1 mumbai public
->>>>>>> 15edec86
           ls -l node_modules/@nevermined-io/contracts/artifacts
 
       - name: Run nightly tests
