--- conflicted
+++ resolved
@@ -48,11 +48,7 @@
           # Disabling the compute api for now
           # Check https://github.com/nevermined-io/sdk-js/issues/33
 
-<<<<<<< HEAD
-          ./start_nevermined.sh --latest ${{ matrix.network }} --opengsn --new-gateway 2>&1 | tee nevermined_tools.txt &
-=======
-          ./start_nevermined.sh --latest ${{ matrix.network }} --new-node 2>&1 | tee nevermined_tools.txt &
->>>>>>> b12cebee
+          ./start_nevermined.sh --latest ${{ matrix.network }} --opengsn --new-node 2>&1 | tee nevermined_tools.txt &
           cd ..
           ./scripts/wait-nevermined.sh
           ./scripts/wait-subgraphs.sh ${{ matrix.network-name }}
