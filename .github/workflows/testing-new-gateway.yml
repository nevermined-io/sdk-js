--- conflicted
+++ resolved
@@ -75,14 +75,10 @@
           # Check https://github.com/nevermined-io/sdk-js/issues/33
           
           # TODO: Use the default Node when merged into master
-<<<<<<< HEAD
           export KEEPER_VERSION=develop
           export SUBGRAPH_VERSION=develop
           export NODE_VERSION=latest
-          ./start_nevermined.sh ${{ matrix.network }} --no-graph --no-node 2>&1 | tee nevermined_tools.txt &
-=======
           ./start_nevermined.sh ${{ matrix.network }} --no-graph --no-node --opengsn 2>&1 | tee nevermined_tools.txt &
->>>>>>> 4b146d1f
           cd ..
           ./scripts/wait-nevermined.sh
 
