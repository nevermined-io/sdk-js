--- conflicted
+++ resolved
@@ -73,16 +73,11 @@
 
           # Disabling the compute api for now
           # Check https://github.com/nevermined-io/sdk-js/issues/33
-<<<<<<< HEAD
-
-          ./start_nevermined.sh --latest ${{ matrix.network }} --no-graph --no-gateway --opengsn 2>&1 | tee nevermined_tools.txt &
-=======
           
           # TODO: Use the default Node when merged into master
           export KEEPER_VERSION=latest
           export NODE_VERSION=latest
-          ./start_nevermined.sh ${{ matrix.network }} --no-graph --no-node 2>&1 | tee nevermined_tools.txt &
->>>>>>> b12cebee
+          ./start_nevermined.sh ${{ matrix.network }} --no-graph --no-node --opengsn 2>&1 | tee nevermined_tools.txt &
           cd ..
           ./scripts/wait-nevermined.sh
 
@@ -94,7 +89,7 @@
 
       - name: Run integration tests
         env:
-          SEED_WORDS: ${{ secrets.seedWords }}
+          SEED_WORDS: ${{ secrets.TEST_MNEMONIC }}
           INFURA_TOKEN: ${{ secrets.INFURA_TOKEN }}
           OLD_GATEWAY: false
           NO_GRAPH: true
