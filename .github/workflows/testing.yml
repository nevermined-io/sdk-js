--- conflicted
+++ resolved
@@ -37,7 +37,6 @@
       - name: Start ganache
         run: yarn ganache --port 18545 --chain.chainId 8998 &
 
-<<<<<<< HEAD
       - name: Run unit tests
         env:
           ETH_PORT: 18545
@@ -50,8 +49,6 @@
       - name: Start proxy
         run: yarn start:proxy &
 
-=======
->>>>>>> bcef9648
       - name: Run integration tests
         env:
           SEED_WORDS: ${{ secrets.seedWords }}
