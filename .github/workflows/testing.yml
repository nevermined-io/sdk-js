--- conflicted
+++ resolved
@@ -12,15 +12,6 @@
     strategy:
       fail-fast: false
       matrix:
-<<<<<<< HEAD
-        network: ["--geth", "--polygon"]
-        node: ["14"]
-        include:
-          - network: "--geth"
-            network-name: geth-localnet
-          - network: "--polygon"
-            network-name: polygon-localnet
-=======
         network: ["--geth"]
         node: ["16"]
         include:
@@ -28,7 +19,6 @@
             network-name: geth-localnet
             chainId: 8998
             delay: GRAPH_DELAY
->>>>>>> 650926fc
 
     steps:
       - uses: actions/checkout@v2
@@ -57,13 +47,7 @@
           # Disabling the compute api for now
           # Check https://github.com/nevermined-io/sdk-js/issues/33
 
-<<<<<<< HEAD
           export KEEPER_VERSION=develop
-=======
-          # TODO: Use the default Node when merged into master
-          export KEEPER_VERSION=latest
-          export NODE_VERSION=latest
->>>>>>> 650926fc
           ./start_nevermined.sh ${{ matrix.network }} 2>&1 | tee nevermined_tools.txt &
           cd ..
           ./scripts/wait-nevermined.sh
