name: Testing

on:
  push:
    branches: [master, develop]
  pull_request:
    branches: [master, develop]

jobs:
  build:
    runs-on: ubuntu-latest

    steps:
      - uses: actions/checkout@v3
      - uses: actions/setup-node@v3
        with:
          node-version: 16
      - uses: nevermined-io/nvm-tools-actions@v0.4.0
        with:
          token: ${{ secrets.API_TOKEN_GITHUB }}
          opengsn: "true"
          estuary: "true"
<<<<<<< HEAD
          contracts-version: "v3.0.0-rc5"
          compute: "true"
=======
          contracts-version: "v3.0.0-rc2"
>>>>>>> 1d67f648
          node-version: "develop"

      - name: Install dependencies
        run: |
          yarn
      - name: Run linters
        run: yarn lint

      - name: Check artifacts
        run: |
          nvm-tools copy-artifacts ./artifacts
          ls -l artifacts

      - name: Start ganache
        run: yarn ganache --port 18545 --chain.chainId 8998 &

      - name: Run unit tests
        env:
          ETH_PORT: 18545
        run: |
          yarn run test:cover

      - name: Run integration tests
        env:
          SEED_WORDS: ${{ secrets.seedWords }}
          INFURA_TOKEN: ${{ secrets.INFURA_TOKEN }}
          IPFS_GATEWAY: https://ipfs.infura.io:5001
          IPFS_PROJECT_ID: ${{ secrets.IPFS_PROJECT_ID }}
          IPFS_PROJECT_SECRET: ${{ secrets.IPFS_PROJECT_SECRET }}
          LOG_LEVEL: 1 # If LOG_LEVEL is >1 it will print the logger.debug calls
          NO_GRAPH: true
        run: yarn run integration:cover<|MERGE_RESOLUTION|>--- conflicted
+++ resolved
@@ -20,12 +20,7 @@
           token: ${{ secrets.API_TOKEN_GITHUB }}
           opengsn: "true"
           estuary: "true"
-<<<<<<< HEAD
           contracts-version: "v3.0.0-rc5"
-          compute: "true"
-=======
-          contracts-version: "v3.0.0-rc2"
->>>>>>> 1d67f648
           node-version: "develop"
 
       - name: Install dependencies
