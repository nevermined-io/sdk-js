name: Build

on:
  push:
    branches: [ master, develop ]
  pull_request:
    branches: [ master, develop ]

jobs:
  build:

    runs-on: ubuntu-latest
    strategy:
      fail-fast: false
      matrix:
        # network: ['--spree-embedded-contracts', '--polygon']
        network: ['--polygon']
        node: ['14', '16']

    steps:
    - uses: actions/checkout@v2
    - uses: actions/setup-node@v2
      with:
        node-version: ${{ matrix.node }}
    - name: Install dependencies
      run: |
        yarn
    - name: Run tools (network)
      run: |
        docker login -u ${{ secrets.NEVERMINED_DOCKER_USERNAME }} -p ${{ secrets.NEVERMINED_DOCKER_TOKEN}}
        yarn ganache --port 18545 > ganache-cli.log &
        sudo chmod go+r /etc/hosts
        sudo echo "127.0.0.1  nevermined-metadata" | sudo tee -a /etc/hosts
        git clone https://github.com/nevermined-io/tools
        cd tools       

        rm -rf "${HOME}/.nevermined/nevermined-contracts/artifacts"

        # Disabling the compute api for now
        # Check https://github.com/nevermined-io/sdk-js/issues/33        
        # ./start_nevermined.sh --latest --no-marketplace --compute ${{ matrix.network }} &
        export KEEPER_OWNER_ROLE_ADDRESS="0xe2DD09d719Da89e5a3D0F2549c7E24566e947260"
        export KEEPER_VERSION=v1.99.9
        export GATEWAY_VERSION=develop
        export COMPUTE_API_VERSION=latest
        export MARKETPLACE_API_VERSION=latest
        ./start_nevermined.sh --marketplace-api --no-marketplace ${{ matrix.network }} 2>&1 | tee nevermined_tools.txt &

        cd ..
        ./scripts/wait-subgraphs.sh
    - name: Run linters
      run: npm run lint
    - name: Run unit tests
      run: export ETH_PORT=18545; npm run test:cover
    - name: Run integration tests
      env:
        SEED_WORDS: ${{ secrets.seedWords }}
        INFURA_TOKEN: ${{ secrets.INFURA_TOKEN }}
      run: |
        ./scripts/wait-nevermined.sh
        npm run integration:cover
    - name: Upload logs
      uses: actions/upload-artifact@v2
      if: failure()
      with:
        name: nevermined-tools-output
        path: tools/nevermined_tools.txt

  aave-integration:
    runs-on: ubuntu-latest
    steps:
    - uses: actions/checkout@v2
    - uses: actions/setup-node@v1
      with:
        node-version: '14.x'
    - name: Install dependencies
      run: |
        yarn
        sudo apt-get install mmv
    - name: Run tools (network)
      run: |
        docker login -u ${{ secrets.NEVERMINED_DOCKER_USERNAME }} -p ${{ secrets.NEVERMINED_DOCKER_TOKEN}}
        sudo chmod go+r /etc/hosts
        sudo echo "127.0.0.1  nevermined-metadata" | sudo tee -a /etc/hosts
        git clone https://github.com/nevermined-io/tools
        cd tools
        git checkout set-rpc-port
        export KEEPER_RPC_PORT="18545"
        export KEEPER_NETWORK_NAME="spree"
        export KEEPER_OWNER_ROLE_ADDRESS="0xe2DD09d719Da89e5a3D0F2549c7E24566e947260"
        export GANACHE_COMMAND_OPTIONS="-d -p 18545 -m 'taxi music thumb unique chat sand crew more leg another off lamp' -u 0xAFD49D613467c0DaBf47B8f5C841089d96Cf7167 -f https://eth-kovan.alchemyapi.io/v2/UaH4LeYR7hHlx00yQZanF1B5AUSmDsTA@28000000"
        export KEEPER_VERSION=v1.99.9
<<<<<<< HEAD
        export GATEWAY_VERSION=develop
=======
        export GATEWAY_VERSION=v0.99.1
>>>>>>> 35acd21d
        export COMPUTE_API_VERSION=latest
        export METADATA_VERSION=latest
        ./start_nevermined.sh --marketplace-api --no-marketplace --no-faucet --no-graph --local-ganache-node 2>&1 | tee nevermined_tools.txt &
        cd ..
        ./scripts/wait-nevermined-external.sh
    - name: Run aave integration test
      run: |
        export ETH_PORT=18545
        npm run integration:aave
    - name: Upload logs
      uses: actions/upload-artifact@v2
      if: failure()
      with:
        name: nevermined-tools-output
        path: tools/nevermined_tools.txt<|MERGE_RESOLUTION|>--- conflicted
+++ resolved
@@ -90,11 +90,7 @@
         export KEEPER_OWNER_ROLE_ADDRESS="0xe2DD09d719Da89e5a3D0F2549c7E24566e947260"
         export GANACHE_COMMAND_OPTIONS="-d -p 18545 -m 'taxi music thumb unique chat sand crew more leg another off lamp' -u 0xAFD49D613467c0DaBf47B8f5C841089d96Cf7167 -f https://eth-kovan.alchemyapi.io/v2/UaH4LeYR7hHlx00yQZanF1B5AUSmDsTA@28000000"
         export KEEPER_VERSION=v1.99.9
-<<<<<<< HEAD
         export GATEWAY_VERSION=develop
-=======
-        export GATEWAY_VERSION=v0.99.1
->>>>>>> 35acd21d
         export COMPUTE_API_VERSION=latest
         export METADATA_VERSION=latest
         ./start_nevermined.sh --marketplace-api --no-marketplace --no-faucet --no-graph --local-ganache-node 2>&1 | tee nevermined_tools.txt &
