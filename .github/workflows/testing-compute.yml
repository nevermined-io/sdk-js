name: Testing Compute

on: [push]

jobs:
  build:
    runs-on: ubuntu-latest

    steps:
      - uses: actions/checkout@v3
      - uses: actions/setup-node@v3
        with:
          node-version: 16
      - uses: nevermined-io/nvm-tools-actions@v0.10.0
        with:
          token: ${{ secrets.API_TOKEN_GITHUB }}
          opengsn: 'true'
          estuary: 'true'
          compute: 'true'
<<<<<<< HEAD
          contracts-version: 'v3.1.0'
=======
          contracts-version: 'v3.2.1'
>>>>>>> 15edec86

      - name: Install dependencies
        run: |
          yarn

      - name: Check artifacts
        run: |
          nvm-tools copy-artifacts ./artifacts
          ls -l artifacts

      - name: Run compute integration tests
        env:
          SEED_WORDS: ${{ secrets.seedWords }}
          NO_GRAPH: true
          NEVERMINED_NODE_URI: http://node.nevermined.localnet
          WEB3_PROVIDER_URL: http://contracts.nevermined.localnet
        run: |
          yarn run integration:compute<|MERGE_RESOLUTION|>--- conflicted
+++ resolved
@@ -17,11 +17,7 @@
           opengsn: 'true'
           estuary: 'true'
           compute: 'true'
-<<<<<<< HEAD
-          contracts-version: 'v3.1.0'
-=======
           contracts-version: 'v3.2.1'
->>>>>>> 15edec86
 
       - name: Install dependencies
         run: |
