import { URL } from 'whatwg-url'
import { DDO } from '../ddo/DDO'
import DID from '../nevermined/DID'
import { Instantiable, InstantiableConfig } from '../Instantiable.abstract'
<<<<<<< HEAD
import { Service } from '../ddo/Service'

const apiPath = '/api/v1/metadata/assets/ddo'
const agreementPath = '/api/v1/metadata/assets/agreement'
=======
import { ServiceCommon } from '../ddo/Service'

const apiPath = '/api/v1/metadata/assets/ddo'
const servicePath = '/api/v1/metadata/assets/service'
>>>>>>> e6a7bc5b

export interface QueryResult {
    results: DDO[]
    page: number
    totalPages: number
    totalResults: number
}

export interface SearchQuery {
    text?: string
    offset?: number
    page?: number
    query: { [property: string]: string | number | string[] | number[] }
    sort?: { [jsonPath: string]: number }
    show_unlisted?: boolean
}

export interface DDOStatus {
    internal: {
        id: string
        type: string
        status: string
        url: string
    }
    external: {
        id: string
        type: string
        status: string
        url: string
    }
}

/**
 * Provides a interface with Metadata.
 * Metadata provides an off-chain database store for metadata about data assets.
 */
export class Metadata extends Instantiable {
    private get url() {
        return this.config.metadataUri
    }

    constructor(config: InstantiableConfig) {
        super()
        this.setInstanceConfig(config)
    }

    public async getVersionInfo() {
        return (await this.nevermined.utils.fetch.get(this.url)).json()
    }

    public async getAccessUrl(accessToken: any, payload: any): Promise<string> {
        const accessUrl: string = await this.nevermined.utils.fetch
            .post(`${accessToken.service_endpoint}/${accessToken.resource_id}`, payload)
            .then((response: any): string => {
                if (response.ok) {
                    return response.text()
                }
                this.logger.error('Failed: ', response.status, response.statusText)
                return null
            })
            .then((consumptionUrl: string): string => {
                this.logger.error('Success accessing consume endpoint: ', consumptionUrl)
                return consumptionUrl
            })
            .catch(error => {
                this.logger.error(
                    'Error fetching the data asset consumption url: ',
                    error
                )
                return null
            })

        return accessUrl
    }

    /**
     * Search over the DDOs using a query.
     * @param  {SearchQuery} query Query to filter the DDOs.
     * @return {Promise<QueryResult>}
     */
    public async queryMetadata(query: SearchQuery): Promise<QueryResult> {
        const result: QueryResult = await this.nevermined.utils.fetch
            .post(`${this.url}${apiPath}/query`, JSON.stringify(query))
            .then((response: any) => {
                if (response.ok) {
                    return response.json() as DDO[]
                }
                this.logger.error(
                    'queryMetadata failed:',
                    response.status,
                    response.statusText
                )
                return this.transformResult()
            })
            .then(results => {
                return this.transformResult(results)
            })
            .catch(error => {
                this.logger.error('Error querying metadata: ', error)
                return this.transformResult()
            })

        return result
    }

    /**
     * Search over the DDOs using a query.
     * @param  {SearchQuery} query Query to filter the DDOs.
     * @return {Promise<QueryResult>}
     */
    public async queryMetadataByText(query: SearchQuery): Promise<QueryResult> {
        const fullUrl = new URL(`${this.url}${apiPath}/query`)
        fullUrl.searchParams.append('text', query.text)
        fullUrl.searchParams.append(
            'sort',
            decodeURIComponent(JSON.stringify(query.sort))
        )
        fullUrl.searchParams.append('offset', query.offset.toString())
        fullUrl.searchParams.append('page', query.page.toString())
        const result: QueryResult = await this.nevermined.utils.fetch
            .get(fullUrl)
            .then((response: any) => {
                if (response.ok) {
                    return response.json() as DDO[]
                }
                this.logger.log(
                    'queryMetadataByText failed:',
                    response.status,
                    response.statusText
                )
                return this.transformResult()
            })
            .then(results => {
                return this.transformResult(results)
            })
            .catch(error => {
                this.logger.error('Error querying metadata by text: ', error)
                return this.transformResult()
            })

        return result
    }

    /**
     * Update a DDO in Metadata.
     * @param  {DDO} ddo DDO to be stored.
     * @return {Promise<DDO>} Final DDO.
     */
    public async updateDDO(did: DID | string, ddo: DDO): Promise<DDO> {
        did = did && DID.parse(did)
        const fullUrl = `${this.url}${apiPath}/${did.getDid()}`
        const result: DDO = await this.nevermined.utils.fetch
            .put(fullUrl, DDO.serialize(ddo))
            .then((response: any) => {
                if (response.ok) {
                    return response.json()
                }
                this.logger.error(
                    'updateDDO failed:',
                    response.status,
                    response.statusText,
                    ddo
                )
                return null as DDO
            })
            .then((response: DDO) => {
                return new DDO(response) as DDO
            })
            .catch(error => {
                this.logger.error('Error updating metadata: ', error)
                return null as DDO
            })

        return result
    }

    /**
     * Stores a DDO in Metadata.
     * @param  {DDO} ddo DDO to be stored.
     * @return {Promise<DDO>} Final DDO.
     */
    public async storeDDO(ddo: DDO): Promise<DDO> {
        const fullUrl = `${this.url}${apiPath}`
        const result: DDO = await this.nevermined.utils.fetch
            .post(fullUrl, DDO.serialize(ddo))
            .then((response: any) => {
                if (response.ok) {
                    return response.json()
                }
                this.logger.error(
                    'storeDDO failed:',
                    response.status,
                    response.statusText,
                    ddo
                )
                return null as DDO
            })
            .then((response: DDO) => {
                return new DDO(response) as DDO
            })
            .catch(error => {
                this.logger.error('Error storing metadata: ', error)
                return null as DDO
            })

        return result
    }

    /**
     * Retrieves a DDO by DID.
     * @param  {DID | string} did DID of the asset.
     * @return {Promise<DDO>} DDO of the asset.
     */
    public async retrieveDDO(
        did: DID | string,
        metadataServiceEndpoint?: string
    ): Promise<DDO> {
        did = did && DID.parse(did)
        const fullUrl = metadataServiceEndpoint || `${this.url}${apiPath}/${did.getDid()}`
        const result = await this.nevermined.utils.fetch
            .get(fullUrl)
            .then((response: any) => {
                if (response.ok) {
                    return response.json()
                }
                this.logger.log(
                    'retrieveDDO failed:',
                    response.status,
                    response.statusText,
                    did
                )
                return null as DDO
            })
            .then((response: DDO) => {
                return new DDO(response) as DDO
            })
            .catch(error => {
                this.logger.error('Error retrieving metadata: ', error)
                return null as DDO
            })

        return result
    }

    public async delete(did: DID | string) {
        did = did && DID.parse(did)
        const result = await this.nevermined.utils.fetch.delete(
            `${this.url}${apiPath}//${did.getDid()}`
        )
        return result
    }

    public async retrieveDDOByUrl(metadataServiceEndpoint?: string) {
        return this.retrieveDDO(undefined, metadataServiceEndpoint)
    }

    /**
     * Retrieves a DDO by DID.
     * @param  {DID | string} did DID of the asset.
     * @return {Promise<DDO>} DDO of the asset.
     */
    public async status(
        did: DID | string,
        metadataServiceEndpoint?: string
    ): Promise<DDOStatus> {
        did = did && DID.parse(did)
        const fullUrl =
            metadataServiceEndpoint || `${this.url}${apiPath}/${did.getDid()}/status`
        const result = await this.nevermined.utils.fetch
            .get(fullUrl)
            .then((response: any) => {
                if (response.ok) {
                    return response.json()
                }
                this.logger.log(
                    'retrieve DDO status failed:',
                    response.status,
                    response.statusText,
                    did
                )
                return null as DDOStatus
            })
            .then((response: DDOStatus) => {
                return response as DDOStatus
            })
            .catch(error => {
                this.logger.error('Error fetching status of DDO: ', error)
                return null as DDOStatus
            })

        return result
    }

    /**
     * Retrieves a service by its agreementId.
     * @param  {string} agreementId agreementId of the service.
     * @return {Promise<ServiceCommon>} Service object.
     */
    public async retrieveService(
        agreementId: string,
        metadataServiceEndpoint?: string
    ): Promise<ServiceCommon> {
        const fullUrl =
            metadataServiceEndpoint || `${this.url}${servicePath}/${agreementId}`
        const result = await this.nevermined.utils.fetch
            .get(fullUrl)
            .then((response: any) => {
                if (response.ok) {
                    return response.json()
                }
                this.logger.log(
                    'retrieveService failed:',
                    response.status,
                    response.statusText,
                    agreementId
                )
                return null as ServiceCommon
            })
            .then((response: ServiceCommon) => {
                return response as ServiceCommon
            })
            .catch(error => {
                this.logger.error('Error retrieving service: ', error)
                return null as ServiceCommon
            })

        return result
    }

    /**
     *
     * @param agreement stores the Service object with its agreementId as
     * @returns the newly stored service object
     */
    public async storeService(
        agreementId: string,
        agreement: ServiceCommon
    ): Promise<ServiceCommon> {
        const fullUrl = `${this.url}${servicePath}`
        agreement['agreementId'] = agreementId
        const result: ServiceCommon = await this.nevermined.utils.fetch
            .post(fullUrl, JSON.stringify(agreement))
            .then((response: any) => {
                if (response.ok) {
                    return response.json()
                }
                this.logger.error(
                    'storeService failed:',
                    response.status,
                    response.statusText,
                    agreement
                )
                return null as DDO
            })
            .then((response: ServiceCommon) => {
                return response as ServiceCommon
            })
            .catch(error => {
                this.logger.error('Error storing service: ', error)
                return null as ServiceCommon
            })

        return result
    }

    public getServiceEndpoint(did: DID) {
        return `${this.url}${apiPath}/did:nv:${did.getId()}`
    }

    public async retrieveServiceAgreement(
        agreementId: string,
        metadataServiceEndpoint?: string
    ): Promise<Service> {
        const fullUrl =
            metadataServiceEndpoint || `${this.url}${agreementPath}/${agreementId}`
        const result = await this.nevermined.utils.fetch
            .get(fullUrl)
            .then((response: any) => {
                if (response.ok) {
                    return response.json()
                }
                this.logger.log(
                    'retrieveDDO failed:',
                    response.status,
                    response.statusText,
                    agreementId
                )
                return null as Service
            })
            .then((response: Service) => {
                return response as Service
            })
            .catch(error => {
                this.logger.error('Error retrieving metadata: ', error)
                return null as Service
            })

        return result
    }

    private transformResult(
        { results, page, total_pages: totalPages, total_results: totalResults }: any = {
            result: [],
            page: 0,
            total_pages: 0, // eslint-disable-line @typescript-eslint/camelcase
            total_results: 0 // eslint-disable-line @typescript-eslint/camelcase
        }
    ): QueryResult {
        return {
            results: (results || []).map(ddo => new DDO(ddo as DDO)),
            page,
            totalPages,
            totalResults
        }
    }
}<|MERGE_RESOLUTION|>--- conflicted
+++ resolved
@@ -2,17 +2,10 @@
 import { DDO } from '../ddo/DDO'
 import DID from '../nevermined/DID'
 import { Instantiable, InstantiableConfig } from '../Instantiable.abstract'
-<<<<<<< HEAD
-import { Service } from '../ddo/Service'
-
-const apiPath = '/api/v1/metadata/assets/ddo'
-const agreementPath = '/api/v1/metadata/assets/agreement'
-=======
-import { ServiceCommon } from '../ddo/Service'
+import { Service, ServiceCommon } from '../ddo/Service'
 
 const apiPath = '/api/v1/metadata/assets/ddo'
 const servicePath = '/api/v1/metadata/assets/service'
->>>>>>> e6a7bc5b
 
 export interface QueryResult {
     results: DDO[]
@@ -387,7 +380,7 @@
         metadataServiceEndpoint?: string
     ): Promise<Service> {
         const fullUrl =
-            metadataServiceEndpoint || `${this.url}${agreementPath}/${agreementId}`
+            metadataServiceEndpoint || `${this.url}${servicePath}/${agreementId}`
         const result = await this.nevermined.utils.fetch
             .get(fullUrl)
             .then((response: any) => {
