import { ServiceAgreementTemplate } from '../../../ddo/ServiceAgreementTemplate'
import { InstantiableConfig } from '../../../Instantiable.abstract'
import AssetRewards from '../../../models/AssetRewards'
import { DDO } from '../../../sdk'
import { AgreementTemplate } from './AgreementTemplate.abstract'
import { BaseTemplate } from './BaseTemplate.abstract'
import { nftSalesTemplateServiceAgreementTemplate } from './NFTSalesTemplate.serviceAgreementTemplate'
import Account from '../../../nevermined/Account'
import { findServiceConditionByName } from '../../../utils'
<<<<<<< HEAD
import { TxParameters } from '../ContractBase'
=======
import { Service } from '../../../ddo/Service'
>>>>>>> d6bec4a9

export class NFTSalesTemplate extends BaseTemplate {
    public static async getInstance(
        config: InstantiableConfig
    ): Promise<NFTSalesTemplate> {
        return AgreementTemplate.getInstance(config, 'NFTSalesTemplate', NFTSalesTemplate)
    }

    public async createAgreementFromDDO(
        agreementId: string,
        ddo: DDO,
        assetRewards: AssetRewards,
        consumer: Account,
        nftAmount?: number,
        provider?: Account,
        from?: Account,
<<<<<<< HEAD
        txParams?: TxParameters
=======
        nftSalesService?: Service
>>>>>>> d6bec4a9
    ): Promise<boolean> {
        const [
            lockPaymentConditionId,
            transferNftConditionId,
            escrowPaymentConditionId
        ] = await this.getAgreementIdsFromDDO(
            agreementId,
            ddo,
            assetRewards,
            consumer.getId(),
            nftAmount,
            provider === undefined ? undefined : provider.getId()
        )
        return !!(await this.createAgreement(
            agreementId,
            ddo.shortId(),
            [lockPaymentConditionId, transferNftConditionId, escrowPaymentConditionId],
            [0, 0, 0],
            [0, 0, 0],
            consumer.getId(),
            from,
            txParams
        ))
    }

    public async getAgreementIdsFromDDO(
        agreementId: string,
        ddo: DDO,
        assetRewards: AssetRewards,
        consumer: string,
        nftAmount?: number,
        provider?: string,
        nftSalesService?: Service
    ): Promise<string[]> {
        const {
            lockPaymentCondition,
            transferNftCondition,
            escrowPaymentCondition
        } = this.nevermined.keeper.conditions

        const salesService = nftSalesService || ddo.findServiceByType('nft-sales')

        const payment = findServiceConditionByName(salesService, 'lockPayment')
        if (!payment) throw new Error('Payment Condition not found!')

        const lockPaymentConditionId = await lockPaymentCondition.generateId(
            agreementId,
            await lockPaymentCondition.hashValues(
                ddo.shortId(),
                escrowPaymentCondition.getAddress(),
                payment.parameters.find(p => p.name === '_tokenAddress').value as string,
                assetRewards.getAmounts(),
                assetRewards.getReceivers()
            )
        )

        const transfer = findServiceConditionByName(salesService, 'transferNFT')
        if (!transfer) throw new Error('TransferNFT condition not found!')

        const nftHolder =
            provider ||
            (transfer.parameters.find(p => p.name === '_nftHolder').value as string)

        const transferNftConditionId = await transferNftCondition.generateId(
            agreementId,
            await transferNftCondition.hashValues(
                ddo.shortId(),
                nftHolder,
                consumer,
                nftAmount,
                lockPaymentConditionId
            )
        )

        const escrow = findServiceConditionByName(salesService, 'escrowPayment')
        if (!escrow) throw new Error('Escrow Condition not found!')

        const escrowPaymentConditionId = await escrowPaymentCondition.generateId(
            agreementId,
            await escrowPaymentCondition.hashValues(
                ddo.shortId(),
                assetRewards.getAmounts(),
                assetRewards.getReceivers(),
                escrowPaymentCondition.getAddress(),
                escrow.parameters.find(p => p.name === '_tokenAddress').value as string,
                lockPaymentConditionId,
                transferNftConditionId
            )
        )

        return [lockPaymentConditionId, transferNftConditionId, escrowPaymentConditionId]
    }

    public async getServiceAgreementTemplate(): Promise<ServiceAgreementTemplate> {
        return nftSalesTemplateServiceAgreementTemplate
    }
}<|MERGE_RESOLUTION|>--- conflicted
+++ resolved
@@ -7,11 +7,8 @@
 import { nftSalesTemplateServiceAgreementTemplate } from './NFTSalesTemplate.serviceAgreementTemplate'
 import Account from '../../../nevermined/Account'
 import { findServiceConditionByName } from '../../../utils'
-<<<<<<< HEAD
 import { TxParameters } from '../ContractBase'
-=======
 import { Service } from '../../../ddo/Service'
->>>>>>> d6bec4a9
 
 export class NFTSalesTemplate extends BaseTemplate {
     public static async getInstance(
@@ -28,11 +25,8 @@
         nftAmount?: number,
         provider?: Account,
         from?: Account,
-<<<<<<< HEAD
-        txParams?: TxParameters
-=======
+        txParams?: TxParameters,
         nftSalesService?: Service
->>>>>>> d6bec4a9
     ): Promise<boolean> {
         const [
             lockPaymentConditionId,
