import { ServiceAgreementTemplate } from '../../../ddo/ServiceAgreementTemplate'
import { InstantiableConfig } from '../../../Instantiable.abstract'
import AssetRewards from '../../../models/AssetRewards'
import { DDO } from '../../../sdk'
import { AgreementTemplate } from './AgreementTemplate.abstract'
import { BaseTemplate } from './BaseTemplate.abstract'
import { nftSalesTemplateServiceAgreementTemplate } from './NFTSalesTemplate.serviceAgreementTemplate'
import Account from '../../../nevermined/Account'
import {
    findServiceConditionByName,
    OrderProgressStep,
    ZeroAddress
} from '../../../utils'
import { TxParameters } from '../ContractBase'
import { Service } from '../../../ddo/Service'

export class NFTSalesTemplate extends BaseTemplate {
    public static async getInstance(
        config: InstantiableConfig
    ): Promise<NFTSalesTemplate> {
        return AgreementTemplate.getInstance(config, 'NFTSalesTemplate', NFTSalesTemplate)
    }

    public async createAgreementFromDDO(
        agreementIdSeed: string,
        ddo: DDO,
        assetRewards: AssetRewards,
        returnAddress: string,
        consumer: Account,
        nftAmount?: number,
        provider?: Account,
        from?: Account,
        timeOuts?: number[],
        txParams?: TxParameters,
        nftSalesService?: Service
    ): Promise<string> {
        const { ids, agreementId } = await this.getAgreementIdsFromDDO(
            agreementIdSeed,
            ddo,
            assetRewards,
            returnAddress,
            consumer.getId(),
            from.getId(),
            nftAmount,
            provider === undefined ? undefined : provider.getId()
        )
        await this.createAgreement(
            agreementIdSeed,
            ddo.shortId(),
            ids.map(a => a[0]),
            [0, 0, 0],
            timeOuts ? timeOuts : [0, 0, 0],
            consumer.getId(),
            from,
            txParams
        )
        return await this.nevermined.keeper.agreementStoreManager.agreementId(agreementIdSeed, from.getId())
    }

    public async createAgreementWithPaymentFromDDO(
        agreementIdSeed: string,
        ddo: DDO,
        assetRewards: AssetRewards,
        returnAddress: string,
        consumerAddress: Account,
        nftAmount?: number,
        provider?: Account,
        from?: Account,
        timeOuts?: number[],
        txParams?: TxParameters,
<<<<<<< HEAD
        observer?: (NFTOrderProgressStep) => void
    ): Promise<string> {
=======
        observer?: (OrderProgressStep) => void
    ): Promise<boolean> {
>>>>>>> 782c1fcf
        observer = observer ? observer : _ => {}
        const {
            ids,
            rewardAddress,
            tokenAddress,
            amounts,
            agreementId,
            receivers
        } = await this.getAgreementIdsFromDDO(
            agreementIdSeed,
            ddo,
            assetRewards,
            returnAddress,
            consumerAddress.getId(),
            from.getId(),
            nftAmount,
            provider === undefined ? undefined : provider.getId()
        )

        observer(OrderProgressStep.ApprovingPayment)
        await this.lockTokens(tokenAddress, amounts, from, txParams)
        observer(OrderProgressStep.ApprovedPayment)

        const totalAmount = amounts.reduce((a, b) => a + b, 0)
        const value =
            tokenAddress && tokenAddress.toLowerCase() === ZeroAddress
                ? String(totalAmount)
                : undefined

<<<<<<< HEAD
        observer(NFTOrderProgressStep.CreatingAgreement)
        await this.createAgreementAndPay(
            agreementIdSeed,
=======
        observer(OrderProgressStep.CreatingAgreement)
        const res = !!(await this.createAgreementAndPay(
            agreementId,
>>>>>>> 782c1fcf
            ddo.shortId(),
            ids.map(a => a[0]),
            [0, 0, 0],
            timeOuts ? timeOuts : [0, 0, 0],
            consumerAddress.getId(),
            0,
            rewardAddress,
            tokenAddress,
            amounts,
            receivers,
            from,
            { ...txParams, value }
<<<<<<< HEAD
        )
        observer(NFTOrderProgressStep.AgreementInitialized)
=======
        ))
        observer(OrderProgressStep.AgreementInitialized)
>>>>>>> 782c1fcf

        return agreementId
    }

    public async getAgreementIdsFromDDO(
        agreementIdSeed: string,
        ddo: DDO,
        assetRewards: AssetRewards,
        returnAddress: string,
        consumer: string,
        creator: string,
        nftAmount?: number,
        provider?: string,
        nftSalesService?: Service
    ): Promise<any> {
        const {
            lockPaymentCondition,
            transferNftCondition,
            escrowPaymentCondition
        } = this.nevermined.keeper.conditions

        const salesService = nftSalesService || ddo.findServiceByType('nft-sales')
        const agreementId = await this.nevermined.keeper.agreementStoreManager.agreementId(agreementIdSeed, creator)

        const payment = findServiceConditionByName(salesService, 'lockPayment')
        if (!payment) throw new Error('Payment Condition not found!')

        const lockPaymentConditionId = await lockPaymentCondition.generateId2(
            agreementId,
            await lockPaymentCondition.hashValues(
                ddo.shortId(),
                escrowPaymentCondition.getAddress(),
                payment.parameters.find(p => p.name === '_tokenAddress').value as string,
                assetRewards.getAmounts(),
                assetRewards.getReceivers()
            )
        )

        const transfer = findServiceConditionByName(salesService, 'transferNFT')
        if (!transfer) throw new Error('TransferNFT condition not found!')

        const nftHolder =
            provider ||
            (transfer.parameters.find(p => p.name === '_nftHolder').value as string)

        const transferNftConditionId = await transferNftCondition.generateId2(
            agreementId,
            await transferNftCondition.hashValues2(
                ddo.shortId(),
                nftHolder,
                consumer,
                nftAmount,
                lockPaymentConditionId[1],
                this.nevermined.keeper.nftUpgradeable.address
            )
        )

        const escrow = findServiceConditionByName(salesService, 'escrowPayment')
        if (!escrow) throw new Error('Escrow Condition not found!')

        const escrowPaymentConditionId = await escrowPaymentCondition.generateId2(
            agreementId,
            await escrowPaymentCondition.hashValues(
                ddo.shortId(),
                assetRewards.getAmounts(),
                assetRewards.getReceivers(),
                returnAddress,
                escrowPaymentCondition.getAddress(),
                escrow.parameters.find(p => p.name === '_tokenAddress').value as string,
                lockPaymentConditionId[1],
                transferNftConditionId[1]
            )
        )

        return {
            ids: [
                lockPaymentConditionId,
                transferNftConditionId,
                escrowPaymentConditionId
            ],
            agreementId,
            rewardAddress: escrowPaymentCondition.getAddress(),
            tokenAddress: payment.parameters.find(p => p.name === '_tokenAddress')
                .value as string,
            amounts: assetRewards.getAmounts(),
            receivers: assetRewards.getReceivers()
        }
    }

    public async getServiceAgreementTemplate(): Promise<ServiceAgreementTemplate> {
        return nftSalesTemplateServiceAgreementTemplate
    }
}<|MERGE_RESOLUTION|>--- conflicted
+++ resolved
@@ -68,13 +68,8 @@
         from?: Account,
         timeOuts?: number[],
         txParams?: TxParameters,
-<<<<<<< HEAD
-        observer?: (NFTOrderProgressStep) => void
+        observer?: (OrderProgressStep) => void
     ): Promise<string> {
-=======
-        observer?: (OrderProgressStep) => void
-    ): Promise<boolean> {
->>>>>>> 782c1fcf
         observer = observer ? observer : _ => {}
         const {
             ids,
@@ -104,15 +99,9 @@
                 ? String(totalAmount)
                 : undefined
 
-<<<<<<< HEAD
-        observer(NFTOrderProgressStep.CreatingAgreement)
+        observer(OrderProgressStep.CreatingAgreement)
         await this.createAgreementAndPay(
             agreementIdSeed,
-=======
-        observer(OrderProgressStep.CreatingAgreement)
-        const res = !!(await this.createAgreementAndPay(
-            agreementId,
->>>>>>> 782c1fcf
             ddo.shortId(),
             ids.map(a => a[0]),
             [0, 0, 0],
@@ -125,13 +114,8 @@
             receivers,
             from,
             { ...txParams, value }
-<<<<<<< HEAD
-        )
-        observer(NFTOrderProgressStep.AgreementInitialized)
-=======
-        ))
+        )
         observer(OrderProgressStep.AgreementInitialized)
->>>>>>> 782c1fcf
 
         return agreementId
     }
