--- conflicted
+++ resolved
@@ -7,14 +7,9 @@
 import { nft721SalesTemplateServiceAgreementTemplate } from './NFT721SalesTemplate.serviceAgreementTemplate'
 import {
     findServiceConditionByName,
-<<<<<<< HEAD
-    NFTOrderProgressStep,
-    ZeroAddress,
-    zeroX
-=======
+    zeroX,
     OrderProgressStep,
     ZeroAddress
->>>>>>> 782c1fcf
 } from '../../../utils'
 import Account from '../../../nevermined/Account'
 import { TxParameters } from '../ContractBase'
@@ -70,13 +65,8 @@
         consumerAddress: Account,
         from?: Account,
         txParams?: TxParameters,
-<<<<<<< HEAD
-        observer?: (NFTOrderProgressStep) => void
+        observer?: (OrderProgressStep) => void
     ): Promise<string> {
-=======
-        observer?: (OrderProgressStep) => void
-    ): Promise<boolean> {
->>>>>>> 782c1fcf
         observer = observer ? observer : _ => {}
         const {
             ids,
@@ -104,15 +94,9 @@
                 ? String(totalAmount)
                 : undefined
 
-<<<<<<< HEAD
-        observer(NFTOrderProgressStep.CreatingAgreement)
+        observer(OrderProgressStep.CreatingAgreement)
         await this.createAgreementAndPay(
             agreementIdSeed,
-=======
-        observer(OrderProgressStep.CreatingAgreement)
-        const res = !!(await this.createAgreementAndPay(
-            agreementId,
->>>>>>> 782c1fcf
             ddo.shortId(),
             ids.map(a => a[0]),
             [0, 0, 0],
@@ -125,15 +109,9 @@
             receivers,
             from,
             { ...txParams, value }
-<<<<<<< HEAD
-        )
-        observer(NFTOrderProgressStep.AgreementInitialized)
+        )
+        observer(OrderProgressStep.AgreementInitialized)
         return agreementId
-=======
-        ))
-        observer(OrderProgressStep.AgreementInitialized)
-        return res
->>>>>>> 782c1fcf
     }
 
     public async getAgreementIdsFromDDO(
