import ContractBase, { TxParameters } from '../ContractBase'
import { Condition, ConditionState, conditionStateNames } from '../conditions'
import { DDO } from '../../../ddo/DDO'
import { ServiceAgreementTemplate } from '../../../ddo/ServiceAgreementTemplate'
import { zeroX } from '../../../utils'
import { InstantiableConfig } from '../../../Instantiable.abstract'
import AssetRewards from '../../../models/AssetRewards'
import Account from '../../../nevermined/Account'
import { BabyjubPublicKey } from '../../../models/KeyTransfer'
import { Service } from '../../../ddo/Service'

export interface AgreementConditionsStatus {
    [condition: string]: {
        condition: string
        contractName: string
        state: ConditionState
        blocked: boolean
        blockedBy: string[]
    }
}

export abstract class AgreementTemplate extends ContractBase {
    public static async getInstance(
        config: InstantiableConfig,
        conditionName: string,
        templateClass: any,
        optional: boolean = false
    ): Promise<AgreementTemplate & any> {
        const condition: AgreementTemplate = new (templateClass as any)(conditionName)
        await condition.init(config, optional)
        return condition
    }

    protected constructor(contractName: string) {
        super(contractName)
    }

    public createAgreement(
        agreementId: string,
        did: string,
        conditionIds: string[],
        timeLocks: number[],
        timeOuts: number[],
        ...args: any[]
    )

    public createAgreement(
        agreementId: string,
        did: string,
        conditionIds: string[],
        timeLocks: number[],
        timeOuts: number[],
        extraArgs: any[],
        from?: Account,
        params?: TxParameters
    ) {
        return this.sendFrom(
            'createAgreement',
            [
                zeroX(agreementId),
                zeroX(did),
                conditionIds.map(zeroX),
                timeLocks,
                timeOuts,
                ...extraArgs
            ],
            from,
            params
        )
    }

    /**
     * Conditions address list.
     * @return {Promise<string[]>} Conditions address.
     */
    public getConditionTypes(): Promise<string[]> {
        return this.call('getConditionTypes', [])
    }

    /**
     * List of condition contracts.
     * @return {Promise<Condition[]>} Conditions contracts.
     */
    public async getConditions(): Promise<Condition[]> {
        return (await this.getConditionTypes()).map(address =>
            this.nevermined.keeper.getConditionByAddress(address)
        )
    }

    /**
     * Get agreement conditions IDs.
     * @param  {string}            agreementId Agreement ID.
     * @param  {DDO}               ddo         DDO.
     * @param  {AssetRewards}      assetRewards Asset Rewards distribution
     * @param  parameters
     * @return {Promise<string[]>}             Condition IDs.
     */
    public abstract getAgreementIdsFromDDO(
        agreementId: string,
        ddo: DDO,
        assetRewards: AssetRewards,
        ...parameters: (string | number | Account | BabyjubPublicKey | Service)[]
    ): Promise<string[]>

    /**
     * Create a new agreement using the data of a DDO.
     * @param  {string}            agreementId Agreement ID.
     * @param  {DDO}               ddo         DDO.
     * @param  {AssetRewards}      assetRewards Asset Rewards distribution
     * @param  parameters
     * @return {Promise<boolean>}              Success.
     */
    public abstract createAgreementFromDDO(
        agreementId: string,
        ddo: DDO,
        assetRewards: AssetRewards,
<<<<<<< HEAD
        ...parameters: (string | number | Account | BabyjubPublicKey | TxParameters)[]
=======
        ...parameters: (string | number | Account | BabyjubPublicKey | Service)[]
>>>>>>> d6bec4a9
    ): Promise<boolean>

    public abstract getServiceAgreementTemplate(): Promise<ServiceAgreementTemplate>

    public async getServiceAgreementTemplateConditions() {
        const serviceAgreementTemplate = await this.getServiceAgreementTemplate()
        return serviceAgreementTemplate.conditions
    }

    public async getServiceAgreementTemplateConditionByRef(ref: string) {
        const name = (await this.getServiceAgreementTemplateConditions()).find(
            ({ name: conditionRef }) => conditionRef === ref
        ).contractName
        return (await this.getConditions()).find(
            condition => condition.contractName === name
        )
    }

    public async getServiceAgreementTemplateDependencies() {
        const serviceAgreementTemplate = await this.getServiceAgreementTemplate()
        return serviceAgreementTemplate.conditionDependency
    }

    /**
     * Returns the status of the conditions.
     * @param  {string}  agreementId Agreement ID.
     * @return {Promise}             Conditions status.
     */
    public async getAgreementStatus(
        agreementId: string
    ): Promise<AgreementConditionsStatus | false> {
        const agreementStore = this.nevermined.keeper.agreementStoreManager
        const conditionStore = this.nevermined.keeper.conditionStoreManager

        const dependencies = await this.getServiceAgreementTemplateDependencies()
        const { conditionIds } = await agreementStore.getAgreement(agreementId)

        if (!conditionIds.length) {
            this.logger.error(`Agreement not created yet: "${agreementId}"`)
            return false
        }

        const conditionIdByConddition = (await this.getConditions()).reduce(
            (acc, { contractName }, i) => ({
                ...acc,
                [contractName]: conditionIds[i]
            }),
            {}
        )

        const statesPromises = Object.keys(dependencies).map(async (ref, i) => {
            const { contractName } = await this.getServiceAgreementTemplateConditionByRef(
                ref
            )
            return {
                ref,
                contractName,
                state: (
                    await conditionStore.getCondition(
                        conditionIdByConddition[contractName]
                    )
                ).state
            }
        })
        const states = await Promise.all(statesPromises)

        return states.reduce((acc, { contractName, ref, state }) => {
            const blockers = dependencies[ref]
                .map(dependency => states.find(_ => _.ref === dependency))
                .filter(condition => condition.state !== ConditionState.Fulfilled)
            return {
                ...acc,
                [ref]: {
                    condition: ref,
                    contractName,
                    state,
                    blocked: !!blockers.length,
                    blockedBy: blockers.map(_ => _.ref)
                }
            }
        }, {})
    }

    /**
     * Prints the agreement status.
     * @param {string} agreementId Agreement ID.
     */
    public async printAgreementStatus(agreementId: string) {
        const status = await this.getAgreementStatus(agreementId)

        this.logger.bypass('-'.repeat(80))
        this.logger.bypass('Template:', this.contractName)
        this.logger.bypass('Agreement ID:', agreementId)
        this.logger.bypass('-'.repeat(40))
        if (!status) {
            this.logger.bypass('Agreement not created yet!')
        }
        Object.values(status || []).forEach(
            ({ condition, contractName, state, blocked, blockedBy }, i) => {
                if (i) {
                    this.logger.bypass('-'.repeat(20))
                }
                this.logger.bypass(`${condition} (${contractName})`)
                this.logger.bypass('  Status:', state, `(${conditionStateNames[state]})`)
                if (blocked) {
                    this.logger.bypass('  Blocked by:', blockedBy)
                }
            }
        )
        this.logger.bypass('-'.repeat(80))
    }

    /**
     * Generates and returns the agreement creation event.
     * @param  {string} agreementId Agreement ID.
     * @return {Event}              Agreement created event.
     */
    public getAgreementCreatedEvent(agreementId: string) {
        return this.getEvent('AgreementCreated', {
            agreementId: zeroX(agreementId)
        })
    }
}<|MERGE_RESOLUTION|>--- conflicted
+++ resolved
@@ -114,11 +114,14 @@
         agreementId: string,
         ddo: DDO,
         assetRewards: AssetRewards,
-<<<<<<< HEAD
-        ...parameters: (string | number | Account | BabyjubPublicKey | TxParameters)[]
-=======
-        ...parameters: (string | number | Account | BabyjubPublicKey | Service)[]
->>>>>>> d6bec4a9
+        ...parameters: (
+            | string
+            | number
+            | Account
+            | BabyjubPublicKey
+            | Service
+            | TxParameters
+        )[]
     ): Promise<boolean>
 
     public abstract getServiceAgreementTemplate(): Promise<ServiceAgreementTemplate>
