--- conflicted
+++ resolved
@@ -7,15 +7,7 @@
         config: InstantiableConfig,
         address: string
     ): Promise<CustomToken> {
-<<<<<<< HEAD
-        const token: CustomToken = new Token('Custom-Token', config.web3, config.logger)
-        const where = (await config.nevermined.keeper.getNetworkName()).toLowerCase()
-        const artifact = require(`@nevermined-io/contracts/artifacts/NeverminedToken.${where}.json`)
-        const { abi } = artifact
-=======
         const token: CustomToken = new Token('Custom-Token')
-        token.setInstanceConfig(config)
->>>>>>> e5ccee5a
 
         const code = await token.web3.eth.getCode(address)
         if (code === '0x0') {
