import { Condition, ConditionContext, ConsumerCondition } from './Condition.abstract'
import { didZeroX, zeroX } from '../../../utils'
import { InstantiableConfig } from '../../../Instantiable.abstract'
import { Account } from '../../../nevermined'
import { TxParameters } from '../ContractBase'
<<<<<<< HEAD
import { BigNumber } from '../../../utils'
import { DDO } from '../../../ddo/DDO'
=======
>>>>>>> ebfc11ed

export class LockPaymentCondition extends ConsumerCondition<ConditionContext> {
  public static async getInstance(config: InstantiableConfig): Promise<LockPaymentCondition> {
    return Condition.getInstance(config, 'LockPaymentCondition', LockPaymentCondition)
  }

  public params(
    did: string,
    rewardAddress: string,
    tokenAddress: string,
    amounts: bigint[],
    receivers: string[],
  ) {
    const amountsString = amounts.map((v) => v.toString())

    return super.params(
      didZeroX(did),
      zeroX(rewardAddress),
      zeroX(tokenAddress),
      amountsString,
      receivers,
    )
  }

  public async paramsFromDDO({ ddo, service, price: rewards }: ConditionContext) {
    const payment = DDO.findServiceConditionByName(service, 'lockPayment')
    return this.params(
      ddo.shortId(),
      this.nevermined.keeper.conditions.escrowPaymentCondition.address,
      payment.parameters.find((p) => p.name === '_tokenAddress').value as string,
      rewards.getAmounts(),
      rewards.getReceivers(),
    )
  }

  public fulfill(
    agreementId: string,
    did: string,
    rewardAddress: string,
    tokenAddress: string,
    amounts: bigint[],
    receivers: string[],
    from?: Account,
    txParams?: TxParameters,
  ) {
    const amountsString = amounts.map((v) => v.toString())
    return super.fulfillPlain(
      agreementId,
      [didZeroX(did), zeroX(rewardAddress), zeroX(tokenAddress), amountsString, receivers],
      from,
      txParams,
    )
  }
}<|MERGE_RESOLUTION|>--- conflicted
+++ resolved
@@ -3,11 +3,7 @@
 import { InstantiableConfig } from '../../../Instantiable.abstract'
 import { Account } from '../../../nevermined'
 import { TxParameters } from '../ContractBase'
-<<<<<<< HEAD
-import { BigNumber } from '../../../utils'
-import { DDO } from '../../../ddo/DDO'
-=======
->>>>>>> ebfc11ed
+import { DDO } from '../../../ddo'
 
 export class LockPaymentCondition extends ConsumerCondition<ConditionContext> {
   public static async getInstance(config: InstantiableConfig): Promise<LockPaymentCondition> {
