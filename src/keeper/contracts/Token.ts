--- conflicted
+++ resolved
@@ -12,11 +12,7 @@
             config.logger,
             true
         )
-<<<<<<< HEAD
-        await token.init()
-=======
-        await token.init(config, true)
->>>>>>> e5ccee5a
+        await token.init(true)
         return token
     }
 
