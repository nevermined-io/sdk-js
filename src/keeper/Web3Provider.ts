--- conflicted
+++ resolved
@@ -1,10 +1,7 @@
 import { ethers } from 'ethers'
-<<<<<<< HEAD
 import NeverminedOptions from '../models/NeverminedOptions'
 import { isValidWeb3Provider } from "./utils"
-=======
-import { NeverminedOptions } from '../models'
->>>>>>> 3900ca2b
+
 
 export class Web3Provider {
     /**
