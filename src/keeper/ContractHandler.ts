import fs from 'fs'
import { Instantiable, InstantiableConfig } from '../Instantiable.abstract'
import { KeeperError } from '../errors/KeeperError'
import { ApiError } from '../errors/ApiError'
import { Account } from '../nevermined'
import {
  ContractTransactionReceipt,
  ContractTransactionResponse,
  FunctionFragment,
  ethers,
} from 'ethers'

let fetch
if (typeof window !== 'undefined') {
  fetch = window.fetch.bind(window)
} else {
  fetch = require('node-fetch')
}

export class ContractHandler extends Instantiable {
  protected static getContract(what: string, networkId: number, address?: string) {
    return ContractHandler.contracts.get(this.getHash(what, networkId, address))
  }

  protected static setContract(
    what: string,
    networkId: number,
    contractInstance: ethers.BaseContract,
    address?: string,
  ) {
    ContractHandler.contracts.set(this.getHash(what, networkId, address), contractInstance)
  }

  protected static hasContract(what: string, networkId: number, address?: string): boolean {
    return ContractHandler.contracts.has(this.getHash(what, networkId, address))
  }

  private static contracts: Map<string, ethers.BaseContract> = new Map<
    string,
    ethers.BaseContract
  >()

  private static getHash(what: string, networkId: number, address?: string): string {
    return address ? `${what}/#${networkId}/#${address}` : `${what}/#${networkId}`
  }

  constructor(config: InstantiableConfig) {
    super()
    this.setInstanceConfig(config)
  }

  public async get(
    what: string,
    optional = false,
    artifactsFolder: string,
    address?: string,
  ): Promise<ethers.BaseContract> {
    const chainId = await this.nevermined.keeper.getNetworkId()
    const where = await this.nevermined.keeper.getNetworkName()
    try {
      this.logger.debug(`ContractHandler :: get :: ${artifactsFolder} and address ${address}`)
      return (
        ContractHandler.getContract(what, chainId, address) ||
        (await this.load(what, where, chainId, artifactsFolder, address))
      )
    } catch (err) {
      if (!optional) {
        throw new KeeperError(`Failed to load ${what} from ${where} - ${err}`)
      }
    }
  }

  public static async getABI(
    contractName: string,
    artifactsFolder = './artifacts',
    networkName?: string,
  ): Promise<any> {
    try {
      let where = ''
      if (networkName && networkName.length > 0) where = `.${networkName}`

      if (artifactsFolder.startsWith('http')) {
        const path = `${artifactsFolder}/${contractName}${where}.json`
        const jsonFile = await fetch(path, {
          method: 'GET',
          headers: { 'Content-type': 'application/json' },
        })
        return jsonFile.json()
      } else {
        const artifact = JSON.parse(
          fs.readFileSync(`${artifactsFolder}/${contractName}${where}.json`, 'utf8'),
        )
        return artifact
      }
    } catch (err) {
      throw new Error(`Unable to load ABI ${contractName} from ${networkName} - ${err}`)
    }
  }

  public async getVersion(contractName: string, artifactsFolder: string): Promise<string> {
    const where = await this.nevermined.keeper.getNetworkName()
    let artifact
    this.logger.debug(
      `ContractHandler :: getVersion :: Trying to read ${artifactsFolder}/${contractName}.${where}.json`,
    )
    if (artifactsFolder.startsWith('http'))
      artifact = await ContractHandler.fetchJson(`${artifactsFolder}/${contractName}.${where}.json`)
    else
      artifact = JSON.parse(
        fs.readFileSync(`${artifactsFolder}/${contractName}.${where}.json`, 'utf8'),
      )
    this.logger.debug(`Loaded artifact ${contractName} with version ${artifact.version}`)
    return artifact.version
  }

  public async deployAbi(
    artifact: { name?: string; abi: ethers.InterfaceAbi; bytecode: string },
    from: Account,
    args: string[] = [],
  ): Promise<ethers.BaseContract> {
    this.logger.debug(`Deploying abi using account: ${from.getId()}`)

    const signer = await this.nevermined.accounts.findSigner(from.getId())
    const contract = new ethers.ContractFactory(artifact.abi, artifact.bytecode, signer)
    const isZos = contract.interface.hasFunction('initialize')

    const argument = isZos ? [] : args
    let baseContract: ethers.BaseContract

    try {
      const feeData = await this.getFeeData()
      const extraParams = {
        ...feeData,
        gasLimit: 10000000n,
      }

      baseContract = await contract.deploy(...argument, extraParams)
      await baseContract.waitForDeployment()
    } catch (error) {
      console.error(JSON.stringify(error))
      throw new Error(error.message)
    }

    if (isZos) {
      const methodSignature = ContractHandler.getSignatureOfMethod(baseContract, 'initialize', args)

      const contract = baseContract.connect(signer)

      // estimate gas
      const gasLimit = await contract[methodSignature].estimateGas(...args, {
        from: from.getId(),
      })
      const feeData = await this.getFeeData()
      const extraParams = {
        ...feeData,
        gasLimit,
      }

      const contractTransactionResponse: ContractTransactionResponse = await contract[
        methodSignature
      ](...args, extraParams)

      const transactionReceipt: ContractTransactionReceipt =
        await contractTransactionResponse.wait()
      if (transactionReceipt.status !== 1) {
        throw new Error(`Error deploying contract ${artifact.name}`)
      }
    }
    return baseContract
  }

  private async load(
    what: string,
    where: string,
    networkId: number,
    artifactsFolder: string,
    address?: string,
  ): Promise<ethers.BaseContract> {
    this.logger.debug(`Loading ${what} from ${where} and folder ${artifactsFolder}`)
    let artifact
    if (artifactsFolder.startsWith('http'))
      artifact = await ContractHandler.fetchJson(`${artifactsFolder}/${what}.${where}.json`)
    else artifact = JSON.parse(fs.readFileSync(`${artifactsFolder}/${what}.${where}.json`, 'utf8'))

    const _address = address ? address : artifact.address
    this.logger.debug(`Loading from address ${_address}`)

    // check if address is really a contract
    await this.checkExists(_address)

    const contract = new ethers.Contract(_address, artifact.abi, this.web3)

    this.logger.debug(`Instance of ${what} from ${where} fetched at address ${_address}`)

    if (!address) {
      this.logger.debug(`No address given as param for ${what}. Loading instance`)
      ContractHandler.setContract(what, networkId, contract)
      return ContractHandler.getContract(what, networkId)
    }

    return contract
  }

  /**
   * Returns true of contract exists else it throws.
   * @returns {@link true} if the contract exists.
   */
  public async checkExists(address: string): Promise<boolean> {
    const storage = await this.web3.getStorage(address, 0)
    // check if storage is 0x0 at position 0, this is the case most of the cases
    if (storage === '0x0000000000000000000000000000000000000000000000000000000000000000') {
      // if the storage is empty, check if there is no code for this contract,
      // if so we can be sure it does not exist
      const code = await this.web3.getCode(address)
      if (code === '0x0') {
        // no contract in the blockchain dude
        throw new Error(`No contract deployed at address ${address}, sorry.`)
      }
    }

    return true
  }

  public static getSignatureOfMethod(
    baseContract: ethers.BaseContract,
    methodName: string,
    args: any[],
  ): string {
    const methods = baseContract.interface.fragments.filter(
      (f: FunctionFragment) => f.name === methodName,
    )
    const foundMethod = methods.find((f) => f.inputs.length === args.length) || methods[0]
    if (!foundMethod) {
      throw new Error(`Method "${methodName}" not found in contract`)
    }
    return foundMethod.format()
  }

  static async fetchJson(path) {
    try {
      const jsonFile = await fetch(path, {
        method: 'GET',
        headers: {
          'Content-type': 'application/json',
        },
      })

      if (jsonFile.ok) {
        return jsonFile.json()
      }

      throw new ApiError(`Error to fetch json file from url ${path}`)
    } catch (error) {
      throw new KeeperError(error)
    }
  }

<<<<<<< HEAD
  public async getFeeData(gasPrice?: bigint, maxFeePerGas?: bigint, maxPriorityFeePerGas?: bigint) {
    // Custom gas fee for polygon networks
    const chainId = await this.nevermined.keeper.getNetworkId()
    if (chainId === 137 || chainId === 80001) {
      return this.getFeeDataPolygon(chainId)
=======
  public async getFeeData(
    gasPrice?: BigNumber,
    maxFeePerGas?: BigNumber,
    maxPriorityFeePerGas?: BigNumber,
  ) {
    // Custom gas fee calculation for different networks
    const networkId = await this.nevermined.keeper.getNetworkId()

    // polygon
    if (networkId === 137 || networkId === 80001) {
      return this.getFeeDataPolygon(networkId)
>>>>>>> a187c575
    }

    // arbitrum
    if (networkId === 42161 || networkId === 421613) {
      return this.getFeeDataArbitrum()
    }

    const feeData = await this.web3.getFeeData()

    // EIP-1559 fee parameters
    if (feeData.maxFeePerGas && feeData.maxPriorityFeePerGas) {
      return {
        maxFeePerGas: maxFeePerGas || feeData.maxFeePerGas,
        maxPriorityFeePerGas: maxPriorityFeePerGas || feeData.maxPriorityFeePerGas,
        type: 2,
      }
    }

    // Non EIP-1559 fee parameters
    return {
      gasPrice: gasPrice || feeData.gasPrice,
    }
  }

  private async getFeeDataPolygon(networkId: number) {
    // Calculating the right fees in polygon networks has always been a problem
    // This workaround is based on https://github.com/ethers-io/ethers.js/issues/2828#issuecomment-1073423774
    let gasStationUri = this.config.gasStationUri
    if (!gasStationUri) {
      if (networkId === 137) {
        gasStationUri = 'https://gasstation.polygon.technology/v2'
      } else if (networkId === 80001) {
        gasStationUri = 'https://gasstation-testnet.polygon.technology/v2'
      } else {
        throw new KeeperError(
          'Using polygon gas station is only available in networks with id `137` and `80001`',
        )
      }
    }

    // get max fees from gas station
    let maxFeePerGas = 40000000000n // fallback to 40 gwei
    let maxPriorityFeePerGas = 40000000000n // fallback to 40 gwei
    try {
      const response = await this.nevermined.utils.fetch.get(gasStationUri)
      const data = await response.json()
      maxFeePerGas = ethers.parseUnits(Math.ceil(data.fast.maxFee) + '', 'gwei')
      maxPriorityFeePerGas = ethers.parseUnits(Math.ceil(data.fast.maxPriorityFee) + '', 'gwei')
    } catch (error) {
      this.logger.warn(`Failed to ges gas price from gas station ${gasStationUri}: ${error}`)
    }

    return {
      maxFeePerGas: maxFeePerGas,
      maxPriorityFeePerGas: maxPriorityFeePerGas,
      type: 2,
    }
  }

  private async getFeeDataArbitrum() {
    /**
     * See https://docs.arbitrum.io/arbos/gas
     *
     * The sequencer prioritizes transactions on a first-come first-served basis.
     * Because tips do not make sense in this model, they are ignored.
     * Arbitrum users always just pay the basefee regardless of the tip they choose.
     */
    const feeData = await this.web3.getFeeData()

    return {
      gasPrice: feeData.gasPrice,
    }
  }
}<|MERGE_RESOLUTION|>--- conflicted
+++ resolved
@@ -255,25 +255,12 @@
     }
   }
 
-<<<<<<< HEAD
+
   public async getFeeData(gasPrice?: bigint, maxFeePerGas?: bigint, maxPriorityFeePerGas?: bigint) {
     // Custom gas fee for polygon networks
     const chainId = await this.nevermined.keeper.getNetworkId()
     if (chainId === 137 || chainId === 80001) {
       return this.getFeeDataPolygon(chainId)
-=======
-  public async getFeeData(
-    gasPrice?: BigNumber,
-    maxFeePerGas?: BigNumber,
-    maxPriorityFeePerGas?: BigNumber,
-  ) {
-    // Custom gas fee calculation for different networks
-    const networkId = await this.nevermined.keeper.getNetworkId()
-
-    // polygon
-    if (networkId === 137 || networkId === 80001) {
-      return this.getFeeDataPolygon(networkId)
->>>>>>> a187c575
     }
 
     // arbitrum
