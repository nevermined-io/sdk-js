import { AaveConditionType, ServiceAaveCredit, TxParameters } from '../keeper'
import { Account } from '../sdk'
import { BigNumber } from 'ethers'
import { ERCType, NeverminedNFTType, AssetPrice, Babysig } from '../models'

export interface Authentication {
  type: string
  publicKey: string
}

export interface Provider {
  type: string
  description: string
  environment: {
    cluster: {
      type: string
      url: string
    }
    supportedContainers: {
      image: string
      tag: string
      checksum: string
    }[]
    supportedServers: {
      serverId: string
      serverType: string
      price: string
      cpu: string
      gpu: string
      memory: string
      disk: string
      maxExecutionTime: number
    }[]
  }
}

export interface StageInput {
  index: number
  id: string
}

export interface StageTransformation {
  id: string
}

export interface StageOutput {
  metadataUrl: string
  accessProxyUrl: string
  metadata: MetaDataMain
}

export interface Stage {
  index: number
  stageType?: string
  input: StageInput[]
  transformation: StageTransformation
  output: StageOutput
}

export interface Workflow {
  coordinationType: 'argo' | 'fl-coordinator' | 'bacalhau'
  stages: Stage[]
}

export interface Algorithm {
  language: string
  format?: string
  version?: string
  entrypoint: string
  requirements: {
    requirement?: string
    version?: string
    container?: any
  }
}

export interface ServiceDefinition {
  auth: {
    type: string
    user?: string
    password?: string
    token?: string
  }
  endpoints: {
    index: number
    url: string
    method: string
    contentTypes: string[]
  }
}

export interface ServiceMetadata {
  spec?: string
  specChecksum?: string
  definition: ServiceDefinition
}

<<<<<<< HEAD
export interface MetaDataFile {
  /**
   * File name.
   */
  name?: string

  /**
   * File URL.
   */
  url: string

  /**
   * File index.
   */
  index?: number

  /**
   * File format, if applicable.
   * @example "text/csv"
   */
  contentType: string

  /**
   * File checksum.
   */
  checksum?: string

  /**
   * Checksum hash algorithm.
   */
  checksumType?: string

  /**
   * File content length.
   */
  contentLength?: string

  /**
   * Resource ID (depending on the source).
   */
  resourceId?: string

  /**
   * File encoding.
   * @example "UTF-8"
   */
  encoding?: string

  /**
   * File compression (e.g. no, gzip, bzip2, etc).
   * @example "zip"
   */
  compression?: string

  /**
   * Encryption mode used.
   *
   * @remarks
   * If not provided is assumed the files are not encrypted. Currently only `dtp` is implemented.
   */
  encryption?: 'dtp'
=======
export interface MetaDataExternalResource {
    /**
     * File name.
     */
    name?: string

    /**
     * File URL.
     */
    url: string

    /**
     * File index.
     */
    index?: number

    /**
     * File format, if applicable.
     * @example "text/csv"
     */
    contentType: string

    /**
     * File checksum.
     */
    checksum?: string

    /**
     * Checksum hash algorithm.
     */
    checksumType?: string

    /**
     * File content length.
     */
    contentLength?: string

    /**
     * Resource ID (depending on the source).
     */
    resourceId?: string

    /**
     * File encoding.
     * @example "UTF-8"
     */
    encoding?: string

    /**
     * File compression (e.g. no, gzip, bzip2, etc).
     * @example "zip"
     */
    compression?: string

    /**
     * Encryption mode used.
     *
     * @remarks
     * If not provided is assumed the files are not encrypted. Currently only `dtp` is implemented.
     */
    encryption?: 'dtp'
>>>>>>> 94cb3197
}

/**
 * Interface describing an asset of type `service`
 */
export interface WebService {
    type?: 'RESTful' | 'GrapQL' | 'RPC' | 'Other'

    endpoints?: { [verb: string]: string }[]

    internalAttributes?: WebServiceInternalAttributes

    encryptedAttributes?: string
}

export interface WebServiceInternalAttributes {

    authentication?: ResourceAuthentication

    headers?: { [verb: string]: string }[]
}

export interface ResourceAuthentication {
    type: 'none' | 'basic' | 'oauth'

    user?: string
    password?: string
    token?: string
    privateParameters?: { [name: string]: string }[]
}

/**
 * Main attributes of assets metadata.
 * @see https://github.com/nevermined-io/docs/blob/master/docs/architecture/specs/metadata/README.md
 */
export interface MetaDataMain {
  /**
   * Descriptive name of the Asset.
   * @example "UK Weather information 2011"
   */
  name: string

<<<<<<< HEAD
  /**
   * Type of the Asset. Helps to filter by the type of asset,
   * initially ("dataset", "algorithm", "compute", "workflow", "compute", "other").
   * @example "dataset"
   */
  type: 'dataset' | 'algorithm' | 'compute' | 'workflow' | 'compute' | 'other'
=======
    /**
     * Type of the Asset. Helps to filter by the type of asset,
     * initially ("dataset", "algorithm", "compute", "workflow", "compute", "other").
     * @example "dataset"
     */
    type:
        | 'dataset'
        | 'algorithm'
        | 'compute'
        | 'workflow'
        | 'compute'
        | 'service'
        | 'other'
>>>>>>> 94cb3197

  /**
   * The date on which the asset was created by the originator in
   * ISO 8601 format, Coordinated Universal Time.
   * @example "2019-01-31T08:38:32Z"
   */
  dateCreated: string

  /**
   * The date on which the asset DDO was registered into the metadata store.
   * This value is created automatically by Metadata upon registering,
   * so this value can't be set.
   * @example "2019-01-31T08:38:32Z"
   */
  datePublished?: string

  /**
   * Name of the entity generating this data (e.g. Tfl, Disney Corp, etc.).
   * @example "Met Office"
   */
  author: string

  /**
   * Short name referencing the license of the asset (e.g. Public Domain, CC-0, CC-BY, No License Specified, etc. ).
   * If it's not specified, the following value will be added: "No License Specified".
   * @example "CC-BY"
   */
  license: string

<<<<<<< HEAD
  /**
   * Array of File objects including the encrypted file urls and some additional information.
   */
  files?: MetaDataFile[]
=======
    /**
     * Array of File objects including the encrypted file urls and some additional information.
     */
    files?: MetaDataExternalResource[]

    webService?: WebService
>>>>>>> 94cb3197

  encryptedService?: any

  workflow?: Workflow

  algorithm?: Algorithm

  service?: Service

  ercType?: ERCType

  nftType?: NeverminedNFTType

  isDTP?: boolean
}

/**
 * Curation attributes of Assets Metadata.
 * @see https://github.com/nevermined-io/docs/blob/master/docs/architecture/specs/metadata/README.md#curation-attributes
 */
export interface Curation {
  /**
   * Decimal value between 0 and 1. 0 is the default value.
   * @example 0.93
   */
  rating: number

  /**
   * Number of votes. 0 is the default value.
   * @example 123
   */
  numVotes: number

  /**
   * Schema applied to calculate the rating.
   * @example "Binary Voting"
   */
  schema?: string

  /**
   * Flag unsuitable content.
   * @example true
   */
  isListed?: boolean
}

/**
 * Additional Information of Assets Metadata.
 * @see https://github.com/nevermined-io/docs/blob/master/docs/architecture/specs/metadata/README.md#additional-attributes
 */
export interface AdditionalInformation {
  /**
   * Details of what the resource is. For a dataset, this attribute
   * explains what the data represents and what it can be used for.
   * @example "Weather information of UK including temperature and humidity"
   */
  description?: string

  /**
   * The party holding the legal copyright. Empty by default.
   * @example "Met Office"
   */
  copyrightHolder?: string

  /**
   * Example of the concept of this asset. This example is part
   * of the metadata, not an external link.
   * @example "423432fsd,51.509865,-0.118092,2011-01-01T10:55:11+00:00,7.2,68"
   */
  workExample?: string

  /**
   * Mapping of links for data samples, or links to find out more information.
   * Links may be to either a URL or another Asset. We expect marketplaces to
   * converge on agreements of typical formats for linked data: Nevermined
   * itself does not mandate any specific formats as these requirements are likely
   * to be domain-specific.
   * @example
   * ```ts
   * [
   *    {
   *      anotherSample: "http://data.ceda.ac.uk/badc/ukcp09/data/gridded-land-obs/gridded-land-obs-daily/",
   *    },
   *    {
   *      fieldsDescription: "http://data.ceda.ac.uk/badc/ukcp09/",
   *    },
   *  ]
   * ```
   */
  links?: { [name: string]: string }[]

  /**
   * The language of the content. Please use one of the language
   * codes from the {@link https://tools.ietf.org/html/bcp47 | IETF BCP 47 standard}.
   * @example "en"
   */
  inLanguage?: string

  /**
   * Categories used to describe this content. Empty by default.
   * @example ["Economy", "Data Science"]
   */
  categories?: string[]

  /**
   * Keywords or tags used to describe this content. Empty by default.
   * @example ["weather", "uk", "2011", "temperature", "humidity"]
   */
  tags?: string[]

  /**
   * An indication of update latency - i.e. How often are updates expected (seldom,
   * annually, quarterly, etc.), or is the resource static that is never expected
   * to get updated.
   * @example "yearly"
   */
  updateFrequency?: string

  /**
   * A link to machine-readable structured markup (such as ttl/json-ld/rdf)
   * describing the dataset.
   */
  structuredMarkup?: {
    uri: string
    mediaType: string
  }[]

  /**
   * A dynamic field containing marketplace specific data.
   * Can be used to store any non-default data, needs to be checked
   */
  customData?: {
    [key: string]: any
  }

  poseidonHash?: string

  providerKey?: {
    x: string
    y: string
  }

  /**
   * Price store in the highest denomination and stored as a
   * number on elastic search
   *
   * @remarks
   * We currently do this because elasticsearch does not support
   * BigNumbers
   */
  priceHighestDenomination?: number
}

export interface MetaData {
  userId?: string
  main: MetaDataMain
  encryptedFiles?: string
  additionalInformation?: AdditionalInformation
  curation?: Curation
}

/**
 * Public key data.
 */
export interface PublicKey {
  /**
   * ID of the key.
   * @example "did:nv:123456789abcdefghi#keys-1"
   */
  id: string

  /**
   * Type of key.
   */
  type:
    | 'Ed25519VerificationKey2018'
    | 'RsaVerificationKey2018'
    | 'EdDsaSAPublicKeySecp256k1'
    | 'EthereumECDSAKey'

  /**
   * Key owner.
   * @example "did:nv:123456789abcdefghi"
   */
  owner: string

  publicKeyPem?: string
  publicKeyBase58?: string
  publicKeyHex?: string
}

/**
 * Nevermined Config DDO section
 * 
 * @example
 * ```ts
 * "_nvm": {
    "userId": "dff40170-37fc-11ed-be5b-9984d9f9ec35",
    "appId": "acde070d-8c4c-4f0d-9d8a-162843c10333",
    "versions": [
      {
        "id": 1,
        "updated": "2020-01-01T19:13:24Z",
        "checksum": "89328493849328493284932"
      },
      {
        "id": 2,
        "updated": "2021-02-21T20:13:24Z",
        "checksum": "045328094852309483203443"
      }
    ]
  }
 * ```
 */
export interface NvmConfig {
  /**
   * The `userId` will be a `string` storing an identifier in `UUID` format.
   *
   * @remarks
   * Used to identify a user in the marketplace api
   */
  userId: string
  /**
   * The `appId` will be a `string` storing an identifier in `UUID` format.
   *
   * @remarks
   * Used to identity the application responsible for the DDO in the marketplace-api.
   * Useful for querying assets belonging to a particular app, allowing us to have multiple
   * apps using the same marketplace api
   */
  appId: string
  /**
   * The `versions` list stores the reference to all the changes done to the Metadata document.
   */
  versions: NvmConfigVersions[]
}

export enum ImmutableBackends {
  Filecoin = 'filecoin',
  IPFS = 'ipfs',
}

export interface NvmConfigVersions {
  /**
   * The id of the DDO revision.
   *
   * @remarks
   * This is a self incrementing number
   */
  id: number
  /**
   * The date when the update occurred.
   */
  updated: string
  /**
   * The checksum of the document
   */
  checksum: string

  /**
   * ID Hash of the metadata recorded in an immutable data store (IPFS, Filecoin, Arweave, ..)
   */
  immutableUrl?: string

  /**
   * The immutable solution to record the DDO
   */
  immutableBackend?: ImmutableBackends
}

export type ConditionType =
  | 'lockPayment'
  | 'escrowPayment'
  | 'nftHolder'
  | 'transferNFT'
  | AaveConditionType

export type ServiceType =
  | 'authorization'
  | 'metadata'
  | 'access'
  | 'compute'
  | 'workflow'
  | 'nft-access'
  | 'nft-sales'
  | 'aave-credit'
  | 'nft-sales-proof'

export const serviceIndex = {
  authorization: 2,
  metadata: 0,
  access: 3,
  'access-proof': 10,
  compute: 4,
  workflow: 5,
  'nft-access': 7,
  'nft-sales': 6,
  'nft721-access': 9,
  'nft721-sales': 8,
  'aave-credit': 11,
  'nft-access-proof': 12,
  'nft-sales-proof': 13,
  'nft721-access-proof': 14,
  'nft721-sales-proof': 15,
}
export interface ServiceCommon {
  type: ServiceType
  index: number
  serviceEndpoint?: string
  templateId?: string
  attributes: any & {
    main: { [key: string]: any }
  }
}

export type Priced = {
  attributes: {
    main: {
      price: string
    }
    additionalInformation: {
      priceHighestDenomination: number
    }
  }
}

export interface Proof {
  type: string
  created: string
  creator: string
  signatureValue: string
  checksum: any
}

export interface ServiceAuthorization extends ServiceCommon {
  type: 'authorization'
  service: 'None' | 'RSAES-OAEP'
}

export interface ServiceMetadata extends ServiceCommon {
  type: 'metadata'
  attributes: MetaData
}

export interface ServiceAccess extends ServiceCommon, Priced {
  type: 'access'
  templateId?: string
  attributes: {
    main: {
      creator: string
      name: string
      datePublished: string
      price: string
      timeout: number
    }
    serviceAgreementTemplate?: ServiceAgreementTemplate
    additionalInformation: {
      description: string
      priceHighestDenomination: number
    }
  }
}

export interface ServiceCompute extends ServiceCommon, Priced {
  type: 'compute'
  templateId?: string
  attributes: {
    main: {
      creator: string
      name: string
      datePublished: string
      price: string
      timeout: number
    }
    serviceAgreementTemplate?: ServiceAgreementTemplate
    additionalInformation: {
      description: string
      priceHighestDenomination: number
    }
  }
}

export interface ServiceNFTAccess extends ServiceCommon {
  type: 'nft-access'
  templateId?: string
  attributes: {
    main: {
      ercType: ERCType
      nftType: NeverminedNFTType
      creator: string
      name: string
      datePublished: string
      timeout: number
    }
    serviceAgreementTemplate?: ServiceAgreementTemplate
    additionalInformation: {
      description: string
    }
  }
}

export interface ServiceNFTSales extends ServiceCommon, Priced {
  type: 'nft-sales'
  templateId?: string
  attributes: {
    main: {
      ercType: ERCType
      nftType: NeverminedNFTType
      creator: string
      name: string
      datePublished: string
      price: string
      timeout: number
    }
    serviceAgreementTemplate?: ServiceAgreementTemplate
    additionalInformation: {
      description: string
      priceHighestDenomination: number
    }
  }
}

export interface ServiceSecondary extends Service {
  agreementId: string
  did: string
}

export type Service<T extends ServiceType | 'default' = 'default'> = T extends 'authorization'
  ? ServiceAuthorization
  : T extends 'metadata'
  ? ServiceMetadata
  : T extends 'nft-access'
  ? ServiceNFTAccess
  : T extends 'nft-sales'
  ? ServiceNFTSales
  : T extends 'access'
  ? ServiceAccess
  : T extends 'compute'
  ? ServiceCompute
  : T extends 'aave-credit'
  ? ServiceAaveCredit
  : T extends 'default'
  ? ServiceCommon
  : ServiceCommon

export interface ValidationParams {
  agreement_id: string
  did: string
  consumer_address?: string
  buyer?: string
  babysig?: Babysig
  nft_amount?: BigNumber
  nft_holder?: string
}

export interface ServicePlugin<T extends Service> {
  createService(
    publisher: Account,
    metadata: MetaData,
    assetPrice?: AssetPrice,
    erc20TokenAddress?: string,
    priced?: boolean,
  ): Promise<T>
  // Process agreement for provider
  process(params: ValidationParams, from: Account, txparams?: TxParameters): Promise<void>
  // Check if service can be granted without agreement
  accept(params: ValidationParams): Promise<boolean>
}

export interface ServiceAgreementTemplateParameter {
  name: string
  type: string
  value: string | number | string[]
}

export interface ServiceAgreementTemplateEvent {
  name: string
  actorType: string
  handler: {
    moduleName: string
    functionName: string
    version: string
  }
}

export interface ServiceAgreementTemplateCondition {
  name: string
  timelock: number
  timeout: number
  contractName: string
  functionName: string
  parameters: ServiceAgreementTemplateParameter[]
  events: ServiceAgreementTemplateEvent[]
}

export interface ServiceAgreementTemplate {
  contractName: string
  events: ServiceAgreementTemplateEvent[]
  fulfillmentOrder: string[]
  conditionDependency: { [condition: string]: string[] }
  conditions: ServiceAgreementTemplateCondition[]
}<|MERGE_RESOLUTION|>--- conflicted
+++ resolved
@@ -95,69 +95,7 @@
   definition: ServiceDefinition
 }
 
-<<<<<<< HEAD
-export interface MetaDataFile {
-  /**
-   * File name.
-   */
-  name?: string
-
-  /**
-   * File URL.
-   */
-  url: string
-
-  /**
-   * File index.
-   */
-  index?: number
-
-  /**
-   * File format, if applicable.
-   * @example "text/csv"
-   */
-  contentType: string
-
-  /**
-   * File checksum.
-   */
-  checksum?: string
-
-  /**
-   * Checksum hash algorithm.
-   */
-  checksumType?: string
-
-  /**
-   * File content length.
-   */
-  contentLength?: string
-
-  /**
-   * Resource ID (depending on the source).
-   */
-  resourceId?: string
-
-  /**
-   * File encoding.
-   * @example "UTF-8"
-   */
-  encoding?: string
-
-  /**
-   * File compression (e.g. no, gzip, bzip2, etc).
-   * @example "zip"
-   */
-  compression?: string
-
-  /**
-   * Encryption mode used.
-   *
-   * @remarks
-   * If not provided is assumed the files are not encrypted. Currently only `dtp` is implemented.
-   */
-  encryption?: 'dtp'
-=======
+
 export interface MetaDataExternalResource {
     /**
      * File name.
@@ -219,7 +157,6 @@
      * If not provided is assumed the files are not encrypted. Currently only `dtp` is implemented.
      */
     encryption?: 'dtp'
->>>>>>> 94cb3197
 }
 
 /**
@@ -262,14 +199,7 @@
    */
   name: string
 
-<<<<<<< HEAD
-  /**
-   * Type of the Asset. Helps to filter by the type of asset,
-   * initially ("dataset", "algorithm", "compute", "workflow", "compute", "other").
-   * @example "dataset"
-   */
-  type: 'dataset' | 'algorithm' | 'compute' | 'workflow' | 'compute' | 'other'
-=======
+
     /**
      * Type of the Asset. Helps to filter by the type of asset,
      * initially ("dataset", "algorithm", "compute", "workflow", "compute", "other").
@@ -283,7 +213,6 @@
         | 'compute'
         | 'service'
         | 'other'
->>>>>>> 94cb3197
 
   /**
    * The date on which the asset was created by the originator in
@@ -313,19 +242,13 @@
    */
   license: string
 
-<<<<<<< HEAD
+
   /**
    * Array of File objects including the encrypted file urls and some additional information.
    */
-  files?: MetaDataFile[]
-=======
-    /**
-     * Array of File objects including the encrypted file urls and some additional information.
-     */
-    files?: MetaDataExternalResource[]
-
-    webService?: WebService
->>>>>>> 94cb3197
+  files?: MetaDataExternalResource[]
+
+  webService?: WebService
 
   encryptedService?: any
 
