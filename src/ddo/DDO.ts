import { Nevermined } from '../nevermined/Nevermined'
import { Authentication } from './Authentication'
import { Proof } from './Proof'
import { PublicKey } from './PublicKey'
import { Service, ServiceType } from './Service'
import { didPrefixed, zeroX } from '../utils'
import DIDRegistry from '../keeper/contracts/DIDRegistry'
import Account from '../nevermined/Account'
import { ethers } from 'ethers'
<<<<<<< HEAD
import { MetaData, MetaDataMain } from './MetaData'
import { NFTAttributes } from '../models/NFTAttributes'
=======
import { MetaData } from './MetaData'
import { NvmConfig } from './NvmConfig'
>>>>>>> c3be2f78

/**
 * DID Descriptor Object.
 * Contains all the data related to an asset.
 */
export class DDO {
    /**
     * Serializes the DDO object.
     * @param ddo - The {@link DDO} to be serialized.
     * @returns DDO serialized.
     */
    public static serialize(ddo: DDO): string {
        return JSON.stringify(ddo, null, 2)
    }

    /**
     * Deserializes the DDO object.
     * @param ddoString - The serialized {@link DDO} to be deserialized.
     * @returns The deserialized {@link DDO}.
     */
    public static deserialize(ddoString: string): DDO {
        const ddo = JSON.parse(ddoString)

        return new DDO(ddo)
    }

    public '@context': string = 'https://w3id.org/did/v1'

    /**
     * DID, decentralizes ID.
     */
    public id: string = null

    public didSeed: string = null

    public _nvm: NvmConfig

    public created: string

    public publicKey: PublicKey[] = []

    public authentication: Authentication[] = []

    public service: Service[] = []

    public proof: Proof

    public constructor(ddo: Partial<DDO> = {}) {
        Object.assign(this, ddo, {
            created:
                (ddo && ddo.created) || new Date().toISOString().replace(/\.[0-9]{3}/, '')
        })
    }

    public static getInstance(
        userId: string,
        publisherAddress: string,
        appId?: string
    ): DDO {
        return new DDO({
            id: '',
            _nvm: {
                userId,
                appId,
                versions: []
            },
            authentication: [
                {
                    type: 'RsaSignatureAuthentication2018',
                    publicKey: ''
                }
            ],
            publicKey: [
                {
                    id: '',
                    type: 'EthereumECDSAKey',
                    owner: publisherAddress
                }
            ]
        })
    }

    public shortId(): string {
        return this.id.replace('did:nv:', '')
    }

    /**
     * Finds a service of a DDO by index.
     * @param index - index.
     * @returns Service.
     */
    public findServiceById<T extends ServiceType>(index: number): Service<T> {
        if (isNaN(index)) {
            throw new Error('index is not set')
        }

        const service = this.service.find(s => s.index === index)
        if (service === undefined) {
            throw new Error(`No service with index ${index} found on DDO.`)
        }

        return service as Service<T>
    }

    /**
     * Finds a service of a DDO by type.
     * @param serviceType - Service type.
     * @returns Service.
     */
    public findServiceByType<T extends ServiceType>(serviceType: T): Service<T> {
        if (!serviceType) {
            throw new Error('serviceType not set')
        }

        return this.service.find(s => s.type === serviceType) as Service<T>
    }

    public checksum(seed: string): string {
        return ethers.utils
            .keccak256(ethers.utils.toUtf8Bytes(seed))
            .replace(/^0x([a-f0-9]{64})(:!.+)?$/i, '0x$1')
    }

    /**
     * Generates proof using personal sign.
     * @param publicKey - Public key to be used on personal sign.
     * @returns Proof object.
     */
    public async generateProof(publicKey: string): Promise<Proof> {
        const checksum = {}
        this.service.forEach(svc => {
            checksum[svc.index] = this.checksum(
                JSON.stringify(this.findServiceByType(svc.type).attributes.main)
            )
        })
        return {
            created: new Date().toISOString().replace(/\.[0-9]{3}/, ''),
            creator: publicKey,
            type: 'DDOIntegritySignature',
            signatureValue: '',
            checksum
        }
    }

    /**
     * Generates and adds a proof using personal sign on the DDO.
     * @param publicKey - Public key to be used on personal sign.
     * @returns Proof object.
     */
    public async addProof(publicKey: string): Promise<void> {
        if (this.proof) {
            throw new Error('Proof already exists')
        }
        this.proof = await this.generateProof(publicKey)
    }

    public async addService(nevermined: Nevermined, service: any): Promise<void> {
        this.service.push(service)
    }

    public async addDefaultMetadataService(
        metadata: MetaData,
        nftAttributes: NFTAttributes | undefined
    ): Promise<MetaDataMain> {
        const metadataService = {
            type: 'metadata',
            index: 0,
            serviceEndpoint: '',
            attributes: {
                // Default values
                curation: {
                    rating: 0,
                    numVotes: 0,
                    isListed: true
                },
                // Overwrites defaults
                ...metadata,
                // Cleaning not needed information
                main: {
                    ...metadata.main
                } as any
            }
        } as Service
        if (nftAttributes) {
            console.log(`Changing ....`)
            metadataService.attributes.main['ercType'] = nftAttributes.ercType
            metadataService.attributes.main['nftType'] = nftAttributes.nftType
        }
        this.service.push(metadataService)
        return metadataService.attributes.main
    }

    public async updateService(nevermined: Nevermined, service: any): Promise<void> {
        this.service[0] = service
    }

    public async assignDid(
        didSeed: string,
        didRegistry: DIDRegistry,
        publisher: Account
    ) {
        const did = didPrefixed(await didRegistry.hashDID(didSeed, publisher.getId()))
        this.id = did
        this.didSeed = didSeed
        this.authentication[0].publicKey = did
        this.publicKey[0].id = did
    }

    public async generateDidSeed(seed) {
        return zeroX(this.checksum(JSON.stringify(seed)))
    }

    public async addSignature(nevermined: Nevermined, publicKey: string) {
        this.proof.signatureValue = await nevermined.utils.signature.signText(
            this.shortId(),
            publicKey
        )
    }
}<|MERGE_RESOLUTION|>--- conflicted
+++ resolved
@@ -7,13 +7,9 @@
 import DIDRegistry from '../keeper/contracts/DIDRegistry'
 import Account from '../nevermined/Account'
 import { ethers } from 'ethers'
-<<<<<<< HEAD
 import { MetaData, MetaDataMain } from './MetaData'
 import { NFTAttributes } from '../models/NFTAttributes'
-=======
-import { MetaData } from './MetaData'
 import { NvmConfig } from './NvmConfig'
->>>>>>> c3be2f78
 
 /**
  * DID Descriptor Object.
