import { Nevermined, Account } from '../nevermined'
import {
  Authentication,
  PublicKey,
  Service,
  ServiceType,
  MetaData,
  MetaDataMain,
  NvmConfig,
  Proof,
  ServiceNFTAccess,
  ServiceNFTSales,
  ConditionType,
  ServiceAgreementTemplateCondition,
  ServiceCommon,
} from './types'
import { didPrefixed, zeroX } from '../utils'
import { DIDRegistry } from '../keeper'
import { ethers } from 'ethers'
<<<<<<< HEAD
import { AssetPrice, NFTAttributes } from '../models'
import { BigNumber } from '../utils'
=======
import { NFTAttributes } from '../models'
>>>>>>> ebfc11ed
import { DDOPriceNotFoundError, DDOServiceNotFoundError } from '../errors'
import { DDOConditionNotFoundError, DDOParamNotFoundError } from '../errors/DDOError'

// DDO Services including a sales process
export const SALES_SERVICES = ['access', 'compute', 'nft-sales']
// Condition Names that are the final dependency for releasing the payment in a service agreement
export const DEPENDENCIES_RELEASE_CONDITION = ['access', 'serviceExecution', 'transferNFT']

/**
 * DID Descriptor Object.
 * Contains all the data related to an asset.
 */
export class DDO {
  /**
   * Serializes the DDO object.
   * @param ddo - The {@link DDO} to be serialized.
   * @returns DDO serialized.
   */
  public static serialize(ddo: DDO): string {
    return JSON.stringify(ddo, null, 2)
  }

  /**
   * Deserializes the DDO object.
   * @param ddoString - The serialized {@link DDO} to be deserialized.
   * @returns The deserialized {@link DDO}.
   */
  public static deserialize(ddoString: string): DDO {
    const ddo = JSON.parse(ddoString)

    return new DDO(ddo)
  }

  public static createAuthorizationService(
    neverminedNodeUri: string,
    publicKey: string,
    method: string,
  ) {
    return {
      type: 'authorization',
      index: 2,
      serviceEndpoint: neverminedNodeUri,
      attributes: {
        main: {
          publicKey: publicKey,
          service: method,
          threshold: 0,
        },
      },
    } as Service
  }

  public '@context' = 'https://w3id.org/did/v1'

  /**
   * DID, decentralizes ID.
   */
  public id: string = null

  public didSeed: string = null

  public _nvm: NvmConfig

  public created: string

  public updated?: string

  public publicKey: PublicKey[] = []

  public authentication: Authentication[] = []

  public service: Service[] = []

  public proof: Proof

  public constructor(ddo: Partial<DDO> = {}) {
    Object.assign(this, ddo, {
      created: (ddo && ddo.created) || new Date().toISOString().replace(/\.[0-9]{3}/, ''),
    })
  }

  public static getInstance(userId: string, publisherAddress: string, appId?: string): DDO {
    return new DDO({
      id: '',
      _nvm: {
        userId,
        appId,
        versions: [],
      },
      authentication: [
        {
          type: 'RsaSignatureAuthentication2018',
          publicKey: '',
        },
      ],
      publicKey: [
        {
          id: '',
          type: 'EthereumECDSAKey',
          owner: publisherAddress,
        },
      ],
    })
  }

  public shortId(): string {
    return this.id.replace('did:nv:', '')
  }

  /**
   * Finds a service of a DDO by index.
   * @param index - index.
   * @returns Service.
   */
  public findServiceById<T extends ServiceType>(index: number): Service<T> {
    if (isNaN(index)) {
      throw new Error('index is not set')
    }

    const service = this.service.find((s) => s.index === index)
    if (service === undefined) {
      throw new Error(`No service with index ${index} found on DDO.`)
    }

    return service as Service<T>
  }

  /**
   * Finds the first service of a DDO by type.
   * @param serviceType - Service type.
   *
   * @throws {@link DDOServiceNotFoundError} If the service is not in the DDO.
   * @returns {@link Service}.
   */
  public findServiceByType<T extends ServiceType>(serviceType: T): Service<T> {
    const service = this.service.find((s) => s.type === serviceType)

    if (service) {
      return service as Service<T>
    }
    throw new DDOServiceNotFoundError(serviceType, this.id)
  }

  /**
   * Finds a service of a DDO by index.
   * @param index - index.
   * @returns Service.
   */
  public findServiceByReference<T extends ServiceType>(
    serviceReference: ServiceType | number,
  ): Service<T> {
    if (typeof serviceReference === 'number') {
      return this.findServiceById(serviceReference)
    } else {
      return this.findServiceByType(serviceReference) as Service<T>
    }
  }

  /**
   * Gets all the services of a DDO with a specific type.
   * @param serviceType - Service type.
   *
   * @returns {@link Service}.
   */
  public getServicesByType<T extends ServiceType>(serviceType: T): Service<T>[] {
    return this.service.filter((s) => s.type === serviceType).map((s) => s as Service<T>)
  }

  /**
   * Checks if a service exists in the DDO.
   * @param serviceType - Service type.
   *
   * @returns true if service exists.
   */
  public serviceExists<T extends ServiceType>(serviceType: T): boolean {
    return this.service.some((s) => s.type === serviceType)
  }

  /**
   * Checks if a service index in the DDO.
   * @param serviceIndex - Service .
   *
   * @returns true if service exists.
   */
  public serviceIndexExists(serviceIndex: number): boolean {
    return this.service.some((s) => s.index === serviceIndex)
  }

  /**
   * Get the total price of a service.
   * @example
   * ```ts
   * const price = ddo.getPriceByService('nft-access')
   * ```
   * @param serviceType - Service type
   *
   * @throws {@link DDOPriceNotFoundError}
   * @returns {@link bigint}
   */
  public getPriceByService(serviceType: ServiceType = 'access'): bigint {
    const service = this.findServiceByType(serviceType)
    const assetPrice = DDO.getAssetPriceFromService(service)

    if (assetPrice) {
      return assetPrice.getTotalPrice()
    }
    throw new DDOPriceNotFoundError(serviceType, this.id)
  }

  public checksum(seed: string): string {
    return ethers.keccak256(ethers.toUtf8Bytes(seed)).replace(/^0x([a-f0-9]{64})(:!.+)?$/i, '0x$1')
  }

  /**
   * Generates proof using personal sign.
   * @param publicKey - Public key to be used on personal sign.
   * @returns Proof object.
   */
  public async generateProof(publicKey: string): Promise<Proof> {
    const checksum = {}
    this.service.forEach((svc) => {
      checksum[svc.index] = this.checksum(
        JSON.stringify(this.findServiceByType(svc.type).attributes.main),
      )
    })
    return {
      created: new Date().toISOString().replace(/\.[0-9]{3}/, ''),
      creator: publicKey,
      type: 'DDOIntegritySignature',
      signatureValue: '',
      checksum,
    }
  }

  public getProofChecksum(): string {
    return this.checksum(JSON.stringify(this.proof.checksum))
  }

  /**
   * Generates and adds a proof using personal sign on the DDO.
   * @param publicKey - Public key to be used on personal sign.
   * @returns Proof object.
   */
  public async addProof(publicKey: string): Promise<void> {
    if (this.proof) {
      throw new Error('Proof already exists')
    }
    this.proof = await this.generateProof(publicKey)
  }

  public reorderServices(): void {
    this.service.sort((a, b) => (a.index > b.index ? 1 : -1))
    for (let i = 0; i < this.service.length; i++) {
      this.service[i].index = i
    }
    this.service.sort((a, b) => (a.index > b.index ? 1 : -1))
  }

  public addService(service: ServiceCommon) {
    this.service.push(service)
  }

  public replaceService(index: number, service: any) {
    this.service[index] = service
  }

  public addDefaultMetadataService(
    metadata: MetaData,
    nftAttributes?: NFTAttributes,
  ): MetaDataMain {
    const metadataService = {
      type: 'metadata',
      index: 0,
      serviceEndpoint: '',
      attributes: {
        // Default values
        curation: {
          rating: 0,
          numVotes: 0,
          isListed: true,
        },
        // Overwrites defaults
        ...metadata,
        // Cleaning not needed information
        main: {
          ...metadata.main,
        } as any,
      },
    } as Service
    if (nftAttributes) {
      metadataService.attributes.main['ercType'] = nftAttributes.ercType
      metadataService.attributes.main['nftType'] = nftAttributes.nftType
    }
    this.service.push(metadataService)
    return metadataService.attributes.main
  }

  public updateService(service: any, serviceIndex = 0) {
    this.service[serviceIndex] = service
  }

  public async assignDid(didSeed: string, didRegistry: DIDRegistry, publisher: Account) {
    const did = didPrefixed(await didRegistry.hashDID(didSeed, publisher.getId()))
    this.id = did
    this.didSeed = didSeed
    this.authentication[0].publicKey = did
    this.publicKey[0].id = did
  }

  public async generateDidSeed(seed) {
    return zeroX(this.checksum(JSON.stringify(seed)))
  }

  public async addSignature(nevermined: Nevermined, publicKey: string) {
    this.proof.signatureValue = await nevermined.utils.signature.signText(this.shortId(), publicKey)
  }

  // DDO Utility functions

  /**
   * If fins a service condition by name
   * @param service the service to search in
   * @param name the name of the condition
   * @returns the condition
   */
  public static findServiceConditionByName(
    service: Service,
    name: ConditionType,
  ): ServiceAgreementTemplateCondition {
    const condition = service.attributes?.serviceAgreementTemplate?.conditions?.find(
      (c) => c.name === name,
    )
    if (!service) throw new DDOConditionNotFoundError(name)
    return condition
  }

  /**
   * Gets the DID in the escrowPayment condition of the service
   * @param service the service to search in
   * @returns the DID
   */
  public static getDIDFromService(service: Service): string {
    return `did:nv:${DDO.getParameterFromCondition(service, 'escrowPayment', '_did') as string}`
  }

  /**
   * Gets the NFT Holder in the transferNFT condition of the service
   * @param service the service to search in
   * @returns the NFT Holder address
   */
  public static getNftHolderFromService(service: Service): string {
    return DDO.getParameterFromCondition(service, 'transferNFT', '_nftHolder') as string
  }

  /**
   * Gets the number of NFTs in the transferNFT condition of the service
   * @param service the service to search in
   * @returns the number of NFTs
   */
  public static getNftAmountFromService(service: Service): BigNumber {
    return BigNumber.from(DDO.getParameterFromCondition(service, 'transferNFT', '_numberNfts'))
  }

  /**
   * Given a service, condition and param name it returns the value
   * @param service The service where the condition is
   * @param conditionType the condition type
   * @param paramName the param name
   * @returns the value
   */
  public static getParameterFromCondition(
    service: Service,
    conditionType: ConditionType,
    paramName: string,
  ): string | number | string[] {
    try {
      const nftTransferCondition = DDO.findServiceConditionByName(service, conditionType)
      return nftTransferCondition.parameters?.find((p) => p.name === paramName).value
    } catch (_e) {
      throw new DDOParamNotFoundError(conditionType, paramName)
    }
  }

  /**
   * Gets the NFT Contract address used in the NFT Access or NFT Sales service
   * @param service the service to search in
   * @returns the NFT contract address
   */
  public static getNftContractAddressFromService(
    service: ServiceNFTAccess | ServiceNFTSales,
  ): string {
    const paramName = '_contractAddress'
    const conditionName = service.type === 'nft-access' ? 'nftHolder' : 'transferNFT'
    const nftTransferCondition = DDO.findServiceConditionByName(service, conditionName)
    return nftTransferCondition.parameters.find((p) => p.name === paramName).value as string
  }

  /**
   * It gets the AssetPrice from a service with escrowPayment condition
   * @param service the service to search in
   * @returns the AssetPrice object
   */
  public static getAssetPriceFromService(service: Service): AssetPrice {
    const escrowPaymentCondition = DDO.findServiceConditionByName(service, 'escrowPayment')
    if (!escrowPaymentCondition) {
      throw new DDOConditionNotFoundError('escrowPayment')
    }

    const amounts = escrowPaymentCondition.parameters.find((p) => p.name === '_amounts')
      .value as string[]
    const receivers = escrowPaymentCondition.parameters.find((p) => p.name === '_receivers')
      .value as string[]

    const rewardsMap = new Map<string, BigNumber>()

    for (let i = 0; i < amounts.length; i++)
      rewardsMap.set(receivers[i], BigNumber.from(amounts[i]))

    return new AssetPrice(rewardsMap)
  }

  /**
   * It gets the AssetPrice from a service given the serviceType
   * @param service the service to search in
   * @returns the AssetPrice object
   */
  public getAssetPriceFromDDOByServiceType(service: ServiceType): AssetPrice {
    return DDO.getAssetPriceFromService(this.findServiceByType(service))
  }

  /**
   * Given a service type, it sets the AssetPrice in the escrowPayment condition
   * @param serviceType the service to search in
   * @param rewards the AssetPrice object to set
   * @returns
   */
  public setAssetPriceFromDDOByService(serviceType: ServiceType, rewards: AssetPrice) {
    const service = this.findServiceByType(serviceType)
    const escrowPaymentCondition = DDO.findServiceConditionByName(service, 'escrowPayment')
    if (!escrowPaymentCondition) {
      throw new DDOConditionNotFoundError('escrowPayment')
    }
    try {
      const amounts = escrowPaymentCondition.parameters.find((p) => p.name === '_amounts')
      const receivers = escrowPaymentCondition.parameters.find((p) => p.name === '_receivers')
      amounts.value = Array.from(rewards.getAmounts(), (v) => v.toString())
      receivers.value = rewards.getReceivers()
    } catch (e) {
      throw new Error('Error setting the AssetPrice in the DDO')
    }
  }

  /**
   * Given the service type it sets the AssetPrice and NFT holder
   * @param serviceType the service type to search in
   * @param rewards the AssetPrice object to set
   * @param holderAddress the NFT Holder address to set
   * @returns
   */
  public setNFTRewardsFromService(
    serviceType: ServiceType,
    rewards: AssetPrice,
    holderAddress: string,
  ) {
    this.setAssetPriceFromDDOByService(serviceType, rewards)
    const service = this.findServiceByType(serviceType)
    const transferCondition = DDO.findServiceConditionByName(service, 'transferNFT')
    if (!transferCondition) return new DDOConditionNotFoundError('transferNFT')

    const holder = transferCondition.parameters.find((p) => p.name === '_nftHolder')
    holder.value = holderAddress
  }

  public static findAndReplaceDDOAttribute(ddo: DDO, paramName: string, value: string): DDO {
    return DDO.deserialize(DDO.serialize(ddo).replaceAll(paramName, value))
  }
}<|MERGE_RESOLUTION|>--- conflicted
+++ resolved
@@ -17,12 +17,7 @@
 import { didPrefixed, zeroX } from '../utils'
 import { DIDRegistry } from '../keeper'
 import { ethers } from 'ethers'
-<<<<<<< HEAD
 import { AssetPrice, NFTAttributes } from '../models'
-import { BigNumber } from '../utils'
-=======
-import { NFTAttributes } from '../models'
->>>>>>> ebfc11ed
 import { DDOPriceNotFoundError, DDOServiceNotFoundError } from '../errors'
 import { DDOConditionNotFoundError, DDOParamNotFoundError } from '../errors/DDOError'
 
@@ -382,8 +377,8 @@
    * @param service the service to search in
    * @returns the number of NFTs
    */
-  public static getNftAmountFromService(service: Service): BigNumber {
-    return BigNumber.from(DDO.getParameterFromCondition(service, 'transferNFT', '_numberNfts'))
+  public static getNftAmountFromService(service: Service): bigint {
+    return BigInt(DDO.getParameterFromCondition(service, 'transferNFT', '_numberNfts').toString())
   }
 
   /**
@@ -436,10 +431,9 @@
     const receivers = escrowPaymentCondition.parameters.find((p) => p.name === '_receivers')
       .value as string[]
 
-    const rewardsMap = new Map<string, BigNumber>()
-
-    for (let i = 0; i < amounts.length; i++)
-      rewardsMap.set(receivers[i], BigNumber.from(amounts[i]))
+    const rewardsMap = new Map<string, bigint>()
+
+    for (let i = 0; i < amounts.length; i++) rewardsMap.set(receivers[i], BigInt(amounts[i]))
 
     return new AssetPrice(rewardsMap)
   }
