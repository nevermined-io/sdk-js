--- conflicted
+++ resolved
@@ -1,11 +1,5 @@
 import { LoggerInstance as Logger } from './utils'
 export { ClientError } from './errors'
-
-<<<<<<< HEAD
-import * as subgraphs from './subgraphs'
-=======
-import BigNumber from './utils/BigNumber'
->>>>>>> afcd4c9c
 
 export * from './common'
 export * from './ddo'
@@ -18,8 +12,4 @@
 export * from './Instantiable.abstract'
 export * from './errors'
 
-<<<<<<< HEAD
-export { Logger, subgraphs }
-=======
-export { Logger, BigNumber }
->>>>>>> afcd4c9c
+export { Logger }