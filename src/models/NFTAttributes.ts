--- conflicted
+++ resolved
@@ -22,14 +22,14 @@
   /**
    * Number of editions
    */
-  amount?: BigNumber
+  amount?: bigint
 
   static defaultValues = {
     serviceType: 'nft-access' as ServiceType,
     nftTransfer: true, // The NFT will use transfers
     isSubscription: false, // By default the asset doesn't represent a subscription
     duration: 0, // Because it's not a subscription it doesn't have a duration
-    amount: BigNumber.from(1), // By default just one edition
+    amount: 1n, // By default just one edition
   }
 
   public static getDefaultNFTServiceAttributes(): NFTServiceAttributes {
@@ -62,11 +62,7 @@
   /**
    * Attributes describing the royalties attached to the NFT in the secondary market
    */
-<<<<<<< HEAD
   royaltyAttributes?: RoyaltyAttributes
-=======
-  cap?: bigint
->>>>>>> ebfc11ed
 
   /**
    * If the asset is pre-minted
@@ -79,52 +75,16 @@
   nftMetadataUrl?: string
 
   /**
-<<<<<<< HEAD
    * Max number of nfts that can be minted, 0 means uncapped
-=======
-   * The asset is transferred (true) or minted (false) with Nevermined contracts
    */
-  nftTransfer?: boolean
-
-  /**
-   * If true means the NFT works as a subscription
-   */
-  isSubscription?: boolean
-
-  /**
-   * If is a subscription this means the number of blocks the subscription last. If 0 means unlimited
-   */
-  duration?: number
-
-  /**
-   * Number of editions
-   */
-  amount?: bigint
-
-  /**
-   * Attributes describing the royalties attached to the NFT in the secondary market
->>>>>>> ebfc11ed
-   */
-  cap?: BigNumber
+  cap?: bigint
 
   static defaultValues = {
     ...AssetAttributes.defaultValues,
-<<<<<<< HEAD
     royaltyAttributes: undefined,
     preMint: true, // It means the NFT will mint all the editions defined in the `amount` attributed during the registration
     nftMetadataUrl: '', // Url to the metadata describing the NFT OpenSea style
-    cap: BigNumber.from(0), // Cap equals to 0 means the NFT is uncapped
-    // services: [NFTServiceAttributes.getDefaultNFTServiceAttributes()]
-=======
     cap: 0n, // Cap equals to 0 means the NFT is uncapped
-    preMint: true, // It means the NFT will mint all the editions defined in the `amount` attributed during the registration
-    nftMetadataUrl: '', // Url to the metadata describing the NFT OpenSea style
-    nftTransfer: true, // The NFT will use transfers
-    isSubscription: false, // By default the asset doesn't represent a subscription
-    duration: 0, // Because it's not a subscription it doesn't have a duration
-    amount: 1n, // By default just one edition
-    royaltyAttributes: undefined, // No royalty attributes by default what means no royalties
->>>>>>> ebfc11ed
   }
 
   static getInstance(nftAttributes: NFTAttributes): Required<NFTAttributes> {
@@ -176,7 +136,6 @@
     const _instance = {
       ercType: 721,
       nftType: NeverminedNFT721Type.nft721POAP,
-      // isSubscription: false,
       nftContractAddress: nftAttributes.nftContractAddress,
       metadata: nftAttributes.metadata,
       ...NFTAttributes.defaultValues,
@@ -189,7 +148,6 @@
     const _instance = {
       ercType: 721,
       nftType: NeverminedNFT721Type.nft721SoulBound,
-      // isSubscription: false,
       nftContractAddress: nftAttributes.nftContractAddress,
       metadata: nftAttributes.metadata,
       ...NFTAttributes.defaultValues,
