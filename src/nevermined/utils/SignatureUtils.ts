import { Instantiable, InstantiableConfig } from '../../Instantiable.abstract'
import { Bytes, ethers } from 'ethers'

export class SignatureUtils extends Instantiable {
    constructor(config: InstantiableConfig) {
        super()
        this.setInstanceConfig(config)
    }

    public async signText(text: string | Bytes, address: string): Promise<string> {
        const signer = await this.findSigner(address)
        try {
            return await signer.signMessage(text)
        } catch (e) {
            // Possibly the provider does not support personal_sign
            // Fallback to eth_sign
<<<<<<< HEAD
            this.logger.warn(`Trying legacy sign: ${e}`)
            return signer._legacySignMessage(text)
=======
            this.logger.warn(`Trying legacy sign: ${e.error.message}`)
            return (signer as any)._legacySignMessage(text)
>>>>>>> 52575f63
        }
    }

    public async verifyText(text: string, signature: string): Promise<string> {
        return ethers.utils.verifyMessage(text, signature)
    }
}<|MERGE_RESOLUTION|>--- conflicted
+++ resolved
@@ -14,13 +14,8 @@
         } catch (e) {
             // Possibly the provider does not support personal_sign
             // Fallback to eth_sign
-<<<<<<< HEAD
             this.logger.warn(`Trying legacy sign: ${e}`)
-            return signer._legacySignMessage(text)
-=======
-            this.logger.warn(`Trying legacy sign: ${e.error.message}`)
             return (signer as any)._legacySignMessage(text)
->>>>>>> 52575f63
         }
     }
 
