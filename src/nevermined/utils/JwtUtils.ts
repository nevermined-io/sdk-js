--- conflicted
+++ resolved
@@ -1,38 +1,11 @@
-<<<<<<< HEAD
 import { Instantiable, InstantiableConfig } from '@/Instantiable.abstract'
 import { NvmAccount } from '@/models/NvmAccount'
 import { getChecksumAddress } from '@/nevermined/utils/BlockchainViemUtils'
 import { SignatureUtils } from '@/nevermined/utils/SignatureUtils'
 import { Babysig, Eip712Data } from '@/types/GeneralTypes'
 import { KernelSmartAccount } from '@zerodev/sdk'
-import { JWSHeaderParameters, SignJWT, importJWK } from 'jose'
+import { JWSHeaderParameters, SignJWT, decodeJwt, importJWK } from 'jose'
 import { Account, Hash, LocalAccount, hexToBytes, toHex } from 'viem'
-=======
-import { SessionKeyProvider, ZeroDevAccountSigner } from '@zerodev/sdk'
-import { ethers } from 'ethers'
-import { JWSHeaderParameters, SignJWT, decodeJwt, importJWK } from 'jose'
-import { Instantiable, InstantiableConfig } from '../../Instantiable.abstract'
-import { Babysig } from '../../models'
-import { Account } from '../Account'
-
-export interface Eip712Data {
-  message: string
-  chainId: number
-}
-
-export interface TypedDataDomain {
-  name: string
-  version: string
-  chainId: number
-}
-
-export interface TypedDataTypes {
-  Nevermined: {
-    name: string
-    type: string
-  }[]
-}
->>>>>>> 6794eaf3
 
 export class EthSignJWT extends SignJWT {
   protectedHeader: JWSHeaderParameters
