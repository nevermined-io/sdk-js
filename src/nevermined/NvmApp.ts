<<<<<<< HEAD
import { NETWORK_FEE_DENOMINATOR } from '@/constants/AssetConstants'
import { DDO } from '@/ddo/DDO'
import { Web3Error } from '@/errors/NeverminedErrors'
import { ContractHandler } from '@/keeper/ContractHandler'
import { AssetPrice } from '@/models/AssetPrice'
import { NFTAttributes } from '@/models/NFTAttributes'
import { NeverminedOptions } from '@/models/NeverminedOptions'
import { NvmAccount } from '@/models/NvmAccount'
=======
/**
 * The `NvmApp` class represents the Nevermined application.
 * It provides methods for initializing the application, connecting to the blockchain,
 * creating subscriptions, and managing the application's configuration and state.
 */
import { ZeroDevAccountSigner, ZeroDevEthersProvider } from '@zerodev/sdk'
import { isAddress } from 'ethers'
import {
  Account,
  AssetPrice,
  ContractHandler,
  CreateProgressStep,
  DDO,
  MetaData,
  NFTAttributes,
  Nevermined,
  NeverminedInitializationOptions,
  NeverminedOptions,
  OrderProgressStep,
  PublishMetadataOptions,
  PublishOnChainOptions,
  SearchApi,
  ServicesApi,
  SubscribablePromise,
  SubscriptionToken,
  SubscriptionType,
  UpdateProgressStep,
  Web3Error,
  convertEthersV6SignerToAccountSigner,
} from '../sdk'
>>>>>>> 6794eaf3
import {
  AppDeploymentArbitrum,
  AppDeploymentBase,
  AppDeploymentCelo,
  AppDeploymentGnosis,
  AppDeploymentLocal,
  AppDeploymentMatic,
  AppDeploymentMumbai,
  AppDeploymentOptimism,
  AppDeploymentStaging,
  AppDeploymentTesting,
  NeverminedAppOptions,
} from '@/nevermined/resources/AppNetworks'
import { SubscriptionToken } from '@/services/node/NeverminedNode'
import { SubscriptionType, MetaData } from '@/types/DDOTypes'
import { NeverminedInitializationOptions } from '@/types/GeneralTypes'
import { PublishMetadataOptions, PublishOnChainOptions } from '@/types/MetadataTypes'
import { Nevermined } from './Nevermined'
import { SearchApi } from './api/SearchApi'
import { isValidAddress } from './utils/BlockchainViemUtils'

export enum NVMAppEnvironments {
  Staging = 'staging',
  Testing = 'testing',
  Live = 'live',
  Matic = 'matic',
  Mumbai = 'mumbai',
  Gnosis = 'gnosis',
  Base = 'base',
  Celo = 'celo',
  Optimism = 'optimism',
  Local = 'local',
  Custom = 'custom',
}

export interface MetadataValidationResults {
  isValid: boolean
  messages: string[]
}

export interface OperationResult {
  agreementId: string
  success: boolean
}

export interface SubscriptionBalance {
  subscriptionType: SubscriptionType
  canAccess: boolean
  isSubscriptionOwner: boolean
  balance: bigint
}

/**
 * Represents the NvmApp class which is the main entry point for interacting with the Nevermined SDK.
 */
export class NvmApp {
  private configNVM: NeverminedAppOptions
  private userAccount: NvmAccount | undefined
  private searchSDK: Nevermined | undefined
  private fullSDK: Nevermined | undefined
  // private useZeroDevSigner: boolean = false
  // private zeroDevSignerAccount?: ZeroDevAccountSigner<'ECDSA'>
  private assetProviders: string[] = []
  private loginCredentials: string | undefined
  private subscriptionNFTContractAddress: string | undefined
  private networkFeeReceiver: string | undefined
  private networkFee: bigint | undefined

  /**
   * Default initialization options for the Nevermined application.
   */
  static readonly defaultAppInitializationOptions: NeverminedInitializationOptions = {
    loadCore: true,
    loadServiceAgreements: true,
    loadNFTs1155: true,
    loadNFTs721: false,
    loadDispenser: true,
    loadERC20Token: true,
    loadAccessFlow: false,
    loadDIDTransferFlow: false,
    loadRewards: false,
    loadRoyalties: true,
    loadCompute: false,
  }

  // static readonly publicationOptions = {
  //   metadata: PublishMetadataOptions.OnlyMetadataAPI,
  //   did: PublishOnChainOptions.DIDRegistry,
  // }

  /**
   * Returns an instance of the NvmApp class.
   * @param appEnv - The environment for the NvmApp instance.
   * @param config - Optional configuration options for the NvmApp instance.
   * @returns A Promise that resolves to an instance of the NvmApp class.
   */
  public static async getInstance(
    appEnv: NVMAppEnvironments,
    config?: Partial<NeverminedOptions>,
  ): Promise<NvmApp> {
    const defaultEnvConfig = this.getConfigFromTagName(appEnv)
    const mergedConfig = config ? { ...defaultEnvConfig, ...config } : defaultEnvConfig
    const nvmApp = new NvmApp(mergedConfig as NeverminedAppOptions)
    await nvmApp.initializeSearch()
    return nvmApp
  }

  /**
   * Represents the NvmApp class.
   * @class
   * @constructor
   * @param {NeverminedAppOptions} config - The configuration options for the Nevermined App.
   */
  private constructor(config: NeverminedAppOptions) {
    this.configNVM = config
  }

  /**
   * Initializes the search functionality of the Nevermined App.
   * @param config - Optional configuration options for the Nevermined App.
   * @returns A Promise that resolves to void.
   */
  public async initializeSearch(config?: NeverminedAppOptions) {
    this.searchSDK = await Nevermined.getSearchOnlyInstance(config ? config : this.configNVM)
  }

  /**
   * Connects to the Nevermined network and initializes the NvmApp instance.
   *
   * @param account - The account to connect with. It can be either a string representing the account address or an instance of the Account class.
   * @param message - An optional message to include in the client assertion for authentication.
   * @param config - Optional configuration options for the Nevermined instance.
   * @param initOptions - Optional initialization options for the Nevermined instance.
   * @returns An object containing the marketplace authentication token, user account, and zeroDev signer account (if applicable).
   */
  public async connect(
<<<<<<< HEAD
    account: string | NvmAccount,
=======
    account: string | Account,
    message?: string,
>>>>>>> 6794eaf3
    config?: NeverminedOptions,
    initOptions?: NeverminedInitializationOptions,
  ) {
    const ops = initOptions
      ? { ...NvmApp.defaultAppInitializationOptions, ...initOptions }
      : NvmApp.defaultAppInitializationOptions
    this.fullSDK = await Nevermined.getInstance(config ? config : this.configNVM, ops)

<<<<<<< HEAD
    if (account instanceof NvmAccount) {
      // TODO Review ZeroDev integration as part of the NvmAccount
=======
    if (config && config.zeroDevProjectId) {
      const signer = await this.fullSDK.accounts.findSigner(account as string)

      const zerodevProvider = await ZeroDevEthersProvider.init('ECDSA', {
        projectId: config.zeroDevProjectId,
        owner: convertEthersV6SignerToAccountSigner(signer),
      })

      const zerodevAccountSigner = zerodevProvider.getAccountSigner()
      this.userAccount = await Account.fromZeroDevSigner(zerodevAccountSigner)
      this.zeroDevSignerAccount = zerodevAccountSigner
      this.useZeroDevSigner = true
    } else if (account instanceof Account) {
>>>>>>> 6794eaf3
      this.userAccount = account
      // this.zeroDevSignerAccount = account
      // this.useZeroDevSigner = true
    } else {
      this.userAccount = this.fullSDK.accounts.getAccount(account)
    }

<<<<<<< HEAD
    console.log(
      `Using account: ${this.userAccount.getAddress()} with type ${
        this.userAccount.accountType.signerType
      }`,
    )
    const clientAssertion = await this.fullSDK.utils.jwt.generateClientAssertion(this.userAccount)
    console.log('Client assertion: ', clientAssertion)

    this.loginCredentials = await this.fullSDK.services.marketplace.login(clientAssertion)
    console.log('Login credentials: ', this.loginCredentials)
=======
    if (
      config &&
      config.marketplaceAuthToken &&
      this.fullSDK.utils.jwt.isTokenValid(config.marketplaceAuthToken)
    ) {
      this.loginCredentials = config.marketplaceAuthToken
    } else {
      const clientAssertion = await this.fullSDK.utils.jwt.generateClientAssertion(
        this.userAccount,
        message,
      )
      this.loginCredentials = await this.fullSDK.services.marketplace.login(clientAssertion)
    }
>>>>>>> 6794eaf3

    const nodeInfo = await this.fullSDK.services.node.getNeverminedNodeInfo()
    this.assetProviders = [nodeInfo['provider-address']]

    console.log('Asset Providers: ', this.assetProviders)
    if (!isValidAddress(this.configNVM.nftContractAddress)) {
      const contractABI = await ContractHandler.getABIArtifact(
        'NFT1155SubscriptionUpgradeable',
        this.configNVM.artifactsFolder,
        await this.fullSDK.keeper.getNetworkName(),
      )
      this.subscriptionNFTContractAddress = contractABI.address
    } else {
      this.subscriptionNFTContractAddress = this.configNVM.nftContractAddress
    }
    if (!isValidAddress(this.subscriptionNFTContractAddress)) {
      throw new Web3Error('Invalid Subscription NFT contract address')
    }
    this.sdk.contracts.loadNft1155(this.subscriptionNFTContractAddress)
    this.networkFeeReceiver = await this.fullSDK.keeper.nvmConfig.getFeeReceiver()
    this.networkFee = await this.fullSDK.keeper.nvmConfig.getNetworkFee()
    return {
      marketplaceAuthToken: this.loginCredentials,
      userAccount: this.userAccount,
      zeroDevSignerAccount: this.zeroDevSignerAccount,
    }
  }

  /**
   * Disconnects the NvmApp from the current web3 provider.
   * Clears the fullSDK instance and resets the user account, zeroDevSigner settings, and login credentials.
   */
  public async disconnect() {
    if (this.fullSDK && this.isWeb3Connected()) {
      this.fullSDK = undefined
      this.userAccount = undefined
      // this.useZeroDevSigner = false
      // this.zeroDevSignerAccount = undefined
      this.loginCredentials = undefined
    }
  }

  /**
   * Checks if the web3 provider is connected.
   * @returns {boolean} True if the web3 provider is connected, false otherwise.
   */
  public isWeb3Connected(): boolean {
    return this.fullSDK ? this.fullSDK.isKeeperConnected : false
  }

  /**
   * Retrieves the login credentials.
   * @returns The login credentials as a string, or undefined if not set.
   */
  public getLoginCredentials(): string | undefined {
    return this.loginCredentials
  }

  /**
   * Gets the configuration options for the Nevermined application.
   * @returns The configuration options for the Nevermined application.
   */
  public get config(): NeverminedOptions {
    return this.configNVM
  }

  /**
   * Gets the SearchApi instance.
   * @returns The SearchApi instance.
   */
  public get search(): SearchApi {
    return this.searchSDK.search
  }

  /**
   * Gets the Services API instance.
   * @returns The Services API instance.
   */
  public get services(): ServicesApi {
    return this.searchSDK.services
  }

  /**
   * Gets the Nevermined SDK instance.
   * @returns The Nevermined SDK instance.
   * @throws {Web3Error} If Web3 is not connected, try calling the connect method first.
   */
  public get sdk(): Nevermined {
    if (!this.isWeb3Connected())
      throw new Web3Error('Web3 not connected, try calling the connect method first')
    return this.fullSDK
  }

  /**
   * Gets the network fees.
   * @returns An object containing the receiver and fee.
   */
  public get networkFees(): { receiver: string; fee: bigint } {
    return { receiver: this.networkFeeReceiver, fee: this.networkFee }
  }

  /**
   * Creates a time-based subscription for a given asset.
   *
   * @param susbcriptionMetadata - The metadata of the subscription.
   * @param subscriptionPrice - The price of the subscription.
   * @param duration - The duration of the subscription in seconds.
   * @returns A promise that resolves to the progress steps and the resulting DDO (Decentralized Data Object).
   * @throws {Web3Error} If Web3 is not connected.
   * @throws {Error} If the validation of the subscription fails.
   */
  public createTimeSubscription(
    susbcriptionMetadata: MetaData,
    subscriptionPrice: AssetPrice,
    duration: number,
  ): SubscribablePromise<CreateProgressStep, DDO> {
    if (!this.isWeb3Connected())
      throw new Web3Error('Web3 not connected, try calling the connect method first')

    const validationResult = this.validateSubscription(
      susbcriptionMetadata,
      subscriptionPrice,
      SubscriptionType.Time,
    )
    if (!validationResult.isValid) {
      throw new Error(validationResult.messages.join(','))
    }

    this.fullSDK.services.node.getVersionInfo()
    const nftAttributes = NFTAttributes.getCreditsSubscriptionInstance({
      metadata: susbcriptionMetadata,
      services: [
        {
          serviceType: 'nft-sales',
          price: subscriptionPrice,
          nft: {
            duration,
            amount: 1n,
            nftTransfer: false,
          },
        },
      ],
      providers: this.assetProviders,
      nftContractAddress: this.subscriptionNFTContractAddress,
      preMint: false,
    })

    return this.fullSDK.nfts1155.create(
      nftAttributes,
      this.userAccount,
      {
        metadata: PublishMetadataOptions.OnlyMetadataAPI,
        did: PublishOnChainOptions.DIDRegistry,
      },
      // TODO: Review ZeroDev integration as part of the NvmAccount
      // { ...(this.useZeroDevSigner && { zeroDevSigner: this.zeroDevSignerAccount }) },
    )
  }

  /**
   * Creates a time-based subscription asynchronously.
   *
   * @param susbcriptionMetadata - The metadata for the subscription.
   * @param subscriptionPrice - The price of the subscription.
   * @param duration - The duration of the subscription in seconds.
   * @returns A Promise that resolves to the DDO (Decentralized Data Object) of the created subscription.
   */
  public async createTimeSubscriptionAsync(
    susbcriptionMetadata: MetaData,
    subscriptionPrice: AssetPrice,
    duration: number,
  ): Promise<DDO> {
    return await this.createTimeSubscription(susbcriptionMetadata, subscriptionPrice, duration)
  }

  /**
   * Creates a credits subscription.
   *
   * @param susbcriptionMetadata - The metadata for the subscription.
   * @param subscriptionPrice - The price of the subscription.
   * @param numberCredits - The number of credits for the subscription.
   * @returns A `SubscribablePromise` that resolves to a `DDO` object representing the created subscription.
   * @throws {Web3Error} If Web3 is not connected.
   * @throws {Error} If the validation of the subscription fails.
   */
  public createCreditsSubscription(
    susbcriptionMetadata: MetaData,
    subscriptionPrice: AssetPrice,
    numberCredits: bigint,
  ): SubscribablePromise<CreateProgressStep, DDO> {
    if (!this.isWeb3Connected())
      throw new Web3Error('Web3 not connected, try calling the connect method first')

    const validationResult = this.validateSubscription(
      susbcriptionMetadata,
      subscriptionPrice,
      SubscriptionType.Credits,
    )
    if (!validationResult.isValid) {
      throw new Error(validationResult.messages.join(','))
    }

    const nftAttributes = NFTAttributes.getCreditsSubscriptionInstance({
      metadata: susbcriptionMetadata,
      services: [
        {
          serviceType: 'nft-sales',
          price: subscriptionPrice,
          nft: {
            amount: numberCredits,
            nftTransfer: false,
          },
        },
      ],
      providers: this.assetProviders,
      nftContractAddress: this.subscriptionNFTContractAddress,
      preMint: false,
    })

    return this.fullSDK.nfts1155.create(
      nftAttributes,
      this.userAccount,
      {
        metadata: PublishMetadataOptions.OnlyMetadataAPI,
        did: PublishOnChainOptions.DIDRegistry,
      },
      // TODO: Review ZeroDev integration as part of the NvmAccount
      // { ...(this.useZeroDevSigner && { zeroDevSigner: this.zeroDevSignerAccount }) },
    )
  }

  /**
   * Creates a credits subscription asynchronously.
   *
   * @param susbcriptionMetadata - The metadata for the subscription.
   * @param subscriptionPrice - The price of the subscription.
   * @param numberCredits - The number of credits for the subscription.
   * @returns A Promise that resolves to a DDO (Decentralized Data Object).
   */
  public async createCreditsSubscriptionAsync(
    susbcriptionMetadata: MetaData,
    subscriptionPrice: AssetPrice,
    numberCredits: bigint,
  ): Promise<DDO> {
    return await this.createCreditsSubscription(
      susbcriptionMetadata,
      subscriptionPrice,
      numberCredits,
    )
  }

  /**
   * Updates the metadata of an asset.
   *
   * @param did - The decentralized identifier (DID) of the asset.
   * @param metadata - The updated metadata for the asset.
   * @returns A `SubscribablePromise` that resolves to the updated `DDO` (Decentralized Data Object).
   * @throws {Web3Error} If Web3 is not connected. Call the `connect` method first.
   */
  public updateAsset(
    did: string,
    metadata: MetaData,
  ): SubscribablePromise<UpdateProgressStep, DDO> {
    if (!this.isWeb3Connected())
      throw new Web3Error('Web3 not connected, try calling the connect method first')

    return this.fullSDK.assets.update(
      did,
      metadata,
      this.userAccount,
      PublishMetadataOptions.OnlyMetadataAPI,
      { ...(this.useZeroDevSigner && { zeroDevSigner: this.zeroDevSignerAccount }) },
    )
  }

  /**
   * Updates the asset with the specified DID using the provided metadata.
   * @param did - The DID (Decentralized Identifier) of the asset to update.
   * @param metadata - The updated metadata for the asset.
   * @returns A Promise that resolves to the updated DDO (Decentralized Data Object) of the asset.
   */
  public async updateAssetAsync(did: string, metadata: MetaData): Promise<DDO> {
    return await this.updateAsset(did, metadata)
  }

  /**
   * Orders a subscription and claim asynchronously.
   *
   * @param subscriptionDid - The DID of the subscription.
   * @param agreementId - The ID of the agreement (optional).
   * @returns A Promise that resolves to an OperationResult object.
   * @throws {Web3Error} If Web3 is not connected.
   * @throws {Web3Error} If there is an error ordering the subscription.
   */
  public async orderSubscriptionAsync(
    subscriptionDid: string,
    agreementId?: string,
  ): Promise<OperationResult> {
    if (!this.isWeb3Connected())
      throw new Web3Error('Web3 not connected, try calling the connect method first')

    let numberCredits: bigint
    let serviceIndex: number
    let transferResult = false
    try {
      const ddo = await this.fullSDK.assets.resolve(subscriptionDid)
      const salesService = ddo.findServiceByReference('nft-sales')
      serviceIndex = salesService.index
      numberCredits = salesService.attributes.main.nftAttributes.amount as bigint

      if (!agreementId)
        agreementId = await this.fullSDK.nfts1155.order(
          subscriptionDid,
          numberCredits,
          this.userAccount,
          serviceIndex,
          // TODO: Review ZeroDev integration as part of the NvmAccount
          // { ...(this.useZeroDevSigner && { zeroDevSigner: this.zeroDevSignerAccount }) },
        )
      const subscriptionOwner = await this.fullSDK.assets.owner(subscriptionDid)
      transferResult = await this.fullSDK.nfts1155.claim(
        agreementId,
        subscriptionOwner,
        this.userAccount.getId(),
        numberCredits,
        subscriptionDid,
        serviceIndex,
      )
      if (!transferResult) {
        throw new Error(`Error claiming the NFT of the subscription with agreement ${agreementId}`)
      }
    } catch (error) {
      throw new Web3Error(`Error ordering subscription: ${error.message}`)
    }

    return { agreementId, success: transferResult }
  }

  /**
   * Orders a subscription for a given NFT.
   *
   * @param subscriptionDid - The DID of the subscription NFT.
   * @param numberCredits - The number of credits to be used for the subscription.
   * @param serviceIndex - (Optional) The index of the service to be used for the subscription.
   * @returns A `SubscribablePromise` that resolves to the progress of the order or rejects with an error message.
   * @throws {Web3Error} If Web3 is not connected.
   * @throws {Web3Error} If there is an error ordering the subscription.
   */
  public orderSubscription(
    subscriptionDid: string,
    numberCredits: bigint,
    serviceIndex?: number,
  ): SubscribablePromise<OrderProgressStep, string> {
    if (!this.isWeb3Connected())
      throw new Web3Error('Web3 not connected, try calling the connect method first')

    try {
      return this.fullSDK.nfts1155.order(
        subscriptionDid,
        numberCredits,
        this.userAccount,
        serviceIndex,
        { ...(this.useZeroDevSigner && { zeroDevSigner: this.zeroDevSignerAccount }) },
      )
    } catch (error) {
      throw new Web3Error(`Error ordering subscription: ${error.message}`)
    }
  }

  /**
   * Claims a subscription by transferring the specified number of credits from the subscription owner to the user's account.
   * @param agreementId - The ID of the agreement associated with the subscription.
   * @param subscriptionDid - The DID (Decentralized Identifier) of the subscription.
   * @param numberCredits - The number of credits to be claimed.
   * @param serviceIndex - (Optional) The index of the service within the subscription.
   * @returns A Promise that resolves to a boolean indicating whether the claim was successful.
   * @throws {Web3Error} If Web3 is not connected or if there is an error claiming the NFT of the subscription.
   */
  public async claimSubscription(
    agreementId: string,
    subscriptionDid: string,
    numberCredits: bigint,
    serviceIndex?: number,
  ): Promise<boolean> {
    if (!this.isWeb3Connected())
      throw new Web3Error('Web3 not connected, try calling the connect method first')
    try {
      const subscriptionOwner = await this.fullSDK.assets.owner(subscriptionDid)
      return this.fullSDK.nfts1155.claim(
        agreementId,
        subscriptionOwner,
        this.userAccount.getId(),
        numberCredits,
        subscriptionDid,
        serviceIndex,
      )
    } catch (error) {
      throw new Web3Error(
        `Error claiming the NFT of the subscription with agreement ${agreementId}`,
      )
    }
  }

  /**
   * Retrieves the balance and subscription information for a given subscription DID and account address.
   * If no account address is provided, the user's account ID will be used.
   *
   * @param subscriptionDid - The DID (Decentralized Identifier) of the subscription.
   * @param accountAddress - (Optional) The Ethereum address of the account. If not provided, the user's account ID will be used.
   * @returns A Promise that resolves to a SubscriptionBalance object containing the subscription type, balance, and access information.
   * @throws {Web3Error} If the Web3 provider is not connected.
   * @throws {Web3Error} If there is an error retrieving the subscription information.
   */
  public async getBalance(
    subscriptionDid: string,
    accountAddress?: string,
  ): Promise<SubscriptionBalance> {
    if (!this.isWeb3Connected())
      throw new Web3Error('Web3 not connected, try calling the connect method first')

    const address = accountAddress ? accountAddress : this.userAccount.getId()

    try {
      const ddo = await this.fullSDK.assets.resolve(subscriptionDid)
      const salesService = ddo.findServiceByReference('nft-sales')
      const subscriptionType = salesService.attributes.main.nftAttributes.subscriptionType
      const numberCredits = salesService.attributes.main.nftAttributes.amount

      const subscriptionOwner = await this.fullSDK.assets.owner(subscriptionDid)
      console.log(`Subscription Owner: ${subscriptionOwner}`)
      console.log(`User Address: ${address}`)
      const balance = await this.fullSDK.nfts1155.balance(subscriptionDid, address)
      const isOwner = address.toLowerCase() === subscriptionOwner.toLowerCase()
      const canAccess = isOwner || balance >= numberCredits
      return {
        subscriptionType,
        canAccess,
        isSubscriptionOwner: address.toLowerCase() === subscriptionOwner.toLowerCase(),
        balance,
      }
    } catch (error) {
      throw new Web3Error(`Error ordering subscription: ${error.message}`)
    }
  }

  /**
   * Retrieves the service access token for a given service DID.
   * @param serviceDid - The service DID for which to retrieve the access token.
   * @returns A promise that resolves to the subscription token.
   * @throws {Web3Error} If Web3 is not connected. Call the connect method first.
   */
  public async getServiceAccessToken(serviceDid: string): Promise<SubscriptionToken> {
    if (!this.isWeb3Connected())
      throw new Web3Error('Web3 not connected, try calling the connect method first')

    return await this.fullSDK.nfts1155.getSubscriptionToken(serviceDid, this.userAccount)
  }

  /**
   * Downloads files associated with a given file asset DID.
   *
   * @param fileAssetDid - The DID of the file asset.
   * @param fileIndex - (Optional) The index of the file to download if the file asset contains multiple files.
   * @param destinationPath - (Optional) The path where the downloaded files will be saved.
   * @param agreementId - (Optional) The ID of the agreement associated with the file asset.
   * @returns A Promise that resolves to an OperationResult object containing the agreement ID and the success status of the download operation.
   * @throws {Web3Error} If there is an error downloading the files.
   */
  public async downloadFiles(
    fileAssetDid: string,
    fileIndex?: number,
    destinationPath?: string,
    agreementId?: string,
  ): Promise<OperationResult> {
    try {
      const result = await this.fullSDK.nfts1155.access(
        fileAssetDid,
        this.userAccount,
        destinationPath,
        fileIndex,
        agreementId,
      )
      return { agreementId, success: result }
    } catch (error) {
      throw new Web3Error(`Error downloading files: ${error.message}`)
    }
  }

  /**
   * Registers a service asset.
   *
   * @param metadata - The metadata of the asset.
   * @param subscriptionDid - The subscription DID.
   * @param costInCredits - The cost in credits (default: 1).
   * @param minCreditsToCharge - The minimum credits required to charge (default: 1).
   * @param maxCreditsToCharge - The maximum credits to charge (default: 1).
   * @returns A promise that resolves to the progress steps and the registered DDO.
   * @throws {Web3Error} If Web3 is not connected.
   * @throws {Error} If the metadata validation fails.
   */
  public registerServiceAsset(
    metadata: MetaData,
    subscriptionDid: string,
    costInCredits = 1n,
    minCreditsToCharge = 1n,
    maxCreditsToCharge = 1n,
  ): SubscribablePromise<CreateProgressStep, DDO> {
    if (!this.isWeb3Connected())
      throw new Web3Error('Web3 not connected, try calling the connect method first')

    const validationResult = this.validateServiceAssetMetadata(metadata)
    if (!validationResult.isValid) {
      throw new Error(validationResult.messages.join(','))
    }

    const nftAttributes = NFTAttributes.getCreditsSubscriptionInstance({
      metadata,
      services: [
        {
          serviceType: 'nft-access',
          nft: {
            tokenId: subscriptionDid,
            amount: costInCredits,
            maxCreditsToCharge,
            minCreditsRequired: minCreditsToCharge,
            minCreditsToCharge,
            nftTransfer: false,
          },
        },
      ],
      providers: this.assetProviders,
      nftContractAddress: this.subscriptionNFTContractAddress,
      preMint: false,
    })

    return this.fullSDK.nfts1155.create(
      nftAttributes,
      this.userAccount,
      {
        metadata: PublishMetadataOptions.OnlyMetadataAPI,
        did: PublishOnChainOptions.DIDRegistry,
      },
      // TODO: Review ZeroDev integration as part of the NvmAccount
      // { ...(this.useZeroDevSigner && { zeroDevSigner: this.zeroDevSignerAccount }) },
    )
  }

  public async registerServiceAssetAsync(
    metadata: MetaData,
    subscriptionDid: string,
    costInCredits = 1n,
    minCreditsToCharge = 1n,
    maxCreditsToCharge = 1n,
  ): Promise<DDO> {
    return await this.registerServiceAsset(
      metadata,
      subscriptionDid,
      costInCredits,
      minCreditsToCharge,
      maxCreditsToCharge,
    )
  }

  /**
   * Registers a file asset by creating a new DDO (Decentralized Data Object) on the network.
   *
   * @param metadata - The metadata of the file asset.
   * @param subscriptionDid - The subscription DID (Decentralized Identifier) associated with the file asset.
   * @param costInCredits - The cost of the file asset in credits (default is 1).
   * @returns A `SubscribablePromise` that resolves to a `DDO` (Decentralized Data Object) representing the registered file asset.
   * @throws {Web3Error} If the Web3 connection is not established.
   * @throws {Error} If the file asset metadata is not valid.
   */
  public registerFileAsset(
    metadata: MetaData,
    subscriptionDid: string,
    costInCredits = 1n,
  ): SubscribablePromise<CreateProgressStep, DDO> {
    if (!this.isWeb3Connected())
      throw new Web3Error('Web3 not connected, try calling the connect method first')

    const validationResult = this.validateFileAssetMetadata(metadata)
    if (!validationResult.isValid) {
      throw new Error(validationResult.messages.join(','))
    }

    const nftAttributes = NFTAttributes.getCreditsSubscriptionInstance({
      metadata,
      services: [
        {
          serviceType: 'nft-access',
          nft: {
            tokenId: subscriptionDid,
            amount: costInCredits,
            nftTransfer: false,
          },
        },
      ],
      providers: this.assetProviders,
      nftContractAddress: this.subscriptionNFTContractAddress,
      preMint: false,
    })

    return this.fullSDK.nfts1155.create(
      nftAttributes,
      this.userAccount,
      {
        metadata: PublishMetadataOptions.OnlyMetadataAPI,
        did: PublishOnChainOptions.DIDRegistry,
      },
      // TODO: Review ZeroDev integration as part of the NvmAccount
      // { ...(this.useZeroDevSigner && { zeroDevSigner: this.zeroDevSignerAccount }) },
    )
  }

  /**
   * Registers a file asset asynchronously.
   *
   * @param metadata - The metadata of the file asset.
   * @param subscriptionDid - The subscription DID.
   * @param costInCredits - The cost in credits (default: 1n).
   * @returns A Promise that resolves to the registered DDO (Decentralized Data Object).
   */
  public async registerFileAssetAsync(
    metadata: MetaData,
    subscriptionDid: string,
    costInCredits = 1n,
  ): Promise<DDO> {
    return await this.registerFileAsset(metadata, subscriptionDid, costInCredits)
  }

  /**
   * Adds the network fee to the given asset price.
   * If the network fee is not already included in the price, it adjusts the price to include the network fees.
   *
   * @param price - The asset price to which the network fee will be added.
   * @returns The updated asset price with the network fee included, or the original price if the network fee is already included.
   */
  public addNetworkFee(price: AssetPrice): AssetPrice {
    if (!this.isNetworkFeeIncluded(price)) {
      return price.adjustToIncludeNetworkFees(this.networkFeeReceiver, this.networkFee)
    }
    return price
  }

  /**
   * Checks if the network fee is included in the given asset price.
   * @param price - The asset price to check.
   * @returns A boolean indicating whether the network fee is included.
   */
  public isNetworkFeeIncluded(price: AssetPrice): boolean {
    // If there are no network fees everything is okay
    if (this.networkFee === 0n || price.getTotalPrice() === 0n) return true
    if (!price.getRewards().has(this.networkFeeReceiver)) return false

    const networkFee = price.getRewards().get(this.networkFeeReceiver)
    const expectedFee = (price.getTotalPrice() * this.networkFee) / NETWORK_FEE_DENOMINATOR / 100n
    if (networkFee !== expectedFee) return false
    return true
  }

  // TODO: Implement subscription validations
  public validateSubscription(
    metadata: MetaData,
    price: AssetPrice,
    subscriptionType: SubscriptionType,
  ): MetadataValidationResults {
    const errorMessages: string[] = []
    if (!this.isNetworkFeeIncluded(price)) errorMessages.push('Network fee not included')
    if (!metadata.additionalInformation?.customData) errorMessages.push('Custom Data not included')
    if (!metadata.additionalInformation?.customData?.subscriptionLimitType)
      errorMessages.push('customData.subscriptionLimitType not included')
    if (
      metadata.additionalInformation?.customData?.subscriptionLimitType !==
      subscriptionType.toString()
    )
      errorMessages.push('invalid customData.subscriptionLimitType value')

    if (subscriptionType === SubscriptionType.Time) {
      if (!metadata.additionalInformation?.customData?.dateMeasure)
        errorMessages.push('customData.dateMeasure not included')
    }

    if (errorMessages.length > 0) return { isValid: false, messages: errorMessages }
    return { isValid: true, messages: [] }
  }

  // TODO: Implement subscription validations
  public validateServiceAssetMetadata(_susbcriptionMetadata: MetaData): MetadataValidationResults {
    return { isValid: true, messages: [] }
  }

  // TODO: Implement subscription validations
  public validateFileAssetMetadata(_susbcriptionMetadata: MetaData): MetadataValidationResults {
    return { isValid: true, messages: [] }
  }

  private static getConfigFromTagName(appEnv: NVMAppEnvironments) {
    const defaultDeploymentConfig = this.switchConfigBetweenEnvs(appEnv)
    return defaultDeploymentConfig
  }

  private static switchConfigBetweenEnvs(appEnv: NVMAppEnvironments): NeverminedOptions {
    switch (appEnv) {
      case NVMAppEnvironments.Staging:
        return new AppDeploymentStaging()
      case NVMAppEnvironments.Testing:
        return new AppDeploymentTesting()
      case NVMAppEnvironments.Live:
        return new AppDeploymentArbitrum()
      case NVMAppEnvironments.Matic:
        return new AppDeploymentMatic()
      case NVMAppEnvironments.Mumbai:
        return new AppDeploymentMumbai()
      case NVMAppEnvironments.Gnosis:
        return new AppDeploymentGnosis()
      case NVMAppEnvironments.Base:
        return new AppDeploymentBase()
      case NVMAppEnvironments.Celo:
        return new AppDeploymentCelo()
      case NVMAppEnvironments.Optimism:
        return new AppDeploymentOptimism()
      case NVMAppEnvironments.Local:
        return new AppDeploymentLocal()
      default:
        throw new Error('Invalid environment')
    }
  }
}<|MERGE_RESOLUTION|>--- conflicted
+++ resolved
@@ -1,4 +1,3 @@
-<<<<<<< HEAD
 import { NETWORK_FEE_DENOMINATOR } from '@/constants/AssetConstants'
 import { DDO } from '@/ddo/DDO'
 import { Web3Error } from '@/errors/NeverminedErrors'
@@ -7,38 +6,6 @@
 import { NFTAttributes } from '@/models/NFTAttributes'
 import { NeverminedOptions } from '@/models/NeverminedOptions'
 import { NvmAccount } from '@/models/NvmAccount'
-=======
-/**
- * The `NvmApp` class represents the Nevermined application.
- * It provides methods for initializing the application, connecting to the blockchain,
- * creating subscriptions, and managing the application's configuration and state.
- */
-import { ZeroDevAccountSigner, ZeroDevEthersProvider } from '@zerodev/sdk'
-import { isAddress } from 'ethers'
-import {
-  Account,
-  AssetPrice,
-  ContractHandler,
-  CreateProgressStep,
-  DDO,
-  MetaData,
-  NFTAttributes,
-  Nevermined,
-  NeverminedInitializationOptions,
-  NeverminedOptions,
-  OrderProgressStep,
-  PublishMetadataOptions,
-  PublishOnChainOptions,
-  SearchApi,
-  ServicesApi,
-  SubscribablePromise,
-  SubscriptionToken,
-  SubscriptionType,
-  UpdateProgressStep,
-  Web3Error,
-  convertEthersV6SignerToAccountSigner,
-} from '../sdk'
->>>>>>> 6794eaf3
 import {
   AppDeploymentArbitrum,
   AppDeploymentBase,
@@ -59,6 +26,9 @@
 import { Nevermined } from './Nevermined'
 import { SearchApi } from './api/SearchApi'
 import { isValidAddress } from './utils/BlockchainViemUtils'
+import { ServicesApi } from './api/ServicesApi'
+import { SubscribablePromise } from '@/utils/SubscribablePromise'
+import { CreateProgressStep, OrderProgressStep, UpdateProgressStep } from './ProgressSteps'
 
 export enum NVMAppEnvironments {
   Staging = 'staging',
@@ -175,12 +145,8 @@
    * @returns An object containing the marketplace authentication token, user account, and zeroDev signer account (if applicable).
    */
   public async connect(
-<<<<<<< HEAD
     account: string | NvmAccount,
-=======
-    account: string | Account,
-    message?: string,
->>>>>>> 6794eaf3
+    // message?: string,
     config?: NeverminedOptions,
     initOptions?: NeverminedInitializationOptions,
   ) {
@@ -189,24 +155,8 @@
       : NvmApp.defaultAppInitializationOptions
     this.fullSDK = await Nevermined.getInstance(config ? config : this.configNVM, ops)
 
-<<<<<<< HEAD
     if (account instanceof NvmAccount) {
       // TODO Review ZeroDev integration as part of the NvmAccount
-=======
-    if (config && config.zeroDevProjectId) {
-      const signer = await this.fullSDK.accounts.findSigner(account as string)
-
-      const zerodevProvider = await ZeroDevEthersProvider.init('ECDSA', {
-        projectId: config.zeroDevProjectId,
-        owner: convertEthersV6SignerToAccountSigner(signer),
-      })
-
-      const zerodevAccountSigner = zerodevProvider.getAccountSigner()
-      this.userAccount = await Account.fromZeroDevSigner(zerodevAccountSigner)
-      this.zeroDevSignerAccount = zerodevAccountSigner
-      this.useZeroDevSigner = true
-    } else if (account instanceof Account) {
->>>>>>> 6794eaf3
       this.userAccount = account
       // this.zeroDevSignerAccount = account
       // this.useZeroDevSigner = true
@@ -214,7 +164,6 @@
       this.userAccount = this.fullSDK.accounts.getAccount(account)
     }
 
-<<<<<<< HEAD
     console.log(
       `Using account: ${this.userAccount.getAddress()} with type ${
         this.userAccount.accountType.signerType
@@ -225,21 +174,6 @@
 
     this.loginCredentials = await this.fullSDK.services.marketplace.login(clientAssertion)
     console.log('Login credentials: ', this.loginCredentials)
-=======
-    if (
-      config &&
-      config.marketplaceAuthToken &&
-      this.fullSDK.utils.jwt.isTokenValid(config.marketplaceAuthToken)
-    ) {
-      this.loginCredentials = config.marketplaceAuthToken
-    } else {
-      const clientAssertion = await this.fullSDK.utils.jwt.generateClientAssertion(
-        this.userAccount,
-        message,
-      )
-      this.loginCredentials = await this.fullSDK.services.marketplace.login(clientAssertion)
-    }
->>>>>>> 6794eaf3
 
     const nodeInfo = await this.fullSDK.services.node.getNeverminedNodeInfo()
     this.assetProviders = [nodeInfo['provider-address']]
@@ -264,7 +198,7 @@
     return {
       marketplaceAuthToken: this.loginCredentials,
       userAccount: this.userAccount,
-      zeroDevSignerAccount: this.zeroDevSignerAccount,
+      //zeroDevSignerAccount: this.zeroDevSignerAccount,
     }
   }
 
@@ -511,7 +445,7 @@
       metadata,
       this.userAccount,
       PublishMetadataOptions.OnlyMetadataAPI,
-      { ...(this.useZeroDevSigner && { zeroDevSigner: this.zeroDevSignerAccount }) },
+      //{ ...(this.useZeroDevSigner && { zeroDevSigner: this.zeroDevSignerAccount }) },
     )
   }
 
@@ -602,7 +536,7 @@
         numberCredits,
         this.userAccount,
         serviceIndex,
-        { ...(this.useZeroDevSigner && { zeroDevSigner: this.zeroDevSignerAccount }) },
+        //{ ...(this.useZeroDevSigner && { zeroDevSigner: this.zeroDevSignerAccount }) },
       )
     } catch (error) {
       throw new Web3Error(`Error ordering subscription: ${error.message}`)
