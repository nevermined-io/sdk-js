<<<<<<< HEAD
import { MetaData, Account, DDO, AssetAttributes } from '../..'
import { InstantiableConfig } from '../../Instantiable.abstract'
import { TxParameters } from '../../keeper'
=======
import { MetaData, Account, DDO } from '../..'
import { InstantiableConfig } from '../../Instantiable.abstract'
import { TxParameters } from '../../keeper/contracts/ContractBase'
import { AssetAttributes } from '../../models/AssetAttributes'
>>>>>>> 2c6317ee
import { SubscribablePromise } from '../../utils'
import {
    CreateProgressStep,
    OrderProgressStep,
    UpdateProgressStep
} from '../ProgressSteps'
import { PublishMetadata } from './AssetsApi'
import { RegistryBaseApi } from './RegistryBaseApi'

/**
 * Nevermined Compute API. It allows the registration execution of compute jobs on top
 * of data registered in a Nevermined digital ecosystem.
 *
 * You can find more information about the Nevermined compute solution here:
 * {@link https://docs.nevermined.io/docs/getting-started/remote-computation}
 */
export class ComputeApi extends RegistryBaseApi {
    /**
     * Creates a new ComputeApi
     * @param config - Configuration of the Nevermined instance
     * @returns {@link ComputeApi}
     */
    constructor(config: InstantiableConfig) {
        super()
        this.servicePlugin = ComputeApi.getServicePlugin(config)
        this.setInstanceConfig(config)
    }

    /**
     * Registers a new asset in Nevermined.
     * You can find more information about how different data is stored in Nevermined here:
     * {@link https://docs.nevermined.io/docs/architecture/nevermined-data}
     *
     * @param assetAttributes - Attributes describing the asset
     * @param publishMetadata - Allows to specify if the metadata should be stored in different backends
     * @param publisherAccount - The account publishing the asset
     * @param txParams - Optional transaction parameters
     * @returns The metadata of the asset created (DDO)
     *
     * @returns {@link DDO}
     */
    public create(
        assetAttributes: AssetAttributes,
        publisherAccount: Account,
        publishMetadata: PublishMetadata = PublishMetadata.OnlyMetadataAPI,
        txParams?: TxParameters
    ): SubscribablePromise<CreateProgressStep, DDO> {
        if (!assetAttributes.serviceTypes.includes('compute'))
            assetAttributes.serviceTypes = [...assetAttributes.serviceTypes, 'compute']
        return this.registerNeverminedAsset(
            assetAttributes,
            publisherAccount,
            publishMetadata,
            undefined,
            txParams
        )
    }

    /**
     * Given a DID, updates the metadata associated to the asset. It also can upload this metadata to a remote decentralized stored depending on the `publishMetadata` parameter.
     *
     * @example
     * ```ts
     * const ddoUpdated = await nevermined.compute.update(
     *      ddo.shortId(),
     *      updatedMetadata,
     *      publisher,
     *      PublishMetadata.IPFS
     * )
     * ```
     *
     * @param did - Decentralized ID representing the unique id of an asset in a Nevermined network.
     * @param metadata - Metadata describing the asset
     * @param publisherAccount - Account of the user updating the metadata
     * @param publishMetadata - It allows to specify where to store the metadata
     * @param txParams - Optional transaction parameters
     * @returns {@link DDO} The DDO updated
     */
    public update(
        did: string,
        metadata: MetaData,
        publisherAccount: Account,
        publishMetadata: PublishMetadata = PublishMetadata.OnlyMetadataAPI,
        txParams?: TxParameters
    ): SubscribablePromise<UpdateProgressStep, DDO> {
        return this.updateAsset(
            did,
            metadata,
            publisherAccount,
            publishMetadata,
            txParams
        )
    }

    /**
     * Start the purchase/order of a compute service. Starts by signing the service agreement
     * then sends the request to the publisher via the service endpoint (Node http service).
     * @param did - Unique identifier of the asset to order
     * @param consumerAccount - The account of the user ordering the asset
     * @param txParams - Optional transaction parameters
     * @returns The agreement ID identifying the order
     */
    public order(
        did: string,
        consumerAccount: Account,
        txParams?: TxParameters
    ): SubscribablePromise<OrderProgressStep, string> {
        return this.orderAsset(did, 'compute', consumerAccount, txParams)
    }

    /**
     * It triggers the execution of a compute job
     * @param agreementId - The unique identifier of the order placed for a service
     * @param workflowDid - The unique identifier of the Asset representing the workflow
     * @param consumerAccount - The account of the user triggering the computation
     * @returns If the execution is correct it returns the response given by the Nevermined Node
     */
    public async execute(
        agreementId: string,
        workflowDid: string,
        consumerAccount: Account
    ): Promise<string> {
        const { node } = this.nevermined.services

        return (await node.execute(agreementId, workflowDid, consumerAccount)).workflowId
    }

    /**
     * It returns the logs resulted by the execution of a Job
     * @param agreementId - The unique identifier of the order placed for a service
     * @param executionId - The unique identifier of the job executed
     * @param consumerAccount - The account of the user triggering the computation
     * @returns The logs resulted of the execution of the job
     */
    public async logs(
        agreementId: string,
        executionId: string,
        consumerAccount: Account
    ) {
        return await this.nevermined.services.node.computeLogs(
            agreementId,
            executionId,
            consumerAccount
        )
    }

    /**
     * It returns the status of a compute job
     * @param agreementId - The unique identifier of the order placed for a service
     * @param executionId - The unique identifier of the job executed
     * @param consumerAccount - The account of the user triggering the computation
     * @returns The status of the job
     */
    public async status(
        agreementId: string,
        executionId: string,
        consumerAccount: Account
    ) {
        return await this.nevermined.services.node.computeStatus(
            agreementId,
            executionId,
            consumerAccount
        )
    }
}<|MERGE_RESOLUTION|>--- conflicted
+++ resolved
@@ -1,13 +1,6 @@
-<<<<<<< HEAD
 import { MetaData, Account, DDO, AssetAttributes } from '../..'
 import { InstantiableConfig } from '../../Instantiable.abstract'
 import { TxParameters } from '../../keeper'
-=======
-import { MetaData, Account, DDO } from '../..'
-import { InstantiableConfig } from '../../Instantiable.abstract'
-import { TxParameters } from '../../keeper/contracts/ContractBase'
-import { AssetAttributes } from '../../models/AssetAttributes'
->>>>>>> 2c6317ee
 import { SubscribablePromise } from '../../utils'
 import {
     CreateProgressStep,
