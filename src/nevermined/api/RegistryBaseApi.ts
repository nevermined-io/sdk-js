--- conflicted
+++ resolved
@@ -35,77 +35,7 @@
  * Abstract class proving common functionality related with Assets registration.
  */
 export abstract class RegistryBaseApi extends Instantiable {
-<<<<<<< HEAD
-  public servicePlugin: { [key: string]: ServicePlugin<Service> }
-
-  /**
-   * It registers a new asset in a Nevermined network. This method is protected and not exposed
-   * via the Nevermined APIs directly. It must accessed via the `assets`, `compute`, and `nfts` APIs.
-   *
-   * @param assetAttributes - Attributes describing the asset
-   * @param publisher - The account publishing the asset
-   * @param publishMetadata - Allows to specify if the metadata should be stored in different backends
-   * @param nftAttributes -Attributes describing the NFT (ERC-721) associated to the asset
-   * @param txParams - Optional transaction parameters
-   * @returns The metadata of the asset created (DDO)
-   */
-  protected registerNeverminedAsset(
-    assetAttributes: AssetAttributes,
-    publisher: Account,
-    publishMetadata: PublishMetadata = PublishMetadata.OnlyMetadataAPI,
-    nftAttributes?: NFTAttributes,
-    txParams?: TxParameters,
-  ): SubscribablePromise<CreateProgressStep, DDO> {
-    this.logger.log('Registering Asset')
-    return new SubscribablePromise(async (observer) => {
-      const { neverminedNodeUri } = this.config
-      const { didRegistry } = this.nevermined.keeper
-      const tokenAddress =
-        assetAttributes.price.getTokenAddress() || this.nevermined.utils.token.getAddress()
-
-      // create ddo itself
-      const ddo = DDO.getInstance(
-        assetAttributes.metadata.userId,
-        publisher.getId(),
-        assetAttributes.appId,
-      )
-
-      if (assetAttributes.predefinedAssetServices.length > 0) {
-        ddo.service = [...assetAttributes.predefinedAssetServices].reverse() as Service[]
-      }
-
-      let publicKey
-      if (assetAttributes.encryptionMethod === 'PSK-ECDSA') {
-        publicKey = this.nevermined.services.node.getEcdsaPublicKey()
-      } else {
-        publicKey = await this.nevermined.services.node.getRsaPublicKey()
-      }
-
-      this.logger.debug('Adding Authorization Service')
-      await ddo.addService(
-        DDO.createAuthorizationService(
-          neverminedNodeUri,
-          publicKey,
-          assetAttributes.encryptionMethod,
-        ),
-      )
-
-      this.logger.debug('Adding Metadata Service')
-      assetAttributes.metadata.main = await ddo.addDefaultMetadataService(
-        assetAttributes.metadata,
-        nftAttributes,
-      )
-
-      for (const name of assetAttributes.serviceTypes) {
-        const plugin = this.servicePlugin[name]
-        if (plugin) {
-          await ddo.addService(
-            await plugin.createService(
-              publisher,
-              assetAttributes.metadata,
-              assetAttributes.price,
-              tokenAddress,
-=======
+
     public servicePlugin: { [key: string]: ServicePlugin<Service> }
 
     /**
@@ -405,7 +335,6 @@
             access: new AccessService(
                 config,
                 config.nevermined.keeper.templates.accessTemplate
->>>>>>> 94cb3197
             ),
           )
         }
