--- conflicted
+++ resolved
@@ -640,32 +640,7 @@
     return this._details(did, 721)
   }
 
-<<<<<<< HEAD
-  /**
-   * Get a JWT token for an asset associated with a webService
-   *
-   * @example
-   * ```ts
-   * const response = await nevermined.nfts721.getSubscriptionToken(serviceDDO.id, subscriber)
-   *
-   * assert.isDefined(response.accessToken)
-   * assert.isDefined(response.neverminedProxyUri)
-   * ```
-   *
-   * @param did - The did of the asset with a webService resource and an associated subscription
-   * @param account - Account of the user requesting the token
-   *
-   * @returns {@link SubscriptionToken}
-   */
-  public getSubscriptionToken(did: string, account: Account): Promise<SubscriptionToken> {
-    return this.nevermined.services.node.getSubscriptionToken(did, account)
-  }
-
-  public isOperator(did: string, address: string): Promise<boolean> {
-    return super.isOperator(did, address, 721)
-=======
-  public async isOperatorOfDID(did: string, address: string): Promise<boolean> {
+  public isOperatorOfDID(did: string, address: string): Promise<boolean> {
     return super.isOperatorOfDID(did, address, 721)
->>>>>>> f94625af
   }
 }