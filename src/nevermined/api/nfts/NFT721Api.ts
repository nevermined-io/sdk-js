--- conflicted
+++ resolved
@@ -178,11 +178,7 @@
    * @param agreementId - The NFT sales agreement id.
    * @param nftHolder - The address of the current owner of the NFT.
    * @param nftReceiver - The address where the NFT should be transferred.
-<<<<<<< HEAD
-   * @param did - The DID of the NFT to claim.
-=======
    * @param did - The Decentralized Identifier of the asset.
->>>>>>> 898d8697
    *
    * @returns true if the transfer was successful.
    */
