import { InstantiableConfig } from '../../../Instantiable.abstract'
import { AssetAttributes, NFTAttributes } from '../../../models'
import {
    generateId,
    getDIDFromService,
    getNftAmountFromService,
    SubscribablePromise,
    zeroX
} from '../../../utils'
import { PublishMetadata } from '../AssetsApi'
import { Account } from '../../Account'
import { TxParameters, Nft1155Contract } from '../../../keeper'
import { DDO } from '../../../ddo'
import { NFTError } from '../../../errors'
import { BigNumber } from '../../../utils'
import { NFTsBaseApi } from './NFTsBaseApi'
import { ContractReceipt } from 'ethers'
import { CreateProgressStep, OrderProgressStep } from '../../ProgressSteps'

/**
 * Allows the interaction with external ERC-1155 NFT contracts built on top of the Nevermined NFT extra features.
 */
export class NFT1155Api extends NFTsBaseApi {
    // Instance of the ERC-1155 NFT Contract where the API is connected
    nftContract: Nft1155Contract

    /**
     * Create a new Nevermined NFTs (ERC-1155) instance allowing to interact with that kind of NFTs.
     *
     * @example
     * ```ts
     * nfts1155 = await Nft1155Api.getInstance(
     *      instanceConfig,
     *      nft1155Contract
     * )
     * ```
     *
     * @param cpnfig - The Nevermined config
     * @param nftContractInstance - If there is already deployed an instance of `Nft1155Contract`
     * @param nftContractAddress - If the `Nft1155Contract` is deployed in an address it will connect to that contract
     * @returns The NFTs 1155 API instance {@link NFT1155Api}.
     */
    public static async getInstance(
        config: InstantiableConfig,
        nftContractInstance?: Nft1155Contract,
        nftContractAddress?: string
    ): Promise<NFT1155Api> {
        const instance = new NFT1155Api()
        instance.servicePlugin = NFT1155Api.getServicePlugin(config)
        instance.setInstanceConfig(config)

        if (nftContractInstance) instance.nftContract = nftContractInstance
        else if (nftContractAddress)
            instance.nftContract = await Nft1155Contract.getInstance(
                config,
                nftContractAddress
            )

        return instance
    }

    /**
     * Gets the ERC-721 NFT Contract address
     * @returns The NFT contract address
     */
    public get address(): string {
        return this.nftContract.address
    }

    /**
     * Gets the instance of the ERC-1155 NFT Contract where the API is connected
     * @returns The `Nft1155Contract` instance
     */
    public get getContract(): Nft1155Contract {
        return this.nftContract
    }

    /**
     * Creates a new Nevermined asset associted to a NFT (ERC-1155).
     *
     * @example
     * ```ts
     * const assetAttributes = AssetAttributes.getInstance({
     *           metadata,
     *           price: assetPrice,
     *           serviceTypes: ['nft-sales', 'nft-access']
     *       })
     * const nftAttributes = NFTAttributes.getNFT1155Instance({
     *           ...assetAttributes,
     *           nftContractAddress: nftUpgradeable.address,
     *           cap: cappedAmount,
     *           amount: numberNFTs,
     *           royaltyAttributes,
     *           preMint
     *       })
     * const ddo = await nevermined.nfts1155.create(
     *           nftAttributes,
     *           publisher
     *       )
     * ```
     *
     * @param nftAttributes -Attributes describing the NFT (ERC-721) associated to the asset
     * @param publisher - The account publishing the asset
     * @param publishMetadata - Allows to specify if the metadata should be stored in different backends
     * @param txParams - Optional transaction parameters
     *
     * @returns The newly registered {@link DDO}.
     */
    public create(
        nftAttributes: NFTAttributes,
        publisher: Account,
        publishMetadata: PublishMetadata = PublishMetadata.OnlyMetadataAPI,
        txParams?: TxParameters
    ): SubscribablePromise<CreateProgressStep, DDO> {
        return this.registerNeverminedAsset(
            nftAttributes as AssetAttributes,
            publisher,
            publishMetadata,
            nftAttributes,
            txParams
        )
    }

    /**
     * Mint NFTs associated with an asset.
     *
     * @remarks
     * This function can be called multiple times as long as the minting does not exceed the maximum cap set during creation.
     *
     * @example
     * ```ts
     * await nevermined.nfts1155.mint(
     *           did,
     *           BigNumber.from(10),
     *           artist
     * )
     * ```
     *
     * @param did - The Decentralized Identifier of the NFT asset.
     * @param nftAmount - The amount of NFTs to mint.
     * @param receiver - Account address of the NFT receiver, if `undefined` the minter account will receive the NFT/s
     * @param account - The account to mint the NFT.    * 
     * @param data - Data
     * @param txParams - Optional transaction parameters.
     *
     * @returns The {@link ethers.ContractReceipt}
     */
    public async mint(
        did: string,
        nftAmount: BigNumber,
        receiver: string | undefined,
        account: Account,
        data?: string,
        txParams?: TxParameters
    ) {
        return await this.nftContract.mint(
            receiver || account.getId(), 
            did, 
            nftAmount, 
            account.getId(),
            data || '0x',
            txParams
        )
    }

    /**
     * Burn NFTs associated with an asset.
     *
     * @remarks
     * The publisher can only burn NFTs that it owns. NFTs that were already transferred cannot be burned by the publisher.
     *
     * @example
     * ```ts
     * await nevermined.nfts1155.burn(
     *           did,
     *           BigNumber.from(2),
     *           artist
     * )
     * ```
     *
     * @param did - The Decentralized Identifier of the NFT asset.
     * @param nftAmount - The amount of NFTs to burn.
     * @param account - The account of the publisher of the NFT.
     * @param txParams - Optional transaction parameters.
     *
     * @returns The {@link ethers.ContractReceipt}
     */
    public async burn(
        did: string,
        nftAmount: BigNumber,
        account: Account,
        txParams?: TxParameters
    ) {
        return await this.nftContract.burn(
            account.getId(), 
            did, 
            nftAmount,
            txParams
        )        
    }

    // TODO: We need to improve this to allow for secondary market sales
    //       Right now it fetches the rewards from the DDO which don't change.
    /**
     * Buy NFTs.
     *
     * @remarks
     * This will lock the funds of the consumer in escrow pending the transfer of the NFTs
     * from the publisher.
     *
     * @example
     * ```ts
     * agreementId = await nevermined.nfts1155.order(ddo.id, numberNFTs, collector)
     * ```
     *
     * @param did - The Decentralized Identifier of the NFT asset.
     * @param numberEditions - The amount of NFTs to buy.
     * @param consumer - The account of the NFT buyer.
     * @param txParams - Optional transaction parameters.
     *
     * @returns The agreement ID.
     */
    public order(
        did: string,
        numberEditions: BigNumber,
        consumer: Account,
        txParams?: TxParameters
    ): SubscribablePromise<OrderProgressStep, string> {
        return new SubscribablePromise<OrderProgressStep, string>(async observer => {
            const { nftSalesTemplate } = this.nevermined.keeper.templates

            const agreementIdSeed = zeroX(generateId())
            const ddo = await this.nevermined.assets.resolve(did)

            this.logger.log('Creating nft-sales agreement and paying')
            const agreementId = await nftSalesTemplate.createAgreementWithPaymentFromDDO(
                agreementIdSeed,
                ddo,
                nftSalesTemplate.params(consumer.getId(), numberEditions),
                consumer,
                consumer,
                undefined,
                txParams,
                a => observer.next(a)
            )
            if (!agreementId) {
                throw new NFTError('Error creating nft-sales agreement')
            }

            return agreementId
        })
    }

<<<<<<< HEAD
=======
    /**
     * Claims the transfer of a NFT to the Nevermined Node on behalf of the publisher.
     *
     * @remarks
     * This is useful when the consumer does not want to wait for the publisher
     * to transfer the NFT once the payment is made. Assuming the publisher delegated
     * transfer permissions to the Node.
     *
     * One example would be a marketplace where the user wants to get access to the NFT
     * as soon as the payment is made
     *
     * @example
     * ```ts
     * const receipt = await nevermined.nfts721.claim(
     *           agreementId,
     *           editor.getId(),
     *           subscriber.getId(),
     *           BigNumber.from(1)
     *       )
     * ```
     *
     * @param agreementId - The NFT sales agreement id.
     * @param nftHolder - The address of the current owner of the NFT.
     * @param nftReceiver - The address where the NFT should be transferred.
     * @param numberEditions - The number of NFT editions to transfer. If the NFT is ERC-721 it should be 1
     *
     * @returns true if the transfer was successful.
     */
    public async claim(
        agreementId: string,
        nftHolder: string,
        nftReceiver: string,
        numberEditions: BigNumber = BigNumber.from(1)
    ): Promise<boolean> {
        return await this.claimNFT(agreementId, nftHolder, nftReceiver, numberEditions, 1155)
    }


>>>>>>> e0cf429e
    /**
     * Transfer NFTs to the consumer.
     *
     * @remarks
     * A publisher/provider will check if the consumer put the funds in escrow and
     * execute the transfer in order to be able to release the rewards.
     *
     * @example
     * ```ts
     * const receipt = await nevermined.nfts1155.transfer(
     *           agreementId,
     *           ddo.id,
     *           numberNFTs,
     *           artist
     *       )
     * ```
     *
     * @param agreementId - The NFT sales agreement id.
     * @param did - The Decentralized identifier of the NFT asset.
     * @param nftAmount - The number of NFTs to transfer.
     * @param publisher - The current owner of the NFTs.
     * @param txParams - Optional transaction parameters.
     *
     * @returns true if the transfer was successful.
     *
     * @throws {@link NFTError}
     * Thrown if there is an error transferring the NFT
     */
    public async transfer(
        agreementId: string,
        did: string,
        nftAmount: BigNumber,
        publisher: Account,
        txParams?: TxParameters
    ): Promise<boolean> {
        const { agreements } = this.nevermined
        const ddo = await this.nevermined.assets.resolve(did)

        const result = await agreements.conditions.transferNft(
            agreementId,
            ddo,
            nftAmount,
            publisher,
            txParams
        )

        if (!result) {
            throw new NFTError('Error transferring nft.')
        }

        return true
    }

    /**
     * Release the funds from escrow.
     *
     * @remarks
     * A publisher is able to release the funds put on escrow by the consumer after transferring the NFTs.
     *
     * @example
     * ```ts
     * const receipt = await nevermined.nfts1155.releaseRewards(
     *           agreementId,
     *           ddo.id,
     *           numberNFTs,
     *           artist
     *       )
     * ```
     *
     * @param agreementId - The NFT sales agreement id.
     * @param did - The Decentralized identifier of the NFT asset.
     * @param nftAmount - The amount of NFTs to transfer.
     * @param publisher - The current owner of the NFTs.
     * @param txParams - Optional transaction parameters.
     *
     * @returns true if the funds release was successful.
     *
     * @throws {@link NFTError}
     * Thrown if there is an error releasing the rewards
     */
    public async releaseRewards(
        agreementId: string,
        did: string,
        nftAmount: BigNumber,
        publisher: Account,
        txParams?: TxParameters
    ): Promise<boolean> {
        const { agreements } = this.nevermined

        const ddo = await this.nevermined.assets.resolve(did)

        const result = await agreements.conditions.releaseNftReward(
            agreementId,
            ddo,
            nftAmount,
            publisher,
            undefined,
            txParams
        )

        if (!result) {
            throw new NFTError('Error releasing the rewards.')
        }

        return true
    }

    /**
     * Get the NFT balance for a particular did associated to an account/address
     *
     * @example
     * ```ts
     * const balance = await nevermined.nfts1155.balance(ddo.id, artist)
     * ```
     *
     * @param did - The Decentralized Identifier of the NFT asset.
     * @param account - The account/address to check the balance of.
     *
     * @returns The number of editions of a NFT owned by the account/address.
     */
    public async balance(did: string, account: Account | string): Promise<BigNumber> {
<<<<<<< HEAD
        return await this.nftContract.balance(
            account instanceof Account ? account.getId() : account, 
            did
        )
=======
        const _address = account instanceof Account ? account.getId() : account
        return await this.nftContract.balance(_address, did)
>>>>>>> e0cf429e
    }

    /**
     * Gets the contract owner
     *
     * @example
     * ```ts
     * const nftContractOwner = new Account(
     *      await nevermined.nfts1155.owner()
     * )
     * ```
     *
     * @returns Address of the contract owner
     */
    public async owner(): Promise<string> {
        return this.nftContract.owner()
    }

    /**
     * Enable or disable NFT permissions for an operator.
     *
     * @see {@link claim}
     *
     * @example
     * ```ts
     * await nevermined.nfts1155.setApprovalForAll(
     *               someoneElse,
     *               true,
     *               artist
     * )
     * ```
     *
     * @param operatorAddress - The address that of the operator we want to give transfer rights to.
     * @param approved - Give or remove transfer rights from the operator.
     * @param from - The account that wants to give transfer rights to the operator.
     * @param txParams - Transaction additional parameters
     *
     * @returns The {@link ethers.ContractReceipt}
     */
    public async setApprovalForAll(
        operatorAddress: string,
        approved: boolean,
        from: Account,
        txParams?: TxParameters
    ): Promise<ContractReceipt> {
        const isApproved = await this.nftContract.isApprovedForAll(
            from.getId(),
            operatorAddress
        )

        if (isApproved) {
            return
        }

        return this.nftContract.setApprovalForAll(operatorAddress, approved, from, txParams)
    }

    /**
     * Returns if the `operatorAddress` is approved
     *
     * @see {@link claim}
     *
     * @example
     * ```ts
     * await nevermined.nfts1155.isApprovedForAll(someoneElse, artist.getId())
     * ```
     *
     * @param operatorAddress -  The address to check the permissions
     * @param from - The address of the account granting or revoking the permissions via `setApprovalForAll`.
     *
     * @returns Boolean saying if the `operatorAddress` is approved
     */
    public async isApprovedForAll(operatorAddress: string, from: string) {
        return this.nftContract.isApprovedForAll(from, operatorAddress)
    }

    /**
     * Used to release the secondary market NFT & the locked rewards.
     *
     * @example
     * ```ts
     * // TODO
     * ```
     *
     * @param owner - The owner account.
     * @param agreementId - the Id of the underlying service agreement.
     *
     * @returns  true if the transaction was successful.
     *
     * @throws {@link NFTError}
     * Thrown if there is an error releasing the rewards.
     */
    public async releaseSecondaryMarketRewards(
        owner: Account,
        consumer: Account,
        agreementIdSeed: string,
        txParams?: TxParameters
    ): Promise<boolean> {
        const service = await this.nevermined.services.metadata.retrieveService(
            agreementIdSeed
        )
        const did = getDIDFromService(service)
        const nftAmount = getNftAmountFromService(service)
        const ddo = await this.nevermined.assets.resolve(did)
        ddo.updateService(this.nevermined, service)
        const agreementId =
            await this.nevermined.keeper.agreementStoreManager.agreementId(
                agreementIdSeed,
                consumer.getId()
            )

        let receipt = await this.nevermined.agreements.conditions.transferNft(
            agreementId,
            ddo,
            nftAmount,
            owner,
            txParams
        )

        if (!receipt) throw new NFTError('TransferNft Failed.')

        receipt = await this.nevermined.agreements.conditions.releaseNftReward(
            agreementId,
            ddo,
            nftAmount,
            owner,
            undefined,
            txParams
        )

        if (!receipt) throw new NFTError('ReleaseNftReward Failed.')
        return receipt
    }

    /**
     * Adds a minter (`minterAddress`) to the NFT Contract.
     * Granting and revoking minting permissions only can be done by the NFT Contract owner
     *
     *
     * @example
     * ```ts
     * await nevermined.nfts1155.grantOperatorRole(
     *               someoneElse,
     *               artist
     * )
     * ```
     *
     * @param operatorAddress - The address of the account to be added as operator in the NFT Contract
     * @param from - The account giving operator permissions
     * @param txParams - Optional transaction parameters.
     *
     * @returns The {@link ethers.ContractReceipt}
     */
    public async grantOperatorRole(
        operatorAddress: string,
        from?: Account,
        txParams?: TxParameters
    ): Promise<ContractReceipt> {
        return this.nftContract.grantOperatorRole(operatorAddress, from, txParams)
    }

    /**
     * Revokes an address (`operatorAddress`) of the NFT Contract as operator.
     * Granting and revoking minting permissions only can be done by the NFT Contract owner
     *
     * @example
     * ```ts
     * await nevermined.nfts1155.revokeOperatorRole(
     *               someoneElse,
     *               artist
     * )
     * ```
     *
     * @param operatorAddress - The address of the account to be revoked as operator in the NFT Contract
     * @param from - The account revoking operator permissions
     * @param txParams - Optional transaction parameters.
     *
     * @returns The {@link ethers.ContractReceipt}
     */
    public async revokeOperatorRole(
        operatorAddress: string,
        from?: Account,
        txParams?: TxParameters
    ): Promise<ContractReceipt> {
        return this.nftContract.revokeOperatorRole(operatorAddress, from, txParams)
    }
}<|MERGE_RESOLUTION|>--- conflicted
+++ resolved
@@ -251,8 +251,6 @@
         })
     }
 
-<<<<<<< HEAD
-=======
     /**
      * Claims the transfer of a NFT to the Nevermined Node on behalf of the publisher.
      *
@@ -291,7 +289,6 @@
     }
 
 
->>>>>>> e0cf429e
     /**
      * Transfer NFTs to the consumer.
      *
@@ -413,15 +410,10 @@
      * @returns The number of editions of a NFT owned by the account/address.
      */
     public async balance(did: string, account: Account | string): Promise<BigNumber> {
-<<<<<<< HEAD
         return await this.nftContract.balance(
             account instanceof Account ? account.getId() : account, 
             did
         )
-=======
-        const _address = account instanceof Account ? account.getId() : account
-        return await this.nftContract.balance(_address, did)
->>>>>>> e0cf429e
     }
 
     /**
