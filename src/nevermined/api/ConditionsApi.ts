import { Account } from '../Account'
import { Instantiable, InstantiableConfig } from '../../Instantiable.abstract'
import { DDO, ServiceType } from '../../ddo'
import { ZeroAddress } from '../../utils'
import { Token, CustomToken, TxParameters as txParams } from '../../keeper'
import { AssetPrice } from '../../models'
import { KeeperError } from '../../errors/KeeperError'
import { ContractTransactionReceipt, EventLog } from 'ethers'

/**
 * Nevermined Conditions API. It the interaction with the Smart Contracts building the conditions attached
 * to the Nevermined Service Execution Agreements.
 */
export class ConditionsApi extends Instantiable {
  /**
   * Creates a new ConditionsApi
   * @param config - Configuration of the Nevermined instance
   * @returns {@link ConditionsApi}
   */
  constructor(config: InstantiableConfig) {
    super()
    this.setInstanceConfig(config)
  }

  /**
   * Transfers tokens to the EscrowPaymentCondition contract as an escrow payment.
   *
   * @remarks
   * This is required before access can be given to the asset data.
   *
   * @param agreementId - Agreement ID.
   * @param did - The Asset ID.
   * @param amounts - Asset amounts to distribute.
   * @param receivers - Receivers of the rewards
   * @param erc20TokenAddress - Account of sender.
   * @param from - Account of sender.
   */
  public async lockPayment(
    agreementId: string,
    did: string,
    amounts: bigint[],
    receivers: string[],
    erc20TokenAddress?: string,
    from?: Account,
    txParams?: txParams,
  ): Promise<boolean> {
    const { lockPaymentCondition, escrowPaymentCondition } = this.nevermined.keeper.conditions

    let token: Token

    if (!erc20TokenAddress) {
      token = this.nevermined.keeper.token
    } else if (erc20TokenAddress.toLowerCase() !== ZeroAddress) {
      token = await CustomToken.getInstanceByAddress(
        {
          nevermined: this.nevermined,
          web3: this.web3,
          logger: this.logger,
          config: this.config,
        },
        erc20TokenAddress,
      )
    }

    const totalAmount = AssetPrice.sumAmounts(amounts)

    if (token) {
      this.logger.debug('Approving tokens', totalAmount)
      await token.approve(lockPaymentCondition.address, totalAmount, from, txParams)
    }

    const contractReceipt: ContractTransactionReceipt = await lockPaymentCondition.fulfill(
      agreementId,
      did,
      escrowPaymentCondition.address,
      token ? token.address : erc20TokenAddress,
      amounts,
      receivers,
      from,
      {
        ...txParams,
        value:
          erc20TokenAddress && erc20TokenAddress.toLowerCase() === ZeroAddress
            ? totalAmount.toString()
            : undefined,
      },
    )

    return this.isFulfilled(contractReceipt)
  }

  /**
   * Authorize the consumer defined in the agreement to access (consume) this asset.
   * @param agreementId - Agreement ID.
   * @param did - Asset ID.
   * @param grantee - Consumer address.
   * @param from - Account of sender.
   * @param txParams - Transaction parameters
   */
  public async grantAccess(
    agreementId: string,
    did: string,
    grantee: string,
    from?: Account,
    txParams?: txParams,
  ) {
    try {
      const { accessCondition } = this.nevermined.keeper.conditions

      const contractReceipt: ContractTransactionReceipt = await accessCondition.fulfill(
        agreementId,
        did,
        grantee,
        from,
        txParams,
      )
      return this.isFulfilled(contractReceipt)
    } catch (e) {
      throw new KeeperError(e)
    }
  }

  /**
   * Authorize the consumer defined in the agreement to execute a remote service associated with this asset.
   * @param agreementId - Agreement ID.
   * @param did - Asset ID.
   * @param grantee - Consumer address.
   * @param from - Account of sender.
   * @param txParams - Transaction parameters
   */
  public async grantServiceExecution(
    agreementId: string,
    did: string,
    grantee: string,
    from?: Account,
    params?: txParams,
  ) {
    try {
      const { computeExecutionCondition } = this.nevermined.keeper.conditions

      const contractReceipt: ContractTransactionReceipt = await computeExecutionCondition.fulfill(
        agreementId,
        did,
        grantee,
        from,
        params,
      )
      return this.isFulfilled(contractReceipt)
    } catch (e) {
      throw new KeeperError(e)
    }
  }

  /**
   * Transfer the escrow or locked tokens from the LockPaymentCondition contract to the publisher's account.
   *
   * @remarks
   * This should be allowed after access has been given to the consumer and the asset data is downloaded.
   *
   * If the AccessCondition already timed out, this function will do a refund by transferring
   * the token amount to the original consumer.
   *
   * @param agreementId - Agreement ID.
   * @param amounts - Asset amounts to distribute.
   * @param receivers - Receivers of the rewards
   * @param did - Asset ID.
   * @param erc20TokenAddress - Publisher address.
   * @param from - Account of sender.
   * @param txParams - Transaction parameters
   */
  public async releaseReward(
    agreementId: string,
    amounts: bigint[],
    receivers: string[],
    returnAddress: string,
    did: string,
    erc20TokenAddress?: string,
    from?: Account,
    txParams?: txParams,
  ) {
    try {
      const { escrowPaymentCondition } = this.nevermined.keeper.conditions

      let token: CustomToken

      if (!erc20TokenAddress) {
        token = this.nevermined.keeper.token
      } else if (erc20TokenAddress.toLowerCase() !== ZeroAddress) {
        token = await CustomToken.getInstanceByAddress(
          {
            nevermined: this.nevermined,
            web3: this.web3,
          },
          erc20TokenAddress,
        )
      }

      const storedAgreement = await this.nevermined.keeper.agreementStoreManager.getAgreement(
        agreementId,
      )
      storedAgreement.conditionIds
      const contractReceipt: ContractTransactionReceipt = await escrowPaymentCondition.fulfill(
        agreementId,
        did,
        amounts,
        receivers,
        returnAddress,
        escrowPaymentCondition.address,
        token ? token.address : erc20TokenAddress,
        storedAgreement.conditionIds[1],
        storedAgreement.conditionIds[0],
        from,
        txParams,
      )
      return this.isFulfilled(contractReceipt)
    } catch (e) {
      throw new KeeperError(e)
    }
  }

  /**
   * Releases the payment in escrow to the provider(s) of the sale
   * @param agreementId - The service agreement id for the nft sale.
   * @param ddo - The decentralized identifier of the asset containing the nfts.
   * @param nftAmount - Number of nfts bought.
   * @param publisher - The publisher account.
   * @returns {@link true} if the funds were released successfully.
   */
  public async releaseNftReward(
    agreementId: string,
    ddo: DDO,
<<<<<<< HEAD
    serviceReference: number | ServiceType = 'nft-sales',
    nftAmount: BigNumber,
=======
    nftAmount: bigint,
>>>>>>> ebfc11ed
    publisher: Account,
    from?: Account,
    txParams?: txParams,
  ) {
    const template = this.nevermined.keeper.templates.nftSalesTemplate
    const { accessConsumer } = await template.getAgreementData(agreementId)
    const { agreementIdSeed, creator } =
      await this.nevermined.keeper.agreementStoreManager.getAgreement(agreementId)
    const service = ddo.findServiceByReference(serviceReference)

    const instance = await template.instanceFromDDO(
      agreementIdSeed,
      ddo,
      creator,
      template.params(accessConsumer, nftAmount),
      service.index,
    )

    const { escrowPaymentCondition } = this.nevermined.keeper.conditions
    const contractReceipt: ContractTransactionReceipt =
      await escrowPaymentCondition.fulfillInstance(
        instance.instances[2] as any,
        {},
        from || publisher,
        txParams,
      )

    if (!this.isFulfilled(contractReceipt)) {
      this.logger.error('Failed to fulfill escrowPaymentCondition', contractReceipt)
    }

    return this.isFulfilled(contractReceipt)
  }

  /**
   * Releases the payment in escrow to the provider(s) of the sale
   * @param agreementId - The service agreement id for the nft sale.
   * @param ddo - The decentralized identifier of the asset containing the nfts.
   * @param publisher - The publisher account.
   * @returns {@link true} if the funds were released successfully.
   */
  public async releaseNft721Reward(
    agreementId: string,
    ddo: DDO,
    serviceReference: number | ServiceType = 'nft-sales',
    publisher: Account,
    from?: Account,
    txParams?: txParams,
  ) {
    const serviceIndex = ddo.findServiceByReference(serviceReference).index

    const template = this.nevermined.keeper.templates.nft721SalesTemplate
    const { accessConsumer } = await template.getAgreementData(agreementId)
    const { agreementIdSeed, creator } =
      await this.nevermined.keeper.agreementStoreManager.getAgreement(agreementId)
    const instance = await template.instanceFromDDO(
      agreementIdSeed,
      ddo,
      creator,
      template.params(accessConsumer),
      serviceIndex,
    )

    const { escrowPaymentCondition } = this.nevermined.keeper.conditions
    const contractReceipt: ContractTransactionReceipt =
      await escrowPaymentCondition.fulfillInstance(
        instance.instances[2] as any,
        {},
        from || publisher,
        txParams,
      )

    if (!this.isFulfilled(contractReceipt)) {
      this.logger.error('Failed to fulfill escrowPaymentCondition', contractReceipt)
    }

    return this.isFulfilled(contractReceipt)
  }

  /**
   * Allows an nft holder to prove ownership of a certain number of nfts.
   * Used as an access condition to the underlying files.
   *
   * @param agreementId - The service agreement id of the nft transfer.
   * @param did - The decentralized identifier of the asset containing the nfts.
   * @param holder - The address of the holder (recipient of a previous nft transfer with `agreementId`).
   * @param nftAmount - The amount of nfts that the `holder` needs to have to fulfill the access condition.
   * @param from - Account.
   * @returns {@link true} if the holder is able to fulfill the condition
   */
  public async holderNft(
    agreementId: string,
    did: string,
    holder: string,
    nftAmount: bigint,
    contractAddress?: string,
    from?: Account,
    params?: txParams,
  ) {
    const { nftHolderCondition } = this.nevermined.keeper.conditions
    ContractTransactionReceipt
    const contractReceipt: ContractTransactionReceipt = await nftHolderCondition.fulfill(
      agreementId,
      did,
      holder,
      nftAmount,
      contractAddress || this.nevermined.keeper.nftUpgradeable.address,
      from,
      params,
    )
    return this.isFulfilled(contractReceipt)
  }

  /**
   * Allows an nft holder to prove ownership of a certain number of nfts.
   * Used as an access condition to the underlying files.
   *
   * @param agreementId - The service agreement id of the nft transfer.
   * @param ddo - The decentralized identifier of the asset containing the nfts.
   * @param holderAddress - The address of the holder (recipient of a previous nft transfer with `agreementId`).
   * @param from - Account.
   * @returns {@link true} if the holder is able to fulfill the condition
   */
  public async holderNft721(
    agreementId: string,
    ddo: DDO,
    holderAddress: string,
    from?: Account,
    params?: txParams,
  ) {
    const { nft721HolderCondition } = this.nevermined.keeper.conditions
    const accessService = ddo.findServiceByType('nft-access')

<<<<<<< HEAD
    const holder = DDO.findServiceConditionByName(accessService, 'nftHolder')

    const contractReceipt: ContractReceipt = await nft721HolderCondition.fulfill(
=======
    const holder = findServiceConditionByName(accessService, 'nftHolder')
    ContractTransactionReceipt
    const contractReceipt: ContractTransactionReceipt = await nft721HolderCondition.fulfill(
>>>>>>> ebfc11ed
      agreementId,
      ddo.shortId(),
      holderAddress,
      holder.parameters.find((p) => p.name === '_contractAddress').value as string,
      from,
      params,
    )

    return this.isFulfilled(contractReceipt)
  }

  /**
   * Fulfills the access condition required to give access to the underlying files of an nft.
   *
   * @param agreementId - The service agreement id of the nft transfer.
   * @param did - The decentralized identifier of the asset containing the nfts.
   * @param grantee - The address of the user trying to get access to the files.
   * @param from - Account.
   * @returns {@link true} if the provider is able to fulfill the condition
   */
  public async grantNftAccess(
    agreementId: string,
    did: string,
    grantee: string,
    from?: Account,
    params?: txParams,
  ) {
    const { nftAccessCondition } = this.nevermined.keeper.conditions
    ContractTransactionReceipt
    const contractReceipt: ContractTransactionReceipt = await nftAccessCondition.fulfill(
      agreementId,
      did,
      grantee,
      from,
      params,
    )
    return this.isFulfilled(contractReceipt)
  }

  /**
   * Transfers a certain amount of nfts after payment as been made.
   * @param agreementId - The service agreement id of the nft transfer.
   * @param ddo - The decentralized identifier of the asset containing the nfts.
   * @param nftAmount - The amount of nfts to transfer.
   * @param from - Account.
   * @returns {@link true} if the transfer is successful
   */
  public async transferNft(
    agreementId: string,
    ddo: DDO,
    nftAmount: bigint,
    from?: Account,
    txParams?: txParams,
  ) {
    const { transferNftCondition } = this.nevermined.keeper.conditions
    const template = this.nevermined.keeper.templates.nftSalesTemplate

    const { accessConsumer } = await template.getAgreementData(agreementId)
    const { agreementIdSeed, creator } =
      await this.nevermined.keeper.agreementStoreManager.getAgreement(agreementId)
    const instance = await template.instanceFromDDO(
      agreementIdSeed,
      ddo,
      creator,
      template.params(accessConsumer, nftAmount),
    )

    const contractReceipt: ContractTransactionReceipt = await transferNftCondition.fulfillInstance(
      instance.instances[1] as any,
      {},
      from,
      txParams,
    )

    return this.isFulfilled(contractReceipt)
  }

  /**
   * Transfers a certain amount of nfts after payment as been made.
   * @param agreementId - The service agreement id of the nft transfer.
   * @param ddo - The decentralized identifier of the asset containing the nfts.
   * @param nftAmount - The amount of nfts to transfer.
   * @param from - Account.
   * @returns {@link true} if the transfer is successful
   */
  public async transferNftForDelegate(
    agreementId: string,
    ddo: DDO,
<<<<<<< HEAD
    serviceReference: number | ServiceType = 'nft-sales',
    nftAmount: BigNumber,
=======
    nftAmount: bigint,
>>>>>>> ebfc11ed
    from?: Account,
    params?: txParams,
  ) {
    const { transferNftCondition } = this.nevermined.keeper.conditions
    const template = this.nevermined.keeper.templates.nftSalesTemplate

    const { accessConsumer } = await template.getAgreementData(agreementId)
    const { agreementIdSeed, creator } =
      await this.nevermined.keeper.agreementStoreManager.getAgreement(agreementId)
    const serviceIndex = ddo.findServiceByReference(serviceReference).index
    const instance = await template.instanceFromDDO(
      agreementIdSeed,
      ddo,
      creator,
      template.params(accessConsumer, nftAmount),
      serviceIndex,
    )
    const [did, nftHolder, nftReceiver, _nftAmount, lockPaymentCondition, , transferAsset] =
      instance.instances[1].list
    const contractReceipt: ContractTransactionReceipt = await transferNftCondition.fulfillPlain(
      agreementId,
      [did, nftHolder, nftReceiver, _nftAmount, lockPaymentCondition, transferAsset],
      from,
      params,
      'fulfillForDelegate',
    )

    return this.isFulfilled(contractReceipt)
  }

  /**
   * Transfers a certain amount of nfts after payment as been made.
   * @param agreementId - The service agreement id of the nft transfer.
   * @param ddo - The decentralized identifier of the asset containing the nfts.
   * @param publisher - Account.
   * @returns {@link true} if the transfer is successful
   */
  public async transferNft721(
    agreementId: string,
    ddo: DDO,
    serviceIndex: number,
    publisher: Account,
    txParams?: txParams,
  ) {
    const { transferNft721Condition } = this.nevermined.keeper.conditions
    const template = this.nevermined.keeper.templates.nft721SalesTemplate

    const { accessConsumer } = await template.getAgreementData(agreementId)
    const { agreementIdSeed, creator } =
      await this.nevermined.keeper.agreementStoreManager.getAgreement(agreementId)
    const instance = await template.instanceFromDDO(
      agreementIdSeed,
      ddo,
      creator,
      template.params(accessConsumer),
      serviceIndex,
    )

    const nft = await this.nevermined.contracts.loadNft721(instance.instances[1].list[5])

    await nft.setApprovalForAll(transferNft721Condition.address, true, publisher, txParams)

    const contractReceipt: ContractTransactionReceipt =
      await transferNft721Condition.fulfillInstance(
        instance.instances[1] as any,
        {},
        publisher,
        txParams,
      )

    await nft.setApprovalForAll(transferNft721Condition.address, false, publisher, txParams)

    return this.isFulfilled(contractReceipt)
  }

  private isFulfilled(contractReceipt: ContractTransactionReceipt): boolean {
    return contractReceipt.logs.some((e: EventLog) => e.eventName === 'Fulfilled')
  }
}<|MERGE_RESOLUTION|>--- conflicted
+++ resolved
@@ -229,12 +229,8 @@
   public async releaseNftReward(
     agreementId: string,
     ddo: DDO,
-<<<<<<< HEAD
     serviceReference: number | ServiceType = 'nft-sales',
-    nftAmount: BigNumber,
-=======
     nftAmount: bigint,
->>>>>>> ebfc11ed
     publisher: Account,
     from?: Account,
     txParams?: txParams,
@@ -368,15 +364,9 @@
     const { nft721HolderCondition } = this.nevermined.keeper.conditions
     const accessService = ddo.findServiceByType('nft-access')
 
-<<<<<<< HEAD
     const holder = DDO.findServiceConditionByName(accessService, 'nftHolder')
-
-    const contractReceipt: ContractReceipt = await nft721HolderCondition.fulfill(
-=======
-    const holder = findServiceConditionByName(accessService, 'nftHolder')
     ContractTransactionReceipt
     const contractReceipt: ContractTransactionReceipt = await nft721HolderCondition.fulfill(
->>>>>>> ebfc11ed
       agreementId,
       ddo.shortId(),
       holderAddress,
@@ -465,12 +455,8 @@
   public async transferNftForDelegate(
     agreementId: string,
     ddo: DDO,
-<<<<<<< HEAD
     serviceReference: number | ServiceType = 'nft-sales',
-    nftAmount: BigNumber,
-=======
     nftAmount: bigint,
->>>>>>> ebfc11ed
     from?: Account,
     params?: txParams,
   ) {
