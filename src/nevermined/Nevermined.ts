--- conflicted
+++ resolved
@@ -1,10 +1,5 @@
-<<<<<<< HEAD
-import { Instantiable, Web3Clients, generateInstantiableConfigFromConfig } from '@/Instantiable.abstract'
-import Keeper from '@/keeper/Keeper'
-=======
 import { Instantiable, generateInstantiableConfigFromConfig } from '@/Instantiable.abstract'
 import { Keeper } from '@/keeper'
->>>>>>> e9e7dc61
 import { CustomToken } from '@/keeper/contracts/CustomToken'
 import { Nft1155Contract } from '@/keeper/contracts/Nft1155Contract'
 import { Nft721Contract } from '@/keeper/contracts/Nft721Contract'
@@ -260,7 +255,7 @@
   /**
    * Web3 Clients
    */
-  public web3: Web3Clients
+  // public web3: Web3Clients
 
   /**
    * If keeper is connected
