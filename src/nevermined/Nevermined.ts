import { AccountsApi } from './api/AccountsApi'
import { AgreementsApi } from './api/AgreementsApi'
import { AssetsApi } from './api/AssetsApi'
import { ProvenanceApi } from './api/ProvenanceApi'
import { UtilsApi } from './api/UtilsApi'
import Keeper from '../keeper/Keeper'
import { NeverminedOptions } from '../models/NeverminedOptions'
import {
    Instantiable,
    generateIntantiableConfigFromConfig
} from '../Instantiable.abstract'
<<<<<<< HEAD
import { Provider } from './Provider'
import { Files } from './Files'
import { NFT1155Api } from './nfts/NFT1155Api'
import { NFT721Api } from './nfts/NFT721Api'
import { AaveCredit } from './AaveCredit'
import { MarketplaceApi } from '../marketplace/MarketplaceAPI'
=======
import { NFT1155Api } from './api/nfts/NFT1155Api'
import { NFT721Api } from './api/nfts/NFT721Api'
>>>>>>> 8199ad32
import CustomToken from '../keeper/contracts/CustomToken'
import { Nft1155Contract } from '../keeper/contracts/Nft1155Contract'
import { ComputeApi } from './api/ComputeApi'
import { SearchApi } from './api/SearchApi'
import { ServicesApi } from './api/ServicesApi'

/**
 * Main interface for Nevermined Protocol.
 */
export class Nevermined extends Instantiable {
    /**
     * Returns the instance of Nevermined.
     *
     * @example
     * ```ts
     * import { Nevermined, Config } from '@nevermined-io/nevermied-sdk-js'
     *
     * const config: Config = {...}
     * const nevermined = await Nevermined.getInstance(config)
     * ```
     *
     * @param config - Nevermined instance configuration.
     * @returns A {@link Nevermined} instance
     */
    public static async getInstance(config: NeverminedOptions): Promise<Nevermined> {
        const instance = new Nevermined()

        const instanceConfig = {
            ...generateIntantiableConfigFromConfig(config),
            nevermined: instance
        }
        instance.setInstanceConfig(instanceConfig)

        instance.keeper = await Keeper.getInstance(instanceConfig)
        await instance.keeper.init()

<<<<<<< HEAD
        instance.node = new NeverminedNode(instanceConfig)
        instance.marketplace = new MarketplaceApi(instanceConfig)
        instance.metadata = new Metadata(instanceConfig)
        instance.profiles = new Profiles(instanceConfig)
        instance.bookmarks = new Bookmarks(instanceConfig)
        instance.permissions = new Permissions(instanceConfig)

        instance.accounts = await Accounts.getInstance(instanceConfig)
        instance.auth = await Auth.getInstance(instanceConfig)
        instance.assets = await Assets.getInstance(instanceConfig)

        instance.nfts1155 = await NFT1155Api.getInstance(
            instanceConfig,
            instance.keeper.nftUpgradeable
        )
        instance.files = await Files.getInstance(instanceConfig)
        instance.agreements = await Agreements.getInstance(instanceConfig)
        instance.token = await Token.getInstance(instanceConfig)
        instance.aaveCredit = await AaveCredit.getInstance(instanceConfig)

        instance.versions = await Versions.getInstance(instanceConfig)
        instance.provenance = await Provenance.getInstance(instanceConfig)
        instance.provider = await Provider.getInstance(instanceConfig)

        instance.utils = await Utils.getInstance(instanceConfig)
=======
        // Nevermined main API
        instance.accounts = new AccountsApi(instanceConfig)
        instance.agreements = new AgreementsApi(instanceConfig)
        instance.assets = new AssetsApi(instanceConfig)
        instance.compute = new ComputeApi(instanceConfig)
        instance.nfts1155 = await NFT1155Api.getInstance(instanceConfig, instance.keeper.nftUpgradeable)
        instance.provenance = new ProvenanceApi(instanceConfig)
        instance.search = new SearchApi(instanceConfig)
        instance.services = new ServicesApi(instanceConfig)
        instance.utils = new UtilsApi(instanceConfig)
>>>>>>> 8199ad32

        return instance
    }


    /**
     * Nevermined very own contract reflector.
     */
    public contracts = {
        /**
         * Load a custom ERC-721 nft.
         *
         * @param address - The address of the ERC-721 contracts to load
         * @returns An instance of {@link NFT721Api}
         */
        loadNft721: async (address: string): Promise<NFT721Api> => {
            this.nfts721 = await NFT721Api.getInstance(this.instanceConfig, address)
            return this.nfts721
        },
        loadNft721Api: async (api: NFT721Api): Promise<NFT721Api> => {
            this.nfts721 = api
            return this.nfts721
        },
        /**
         * Load a custom ERC-1155 nft.
         *
         * @param address - The address of the ERC-721 contracts to load
         * @returns An instance of {@link NFT721Api}
         */
        loadNft1155: async (address: string): Promise<Nft1155Contract> => {
            return await Nft1155Contract.getInstance(this.instanceConfig, address)
        },
        /**
         * Load a custom ERC-20 nft.
         *
         * @param address - The address of the ERC-20 contracts to load
         * @returns An instance of the {@link CustomToken}
         */
        loadErc20: async (address: string): Promise<CustomToken> => {
            return await CustomToken.getInstanceByAddress(this.instanceConfig, address)
        }
    }


    /**
<<<<<<< HEAD
     * Profiles instance
     */
    public profiles: Profiles

    /**
     * Bookmarks instance
     */
    public bookmarks: Bookmarks

    /**
     * Permissions instance
     */
    public permissions: Permissions
=======
     * Keeper instance.
     */
    public keeper: Keeper
>>>>>>> 8199ad32

    /**
     * Accounts submodule
     */
    public accounts: AccountsApi

    /**
     * Agreements submodule
     */
<<<<<<< HEAD
    public nfts721: NFT721Api
=======
    public agreements: AgreementsApi
>>>>>>> 8199ad32

    /**
     * Assets API
     */
    public assets: AssetsApi

    /**
     * Compute API
     */
    public compute: ComputeApi

    /**
     * ERC-1155 Nfts API
     */
    public nfts1155: NFT1155Api

    /**
     * ERC-721 Nfts API
     */
    public nfts721: NFT721Api

    /**
     * Provenance submodule
     */
    public provenance: ProvenanceApi

    /**
     * SearchApi API
     */
    public search: SearchApi

    /**
     * SearchApi API
     */
    public services: ServicesApi

    /**
     * Utils submodule
     */
    public utils: UtilsApi

    private constructor() {
        super()
    }
}<|MERGE_RESOLUTION|>--- conflicted
+++ resolved
@@ -9,17 +9,8 @@
     Instantiable,
     generateIntantiableConfigFromConfig
 } from '../Instantiable.abstract'
-<<<<<<< HEAD
-import { Provider } from './Provider'
-import { Files } from './Files'
-import { NFT1155Api } from './nfts/NFT1155Api'
-import { NFT721Api } from './nfts/NFT721Api'
-import { AaveCredit } from './AaveCredit'
-import { MarketplaceApi } from '../marketplace/MarketplaceAPI'
-=======
 import { NFT1155Api } from './api/nfts/NFT1155Api'
 import { NFT721Api } from './api/nfts/NFT721Api'
->>>>>>> 8199ad32
 import CustomToken from '../keeper/contracts/CustomToken'
 import { Nft1155Contract } from '../keeper/contracts/Nft1155Contract'
 import { ComputeApi } from './api/ComputeApi'
@@ -56,33 +47,6 @@
         instance.keeper = await Keeper.getInstance(instanceConfig)
         await instance.keeper.init()
 
-<<<<<<< HEAD
-        instance.node = new NeverminedNode(instanceConfig)
-        instance.marketplace = new MarketplaceApi(instanceConfig)
-        instance.metadata = new Metadata(instanceConfig)
-        instance.profiles = new Profiles(instanceConfig)
-        instance.bookmarks = new Bookmarks(instanceConfig)
-        instance.permissions = new Permissions(instanceConfig)
-
-        instance.accounts = await Accounts.getInstance(instanceConfig)
-        instance.auth = await Auth.getInstance(instanceConfig)
-        instance.assets = await Assets.getInstance(instanceConfig)
-
-        instance.nfts1155 = await NFT1155Api.getInstance(
-            instanceConfig,
-            instance.keeper.nftUpgradeable
-        )
-        instance.files = await Files.getInstance(instanceConfig)
-        instance.agreements = await Agreements.getInstance(instanceConfig)
-        instance.token = await Token.getInstance(instanceConfig)
-        instance.aaveCredit = await AaveCredit.getInstance(instanceConfig)
-
-        instance.versions = await Versions.getInstance(instanceConfig)
-        instance.provenance = await Provenance.getInstance(instanceConfig)
-        instance.provider = await Provider.getInstance(instanceConfig)
-
-        instance.utils = await Utils.getInstance(instanceConfig)
-=======
         // Nevermined main API
         instance.accounts = new AccountsApi(instanceConfig)
         instance.agreements = new AgreementsApi(instanceConfig)
@@ -93,7 +57,6 @@
         instance.search = new SearchApi(instanceConfig)
         instance.services = new ServicesApi(instanceConfig)
         instance.utils = new UtilsApi(instanceConfig)
->>>>>>> 8199ad32
 
         return instance
     }
@@ -139,25 +102,9 @@
 
 
     /**
-<<<<<<< HEAD
-     * Profiles instance
-     */
-    public profiles: Profiles
-
-    /**
-     * Bookmarks instance
-     */
-    public bookmarks: Bookmarks
-
-    /**
-     * Permissions instance
-     */
-    public permissions: Permissions
-=======
      * Keeper instance.
      */
     public keeper: Keeper
->>>>>>> 8199ad32
 
     /**
      * Accounts submodule
@@ -167,11 +114,7 @@
     /**
      * Agreements submodule
      */
-<<<<<<< HEAD
-    public nfts721: NFT721Api
-=======
     public agreements: AgreementsApi
->>>>>>> 8199ad32
 
     /**
      * Assets API
