--- conflicted
+++ resolved
@@ -980,81 +980,19 @@
         params?: TxParameters
     ): SubscribablePromise<OrderProgressStep, string> {
         return new SubscribablePromise(async observer => {
-<<<<<<< HEAD
-            const { agreements } = this.nevermined
-
             const agreementIdSeed = zeroX(generateId())
-=======
-            const agreementId = zeroX(generateId())
->>>>>>> 782c1fcf
             const ddo = await this.resolve(did)
-            let agreementId: string
 
             const { keeper } = this.nevermined
             const service = ddo.findServiceByType(serviceType)
             const templateName = service.attributes.serviceAgreementTemplate.contractName
-<<<<<<< HEAD
-            const template = keeper.getTemplateByName(templateName)
-            const assetRewards = getAssetRewardsFromService(service)
-
-            observer.next(OrderProgressStep.CreatingAgreement)
-            this.logger.log('Creating agreement')
-            agreementId = await agreements.create(
-                did,
-                agreementIdSeed,
-                serviceType,
-                consumer,
-                consumer,
-                params
-            )
-            this.logger.log('Agreement created')
-            // eslint-disable-next-line no-async-promise-executor
-            const paymentFlow = new Promise(async (resolve, reject) => {
-                await template.getAgreementCreatedEvent(agreementId)
-
-                this.logger.log('Agreement initialized')
-                observer.next(OrderProgressStep.AgreementInitialized)
-
-                this.logger.log('Locking payment')
-                observer.next(OrderProgressStep.LockingPayment)
-
-                const payment = findServiceConditionByName(service, 'lockPayment')
-                if (!payment) throw new Error('Payment condition not found!')
-
-                const paid = await agreements.conditions.lockPayment(
-                    agreementId,
-                    ddo.id,
-                    assetRewards.getAmounts(),
-                    assetRewards.getReceivers(),
-                    payment.parameters.find(p => p.name === '_tokenAddress')
-                        .value as string,
-                    consumer
-                )
-                observer.next(OrderProgressStep.LockedPayment)
-
-                if (paid) {
-                    this.logger.log('Payment was OK')
-                } else {
-                    this.logger.error('Payment was KO')
-                    this.logger.error('Agreement ID: ', agreementId)
-                    this.logger.error('DID: ', ddo.id)
-                    reject(new Error('Error on payment'))
-                }
-=======
->>>>>>> 782c1fcf
 
             const template = keeper.getAccessTemplateByName(templateName)
             const assetRewards = getAssetRewardsFromService(service)
 
-<<<<<<< HEAD
-            try {
-                await paymentFlow
-            } catch (e) {
-                throw new Error('Error paying the asset.')
-=======
             this.logger.log(`Creating ${serviceType} agreement and paying`)
-            const result = await template.createAgreementWithPaymentFromDDO(
-                agreementId,
+            const agreementId = await template.createAgreementWithPaymentFromDDO(
+                agreementIdSeed,
                 ddo,
                 assetRewards,
                 consumer,
@@ -1066,9 +1004,8 @@
                 a => observer.next(a)
             )
 
-            if (!result) {
+            if (!agreementId) {
                 throw Error(`Error creating ${serviceType} agreement`)
->>>>>>> 782c1fcf
             }
 
             return agreementId
