import { SearchQuery } from '../common/interfaces'
import { DDO } from '../ddo/DDO'
import { MetaData } from '../ddo/MetaData'
import { Service, ServiceType, ServicePlugin } from '../ddo/Service'
import Account from './Account'
import DID from './DID'
import {
    fillConditionsWithDDO,
    SubscribablePromise,
    generateId,
    zeroX,
    didZeroX
} from '../utils'
import { Instantiable, InstantiableConfig } from '../Instantiable.abstract'
import AssetRewards from '../models/AssetRewards'
import { ServiceAgreementTemplate } from '../ddo/ServiceAgreementTemplate'
import { TxParameters } from '../keeper/contracts/ContractBase'
import { AssetError } from '../errors'
import { RoyaltyScheme } from '../keeper/contracts/royalties'
import { Nevermined } from '../sdk'
import { ContractReceipt } from 'ethers'
import {
    ercOfNeverminedNFTType,
    NeverminedNFT1155Type,
    NeverminedNFT721Type,
    NeverminedNFTType,
    NFTAttributes
} from '../models/NFTAttributes'
import { EncryptionMethod } from '../metadata/Metadata'
import { AccessService, NFTAccessService } from './AccessService'
import BigNumber from '../utils/BigNumber'

export enum CreateProgressStep {
    ServicesAdded,
    GeneratingProof,
    ProofGenerated,
    ConditionsFilled,
    EncryptingFiles,
    FilesEncrypted,
    RegisteringDid,
    SettingRoyaltyScheme,
    SettingRoyalties,
    StoringDdo,
    DdoStored,
    DidRegistered
}

export enum OrderProgressStep {
    CreatingAgreement,
    AgreementInitialized,
    LockingPayment,
    LockedPayment
}

export enum ExecuteProgressStep {
    CreatingAgreement,
    AgreementInitialized,
    LockingPayment,
    LockedPayment
}

export enum RoyaltyKind {
    Standard,
    Curve,
    Legacy
}

export interface RoyaltyAttributes {
    royaltyKind: RoyaltyKind
    scheme: RoyaltyScheme
    amount: number
}

export function getRoyaltyScheme(nvm: Nevermined, kind: RoyaltyKind): RoyaltyScheme {
    if (kind == RoyaltyKind.Standard) {
        return nvm.keeper.royalties.standard
    } else if (kind == RoyaltyKind.Curve) {
        return nvm.keeper.royalties.curve
    }
}

export function getRoyaltyAttributes(nvm: Nevermined, kind: RoyaltyKind, amount: number) {
    return {
        scheme: getRoyaltyScheme(nvm, kind),
        royaltyKind: kind,
        amount
    } as RoyaltyAttributes
}

/**
 * Assets submodule of Nevermined.
 */
export class Assets extends Instantiable {
    /**
     * Returns the instance of Assets.
     * @returns {@link Assets}
     */
    public static async getInstance(config: InstantiableConfig): Promise<Assets> {
        const instance = new Assets()
        instance.servicePlugin = {
            access: new AccessService(
                config,
                config.nevermined.keeper.templates.accessTemplate
            ),
            compute: config.nevermined.keeper.templates.escrowComputeExecutionTemplate,
            'nft-sales': new NFTAccessService(
                config,
                config.nevermined.keeper.templates.nftSalesTemplate,
                config.nevermined.keeper.templates.nft721SalesTemplate
            ),
            'nft-access': new NFTAccessService(
                config,
                config.nevermined.keeper.templates.nftAccessTemplate,
                config.nevermined.keeper.templates.nft721AccessTemplate
            ),
            'aave-credit': config.nevermined.keeper.templates.aaveCreditTemplate
        }
        instance.setInstanceConfig(config)

        return instance
    }

    /**
     * Returns a DDO by DID.
     * @param did - Decentralized ID.
     * @returns {@link DDO}
     */
    public async resolve(did: string): Promise<DDO> {
        const { serviceEndpoint } =
            await this.nevermined.keeper.didRegistry.getAttributesByDid(did)
        return this.nevermined.metadata.retrieveDDOByUrl(serviceEndpoint)
    }

    public registerAsset(
        metadata: MetaData,
        publisher: Account,
        encryptionMethod: EncryptionMethod = 'PSK-RSA',
        assetRewards: AssetRewards | undefined,
        serviceTypes: ServiceType[],
        predefinedAssetServices: Service[] = [],
        nftAttributes: NFTAttributes | undefined,
        erc20TokenAddress: string | undefined,
        providers: string[] = [this.config.gatewayAddress],
        appId?: string,
        txParams?: TxParameters
    ): SubscribablePromise<CreateProgressStep, DDO> {
        this.logger.log('Registering Asset')
        return new SubscribablePromise(async observer => {
            const { gatewayUri } = this.config
            const { didRegistry } = this.nevermined.keeper
            assetRewards = assetRewards ? assetRewards : new AssetRewards()

            // create ddo itself
            const ddo = DDO.getInstance(metadata.userId, publisher.getId(), appId)

            if (predefinedAssetServices.length > 0) {
                ddo.service = [, ...predefinedAssetServices].reverse() as Service[]
            }

            let publicKey
            if (encryptionMethod === 'PSK-ECDSA') {
                publicKey = this.nevermined.gateway.getEcdsaPublicKey()
            } else {
                publicKey = await this.nevermined.gateway.getRsaPublicKey()
            }

            this.logger.debug('Adding Authorization Service')
            await ddo.addService(
                this.nevermined,
                this.createAuthorizationService(gatewayUri, publicKey, encryptionMethod)
            )

            this.logger.debug('Adding Metadata Service')
            metadata.main = await ddo.addDefaultMetadataService(metadata, nftAttributes)

            for (const name of serviceTypes) {
                const plugin = this.servicePlugin[name]
                if (plugin) {
                    await ddo.addService(
                        this.nevermined,
                        await plugin.createService(publisher, metadata)
                    )
                }
            }

            this.logger.log('Services Added')
            observer.next(CreateProgressStep.ServicesAdded)

            ddo.service.sort((a, b) => (a.index > b.index ? 1 : -1))

            this.logger.log('Generating proof')
            observer.next(CreateProgressStep.GeneratingProof)

            await ddo.addProof(publisher.getId())

            const didSeed = await ddo.generateDidSeed(ddo.proof.checksum)
            await ddo.assignDid(didSeed, didRegistry, publisher)

            await ddo.addSignature(this.nevermined, publisher.getId())

            this.logger.log('Proof generated')
            observer.next(CreateProgressStep.ProofGenerated)

            for (const name of serviceTypes) {
                const service = ddo.findServiceByType(name)
                const { nftContractAddress, amount, nftTransfer, duration } =
                    nftAttributes || new NFTAttributes()
                const sat: ServiceAgreementTemplate =
                    service.attributes.serviceAgreementTemplate
                sat.conditions = fillConditionsWithDDO(
                    sat.conditions,
                    ddo,
                    assetRewards,
                    erc20TokenAddress || this.nevermined.token.getAddress(),
                    nftContractAddress,
                    publisher.getId(),
                    amount,
                    nftTransfer,
                    duration
                )
            }

            this.logger.log('Conditions filled')
            observer.next(CreateProgressStep.ConditionsFilled)

            this.logger.log('Encrypting files')
            observer.next(CreateProgressStep.EncryptingFiles)

            let encryptedFiles
            if (!['workflow'].includes(metadata.main.type)) {
                const encryptedFilesResponse = await this.nevermined.gateway.encrypt(
                    ddo.id,
                    JSON.stringify(metadata.main.files),
                    new String(encryptionMethod)
                )
                encryptedFiles = JSON.parse(encryptedFilesResponse)['hash']
            }

            let serviceEndpoint = this.nevermined.metadata.getServiceEndpoint(
                DID.parse(ddo.id)
            )

            await ddo.updateService(this.nevermined, {
                type: 'metadata',
                index: 0,
                serviceEndpoint,
                attributes: {
                    // Default values
                    curation: {
                        rating: 0,
                        numVotes: 0
                    },
                    // Overwrites defaults
                    ...metadata,
                    encryptedFiles,
                    // Cleaning not needed information
                    main: {
                        ...metadata.main,
                        files: metadata.main.files?.map((file, index) => ({
                            ...file,
                            index,
                            url: undefined
                        }))
                    } as any
                }
            } as Service)

            this.logger.log('Files encrypted')
            observer.next(CreateProgressStep.FilesEncrypted)

            observer.next(CreateProgressStep.RegisteringDid)
            // On-chain asset registration
            if (nftAttributes) {
                this.logger.log('Registering Mintable Asset', ddo.id)
                if (nftAttributes.ercType === 721) {
                    await didRegistry.registerMintableDID721(
                        didSeed,
                        ddo.checksum(ddo.shortId()),
                        providers || [this.config.gatewayAddress],
                        serviceEndpoint,
                        '0x1',
                        nftAttributes.nftMetadataUrl,
                        0,
                        nftAttributes.preMint,
                        publisher.getId(),
                        txParams
                    )
                } else {
                    await didRegistry.registerMintableDID(
                        didSeed,
                        ddo.checksum(ddo.shortId()),
                        providers || [this.config.gatewayAddress],
                        serviceEndpoint,
                        '0x1',
                        nftAttributes.nftMetadataUrl,
                        nftAttributes.cap,
                        0,
                        nftAttributes.preMint,
                        publisher.getId(),
                        txParams
                    )
                }

                if (nftAttributes.royaltyAttributes) {
                    observer.next(CreateProgressStep.SettingRoyaltyScheme)
                    await didRegistry.setDIDRoyalties(
                        ddo.shortId(),
                        nftAttributes.royaltyAttributes.scheme.address,
                        publisher.getId(),
                        txParams
                    )
                    observer.next(CreateProgressStep.SettingRoyalties)
                    await nftAttributes.royaltyAttributes.scheme.setRoyalty(
                        ddo.shortId(),
                        nftAttributes.royaltyAttributes.amount,
                        publisher,
                        txParams
                    )
                }
            } else {
                this.logger.log('Registering Asset', ddo.id)
                await didRegistry.registerAttribute(
                    didSeed,
                    ddo.checksum(ddo.shortId()),
                    providers || [this.config.gatewayAddress],
                    serviceEndpoint,
                    publisher.getId(),
                    txParams
                )
            }

            this.logger.log('Storing DDO', ddo.id)
            observer.next(CreateProgressStep.StoringDdo)
            const storedDdo = await this.nevermined.metadata.storeDDO(ddo)
            this.logger.log('DDO stored')
            observer.next(CreateProgressStep.DdoStored)

            const ddoStatus = await this.nevermined.metadata.status(storedDdo.id)
            if (ddoStatus.external) {
                serviceEndpoint = ddoStatus.external.url
            }

            this.logger.log('Asset registred')
            observer.next(CreateProgressStep.DidRegistered)

            return storedDdo
        })
    }

    public createMintable(
        metadata: MetaData,
        publisher: Account,
        cap: BigNumber = BigNumber.from(0),
        royaltyAttributes: RoyaltyAttributes | undefined,
        assetRewards: AssetRewards = new AssetRewards(),
        encryptionMethod: EncryptionMethod,
        providers?: string[],
        nftMetadata?: string,
        appId?: string,
        txParams?: TxParameters
    ): SubscribablePromise<CreateProgressStep, DDO> {
        return this.createNft(
            metadata,
            publisher,
            assetRewards,
            encryptionMethod,
            cap,
            providers,
            BigNumber.from(1),
            royaltyAttributes,
            undefined,
            undefined,
            undefined,
            nftMetadata,
            undefined,
            appId,
            txParams
        )
    }

    public createNft721(
        metadata: MetaData,
        publisher: Account,
        assetRewards: AssetRewards = new AssetRewards(),
        encryptionMethod: EncryptionMethod,
        nftTokenAddress: string,
        erc20TokenAddress?: string,
        preMint: boolean = true,
        providers?: string[],
        royaltyAttributes?: RoyaltyAttributes,
        nftMetadata?: string,
        serviceTypes: ServiceType[] = ['nft-sales', 'nft-access'],
        nftTransfer: boolean = true,
        duration: number = 0,
<<<<<<< HEAD
        appId?: string,
        txParams?: TxParameters
=======
        nftType: NeverminedNFT721Type = NeverminedNFT721Type.nft721
>>>>>>> b4e380a7
    ): SubscribablePromise<CreateProgressStep, DDO> {
        const nftAttributes: NFTAttributes = {
            ercType: 721,
            nftType,
            nftContractAddress: nftTokenAddress,
            cap: BigNumber.from(0),
            preMint: preMint,
            nftMetadataUrl: nftMetadata,
            amount: BigNumber.from(1),
            nftTransfer: nftTransfer,
            isSubscription: duration > 0 ? true : false,
            duration: duration,
            royaltyAttributes
        }
        return this.registerAsset(
            metadata,
            publisher,
            encryptionMethod,
            assetRewards,
            serviceTypes,
            [],
            nftAttributes,
            erc20TokenAddress,
            providers,
            appId,
            txParams
        )
    }

    public createNft(
        metadata: MetaData,
        publisher: Account,
        assetRewards: AssetRewards = new AssetRewards(),
        encryptionMethod: EncryptionMethod,
        cap: BigNumber = BigNumber.from(0),
        providers?: string[],
        nftAmount?: BigNumber,
        royaltyAttributes?: RoyaltyAttributes,
        erc20TokenAddress?: string,
        nftContractAddress?: string,
        preMint: boolean = true,
        nftMetadata?: string,
<<<<<<< HEAD
        services: ServiceType[] = ['nft-access', 'nft-sales'],
        appId?: string,
        txParams?: TxParameters
=======
        txParams?: TxParameters,
        services: ServiceType[] = ['nft-access', 'nft-sales'],
        nftType: NeverminedNFT1155Type = NeverminedNFT1155Type.nft1155
>>>>>>> b4e380a7
    ): SubscribablePromise<CreateProgressStep, DDO> {
        const nftAttributes: NFTAttributes = {
            ercType: ercOfNeverminedNFTType[nftType],
            nftType,
            nftContractAddress: nftContractAddress,
            cap: cap,
            preMint: preMint,
            nftMetadataUrl: nftMetadata,
            amount: nftAmount,
            nftTransfer: false,
            isSubscription: false,
            duration: 0,
            royaltyAttributes
        }
        return this.registerAsset(
            metadata,
            publisher,
            encryptionMethod,
            assetRewards,
            services,
            [],
            nftAttributes,
            erc20TokenAddress,
            providers,
            appId,
            txParams
        )
    }

    public createNftWithRoyalties(
        metadata: MetaData,
        publisher: Account,
        assetRewards: AssetRewards = new AssetRewards(),
        encryptionMethod: EncryptionMethod = 'PSK-RSA',
        cap: BigNumber = BigNumber.from(0),
        providers?: string[],
        nftAmount?: BigNumber,
        royaltyAttributes?: RoyaltyAttributes,
        erc20TokenAddress?: string,
        preMint: boolean = true,
        nftMetadata?: string,
<<<<<<< HEAD
        appId?: string,
=======
        nftType: NeverminedNFTType = NeverminedNFT1155Type.nft1155,
>>>>>>> b4e380a7
        txParams?: TxParameters
    ): SubscribablePromise<CreateProgressStep, DDO> {
        const nftAttributes: NFTAttributes = {
            ercType: ercOfNeverminedNFTType[nftType],
            nftType,
            nftContractAddress: this.nevermined.keeper.nftUpgradeable.address,
            cap,
            preMint: preMint,
            nftMetadataUrl: nftMetadata,
            amount: nftAmount,
            nftTransfer: false,
            isSubscription: false,
            duration: 0,
            royaltyAttributes
        }
        return this.registerAsset(
            metadata,
            publisher,
            encryptionMethod,
            assetRewards,
            ['nft-access', 'nft-sales'],
            [],
            nftAttributes,
            erc20TokenAddress,
            providers,
            appId,
            txParams
        )
    }

    public servicePlugin: { [key: string]: ServicePlugin }

    /**
     * Creates a new DDO.
     *
     * @param metadata - DDO metadata.
     * @param publisher - Publisher account.
     * @param assetRewards - Publisher account.
     * @param serviceTypes - List of service types to associate with the asset.
     * @param predefinedAssetServices -
     * @param encryptionMethod -
     * @param providers - List of provider addresses of this asset.
     * @param erc20TokenAddress - The ERC-20 Token used to price the asset.
     * @param appId - The id of the application creating the NFT.
     * @param txParams - Optional transaction parameters
     *
     * @returns {@link DDO}
     */
    public create(
        metadata: MetaData,
        publisher: Account,
        assetRewards: AssetRewards = new AssetRewards(),
        serviceTypes: ServiceType[] = ['access'],
        predefinedAssetServices: Service[] = [],
        encryptionMethod: EncryptionMethod = 'PSK-RSA',
        providers?: string[],
        erc20TokenAddress?: string,
        appId?: string,
        txParams?: TxParameters
    ): SubscribablePromise<CreateProgressStep, DDO> {
        return this.registerAsset(
            metadata,
            publisher,
            encryptionMethod,
            assetRewards,
            serviceTypes,
            predefinedAssetServices,
            undefined,
            erc20TokenAddress || this.nevermined.token.getAddress(),
            providers,
            appId,
            txParams
        )
    }

    public createCompute(
        metadata: MetaData,
        publisher: Account,
        assetRewards: AssetRewards = new AssetRewards(),
        encryptionMethod: EncryptionMethod = 'PSK-RSA',
        _serviceTimeout: number = 86400,
        appId?: string,
        txParams?: TxParameters
    ): SubscribablePromise<CreateProgressStep, DDO> {
        return new SubscribablePromise(async () => {
            return this.create(
                metadata,
                publisher,
                assetRewards,
                ['compute'],
                undefined,
                encryptionMethod,
                undefined,
                undefined,
                appId,
                txParams
            )
        })
    }

    public async consume(
        agreementId: string,
        did: string,
        consumerAccount: Account,
        resultPath: string,
        fileIndex?: number,
        useSecretStore?: boolean
    ): Promise<string>

    // eslint-disable-next-line no-dupe-class-members
    public async consume(
        agreementId: string,
        did: string,
        consumerAccount: Account,
        resultPath?: undefined | null,
        fileIndex?: number,
        useSecretStore?: boolean
    ): Promise<true>

    // eslint-disable-next-line no-dupe-class-members
    public async consume(
        agreementId: string,
        did: string,
        consumerAccount: Account,
        resultPath?: string,
        fileIndex: number = -1,
        useSecretStore?: boolean
    ): Promise<string | true> {
        const ddo = await this.resolve(did)
        const { attributes } = ddo.findServiceByType('metadata')
        const { serviceEndpoint, index } = ddo.findServiceByType('access')
        const { files } = attributes.main

        if (!serviceEndpoint) {
            throw new AssetError(
                'Consume asset failed, service definition is missing the `serviceEndpoint`.'
            )
        }

        this.logger.log('Consuming files')

        resultPath = resultPath
            ? `${resultPath}/datafile.${ddo.shortId()}.${index}/`
            : undefined

        if (!useSecretStore) {
            await this.nevermined.gateway.consumeService(
                did,
                agreementId,
                serviceEndpoint,
                consumerAccount,
                files,
                resultPath,
                fileIndex
            )
        } else {
            const files = await this.nevermined.secretStore.decrypt(
                did,
                ddo.findServiceByType('metadata').attributes.encryptedFiles,
                consumerAccount,
                ddo.findServiceByType('authorization').serviceEndpoint
            )
            const downloads = files
                .filter(({ index: i }) => fileIndex === -1 || fileIndex === i)
                .map(({ url, index: i }) =>
                    this.nevermined.utils.fetch.downloadFile(url, resultPath, i)
                )
            await Promise.all(downloads)
        }
        this.logger.log('Files consumed')

        if (resultPath) {
            return resultPath
        }
        return true
    }

    /**
     * Start the purchase/order of an asset's service. Starts by signing the service agreement
     * then sends the request to the publisher via the service endpoint (Gateway http service).
     * @param did - Decentralized ID.
     * @param serviceType - Service.
     * @param consumer - Consumer account.
     * @returns The agreement ID.
     */
    public order(
        did: string,
        serviceType: ServiceType,
        consumer: Account,
        params?: TxParameters
    ): SubscribablePromise<OrderProgressStep, string> {
        return new SubscribablePromise(async observer => {
            const agreementIdSeed = zeroX(generateId())
            const ddo = await this.resolve(did)

            const { keeper } = this.nevermined
            const service = ddo.findServiceByType(serviceType)
            const templateName = service.attributes.serviceAgreementTemplate.contractName

            const template = keeper.getAccessTemplateByName(templateName)

            this.logger.log(`Creating ${serviceType} agreement and paying`)
            const agreementId = await template.createAgreementWithPaymentFromDDO(
                agreementIdSeed,
                ddo,
                template.params(consumer),
                consumer,
                consumer,
                undefined,
                params,
                a => observer.next(a)
            )

            if (!agreementId) {
                throw new AssetError(`Error creating ${serviceType} agreement`)
            }

            return agreementId
        })
    }

    /**
     * @param consumer - Consumer account.
     * @returns The agreement ID.
     */
    public async execute(
        agreementId: string,
        computeDid: string,
        workflowDid: string,
        consumer: Account
    ): Promise<string> {
        const { gateway } = this.nevermined

        return (await gateway.execute(agreementId, computeDid, workflowDid, consumer))
            .workflowId
    }

    /**
     * Returns the owner of a asset.
     * @param did - Decentralized ID.
     * @returns The agreement ID.
     */
    public async owner(did: string): Promise<string> {
        const ddo = await this.resolve(did)
        const checksum = ddo.checksum(didZeroX(did))
        const { creator, signatureValue } = ddo.proof
        const signer = await this.nevermined.utils.signature.verifyText(
            checksum,
            signatureValue
        )

        if (signer.toLowerCase() !== creator.toLowerCase()) {
            this.logger.warn(
                `Owner of ${ddo.id} doesn't match. Expected ${creator} instead of ${signer}.`
            )
        }

        return creator
    }

    /**
     * Returns the assets of a owner.
     * @param owner - Owner address.
     * @returns List of DIDs.
     */
    public async ownerAssets(owner: string): Promise<string[]> {
        return this.nevermined.keeper.didRegistry.getAttributesByOwner(owner)
    }

    /**
     * Transfer ownership of an asset.
     * @param did - Asset DID.
     * @param newOwner - Ethereum address of the new owner of the DID.
     * @returns Returns ethers transaction receipt.
     */
    public async transferOwnership(
        did: string,
        newOwner: string,
        params?: TxParameters
    ): Promise<ContractReceipt> {
        const owner = await this.nevermined.assets.owner(did)
        return this.nevermined.keeper.didRegistry.transferDIDOwnership(
            did,
            newOwner,
            owner,
            params
        )
    }

    /**
     * Returns the assets of a consumer.
     * @param consumer - Consumer address.
     * @returns List of DIDs.
     */
    public async consumerAssets(consumer: string): Promise<string[]> {
        return (
            await this.nevermined.keeper.conditions.accessCondition.getGrantedDidByConsumer(
                consumer
            )
        ).map(({ did }) => did)
    }

    /**
     * Search over the assets using a query.
     *
     * @remarks
     * If the `appId` is set in the search query results will be filtered
     * returning only DDOs for that appId
     *
     * @param query - Query to filter the assets.
     * @returns A list of {@link DDO}s matching the query
     */
    public async query(query: SearchQuery) {
        if (query.appId) {
            query = {
                query: {
                    bool: {
                        must: [query.query || { match_all: {} }],
                        filter: [{ term: { '_nvm.appId': query.appId } }]
                    }
                },
                offset: query.offset,
                page: query.page,
                sort: query.sort,
                show_unlisted: query.show_unlisted
            }
        }
        return this.nevermined.metadata.queryMetadata(query)
    }

    /**
     * Search over the assets using a keyword.
     * @param text - Text to filter the assets.
     * @returns A list of {@link DDO}s.
     */
    public async search(
        text: string,
        offset: number = 100,
        page: number = 1,
        sort: string = 'desc',
        appId?: string
    ) {
        const query: SearchQuery = {
            query: {
                query_string: { query: text }
            },
            offset,
            page,
            sort: {
                created: sort
            },
            appId
        }
        return this.query(query)
    }

    public async retire(did: string) {
        return this.nevermined.metadata.delete(did)
    }

    public async download(
        did: string,
        ownerAccount: Account,
        resultPath?: string,
        fileIndex: number = -1,
        useSecretStore?: boolean
    ): Promise<string> {
        const ddo = await this.resolve(did)
        const { attributes } = ddo.findServiceByType('metadata')
        const { files } = attributes.main

        const { serviceEndpoint, index } = ddo.findServiceByType('access')

        if (!serviceEndpoint) {
            throw new AssetError(
                'Consume asset failed, service definition is missing the `serviceEndpoint`.'
            )
        }

        this.logger.log('Consuming files')

        resultPath = resultPath
            ? `${resultPath}/datafile.${ddo.shortId()}.${index}/`
            : undefined

        if (!useSecretStore) {
            await this.nevermined.gateway.downloadService(
                did,
                ownerAccount,
                files,
                resultPath,
                fileIndex
            )
        } else {
            const files = await this.nevermined.secretStore.decrypt(
                did,
                ddo.findServiceByType('metadata').attributes.encryptedFiles,
                ownerAccount,
                ddo.findServiceByType('authorization').serviceEndpoint
            )
            const downloads = files
                .filter(({ index: i }) => fileIndex === -1 || fileIndex === i)
                .map(({ url, index: i }) =>
                    this.nevermined.utils.fetch.downloadFile(url, resultPath, i)
                )
            await Promise.all(downloads)
        }
        this.logger.log('Files consumed')

        if (resultPath) {
            return resultPath
        }
        return 'success'
    }

    public async delegatePermissions(
        did: string,
        address: string,
        account: Account,
        params?: TxParameters
    ) {
        return await this.nevermined.keeper.didRegistry.grantPermission(
            did,
            address,
            account.getId(),
            params
        )
    }

    public async revokePermissions(
        did: string,
        address: string,
        account: Account,
        params?: TxParameters
    ) {
        return await this.nevermined.keeper.didRegistry.revokePermission(
            did,
            address,
            account.getId(),
            params
        )
    }

    public async getPermissions(did: string, address: string) {
        return await this.nevermined.keeper.didRegistry.getPermission(did, address)
    }

    public async computeLogs(agreementId: string, executionId: string, account: Account) {
        return await this.nevermined.gateway.computeLogs(
            agreementId,
            executionId,
            account
        )
    }

    public async computeStatus(
        agreementId: string,
        executionId: string,
        account: Account
    ) {
        return await this.nevermined.gateway.computeStatus(
            agreementId,
            executionId,
            account
        )
    }

    private createAuthorizationService(
        gatewayUri: string,
        publicKey: string,
        method: string
    ) {
        return {
            type: 'authorization',
            index: 2,
            serviceEndpoint: gatewayUri,
            attributes: {
                main: {
                    publicKey: publicKey,
                    service: method,
                    threshold: 0
                }
            }
        } as Service
    }
}<|MERGE_RESOLUTION|>--- conflicted
+++ resolved
@@ -373,6 +373,7 @@
             undefined,
             nftMetadata,
             undefined,
+            undefined,
             appId,
             txParams
         )
@@ -392,12 +393,9 @@
         serviceTypes: ServiceType[] = ['nft-sales', 'nft-access'],
         nftTransfer: boolean = true,
         duration: number = 0,
-<<<<<<< HEAD
+        nftType: NeverminedNFT721Type = NeverminedNFT721Type.nft721,
         appId?: string,
         txParams?: TxParameters
-=======
-        nftType: NeverminedNFT721Type = NeverminedNFT721Type.nft721
->>>>>>> b4e380a7
     ): SubscribablePromise<CreateProgressStep, DDO> {
         const nftAttributes: NFTAttributes = {
             ercType: 721,
@@ -440,15 +438,10 @@
         nftContractAddress?: string,
         preMint: boolean = true,
         nftMetadata?: string,
-<<<<<<< HEAD
         services: ServiceType[] = ['nft-access', 'nft-sales'],
+        nftType: NeverminedNFT1155Type = NeverminedNFT1155Type.nft1155,
         appId?: string,
         txParams?: TxParameters
-=======
-        txParams?: TxParameters,
-        services: ServiceType[] = ['nft-access', 'nft-sales'],
-        nftType: NeverminedNFT1155Type = NeverminedNFT1155Type.nft1155
->>>>>>> b4e380a7
     ): SubscribablePromise<CreateProgressStep, DDO> {
         const nftAttributes: NFTAttributes = {
             ercType: ercOfNeverminedNFTType[nftType],
@@ -490,11 +483,8 @@
         erc20TokenAddress?: string,
         preMint: boolean = true,
         nftMetadata?: string,
-<<<<<<< HEAD
+        nftType: NeverminedNFTType = NeverminedNFT1155Type.nft1155,
         appId?: string,
-=======
-        nftType: NeverminedNFTType = NeverminedNFT1155Type.nft1155,
->>>>>>> b4e380a7
         txParams?: TxParameters
     ): SubscribablePromise<CreateProgressStep, DDO> {
         const nftAttributes: NFTAttributes = {
