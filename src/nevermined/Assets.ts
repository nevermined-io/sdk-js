--- conflicted
+++ resolved
@@ -267,71 +267,6 @@
             observer.next(CreateProgressStep.FilesEncrypted)
 
             observer.next(CreateProgressStep.RegisteringDid)
-<<<<<<< HEAD
-
-            await didRegistry.registerMintableDID721(
-                didSeed,
-                ddo.checksum(ddo.shortId()),
-                providers || [this.config.gatewayAddress],
-                serviceEndpoint,
-                '0x1',
-                nftMetadata ? nftMetadata : '',
-                Math.floor(royalties * 10000),
-                preMint,
-                publisher.getId(),
-                txParams
-            )
-
-            this.logger.log('Mintable DID registred')
-            observer.next(CreateProgressStep.DidRegistered)
-
-            return storedDdo
-        })
-    }
-
-    public createNft(
-        metadata: MetaData,
-        publisher: Account,
-        assetRewards: AssetRewards = new AssetRewards(),
-        method: string = 'PSK-RSA',
-        cap?: number,
-        providers?: string[],
-        nftAmount?: number,
-        royalties: number = 0,
-        erc20TokenAddress?: string,
-        preMint: boolean = true,
-        nftMetadata?: string,
-        txParams?: TxParameters
-    ): SubscribablePromise<CreateProgressStep, DDO> {
-        this.logger.log('Creating NFT')
-        return new SubscribablePromise(async observer => {
-            try {
-                const { gatewayUri } = this.config
-                const { didRegistry, templates } = this.nevermined.keeper
-
-                // create ddo itself
-                const ddo: DDO = new DDO({
-                    id: '',
-                    userId: metadata.userId,
-                    authentication: [
-                        {
-                            type: 'RsaSignatureAuthentication2018',
-                            publicKey: ''
-                        }
-                    ],
-                    publicKey: [
-                        {
-                            id: '',
-                            type: 'EthereumECDSAKey',
-                            owner: publisher.getId()
-                        }
-                    ]
-                })
-
-                let publicKey = await this.nevermined.gateway.getRsaPublicKey()
-                if (method == 'PSK_ECDSA') {
-                    publicKey = this.nevermined.gateway.getEcdsaPublicKey()
-=======
             // On-chain asset registration
             if (nftAttributes) {
                 this.logger.log('Registering Mintable Asset', ddo.id)
@@ -362,7 +297,6 @@
                         publisher.getId(),
                         txParams
                     )
->>>>>>> 650926fc
                 }
 
                 if (nftAttributes.royaltyAttributes) {
@@ -388,14 +322,6 @@
                     ddo.checksum(ddo.shortId()),
                     providers || [this.config.neverminedNodeAddress],
                     serviceEndpoint,
-<<<<<<< HEAD
-                    '0x1',
-                    nftMetadata ? nftMetadata : '',
-                    cap,
-                    Math.floor(royalties * 10000),
-                    preMint,
-=======
->>>>>>> 650926fc
                     publisher.getId(),
                     txParams
                 )
