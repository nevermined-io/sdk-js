--- conflicted
+++ resolved
@@ -476,7 +476,7 @@
                 }
             }
 
-            let serviceEndpoint = this.nevermined.metadata.getServiceEndpoint(
+            const serviceEndpoint = this.nevermined.metadata.getServiceEndpoint(
                 DID.parse(ddo.id)
             )
 
@@ -719,7 +719,7 @@
                 }
             }
 
-            const serviceEndpoint = this.nevermined.metadata.getServiceEndpoint(
+            let serviceEndpoint = this.nevermined.metadata.getServiceEndpoint(
                 DID.parse(ddo.id)
             )
 
@@ -751,7 +751,6 @@
             this.logger.log('Files encrypted')
             observer.next(CreateProgressStep.FilesEncrypted)
 
-<<<<<<< HEAD
             this.logger.log('Storing DDO')
             observer.next(CreateProgressStep.StoringDdo)
             const storedDdo = await this.nevermined.metadata.storeDDO(ddo)
@@ -763,10 +762,7 @@
                 serviceEndpoint = ddoStatus.external.url
             }
 
-            this.logger.log('Registering DID')
-=======
             this.logger.log('Registering DID', ddo.id)
->>>>>>> 99b54490
             observer.next(CreateProgressStep.RegisteringDid)
 
             await didRegistry.registerAttribute(
@@ -780,16 +776,6 @@
             this.logger.log('DID registred')
             observer.next(CreateProgressStep.DidRegistered)
 
-<<<<<<< HEAD
-=======
-            this.logger.log('Storing DDO', ddo.id)
-            observer.next(CreateProgressStep.StoringDdo)
-            const storedDdo = await this.nevermined.metadata.storeDDO(ddo)
-
-            this.logger.log('DDO stored')
-            observer.next(CreateProgressStep.DdoStored)
-
->>>>>>> 99b54490
             return storedDdo
         })
     }
