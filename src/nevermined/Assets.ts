--- conflicted
+++ resolved
@@ -130,51 +130,6 @@
                 ddo.service = [, ...services].reverse() as Service[]
             }
 
-<<<<<<< HEAD
-            this.logger.debug('NTF721 Sales Template')
-            const nft721SalesServiceAgreementTemplate = await templates.nft721SalesTemplate.getServiceAgreementTemplate()
-
-            const nft721SalesTemplateConditions = await templates.nft721SalesTemplate.getServiceAgreementTemplateConditions()
-            nft721SalesServiceAgreementTemplate.conditions = fillConditionsWithDDO(
-                nft721SalesTemplateConditions,
-                ddo,
-                assetRewards
-            )
-
-            await ddo.addService(
-                this.nevermined,
-                await this.createNft721SalesService(
-                    metadata,
-                    publisher,
-                    nft721SalesServiceAgreementTemplate,
-                    nftTokenAddress
-                )
-            )
-
-            const nft721AccessServiceAgreementTemplate = await templates.nft721AccessTemplate.getServiceAgreementTemplate()
-
-            this.logger.debug('NTF721 Access Template')
-            const nft721AccessTemplateConditions = await templates.nft721AccessTemplate.getServiceAgreementTemplateConditions()
-            nft721AccessServiceAgreementTemplate.conditions = fillConditionsWithDDO(
-                nft721AccessTemplateConditions,
-                ddo,
-                assetRewards,
-                1,
-                nftTokenAddress
-            )
-
-            await ddo.addService(
-                this.nevermined,
-                await this.createNft721AccessService(
-                    metadata,
-                    publisher,
-                    nft721AccessServiceAgreementTemplate,
-                    nftTokenAddress
-                )
-            )
-
-=======
->>>>>>> d6264e04
             let publicKey = await this.nevermined.gateway.getRsaPublicKey()
             if (method == 'PSK_ECDSA') {
                 publicKey = this.nevermined.gateway.getEcdsaPublicKey()
@@ -267,7 +222,9 @@
             nft721AccessServiceAgreementTemplate.conditions = fillConditionsWithDDO(
                 nft721AccessTemplateConditions,
                 ddo,
-                assetRewards
+                assetRewards,
+                1,
+                nftTokenAddress
             )
 
             this.logger.log('Conditions filled')
@@ -1408,13 +1365,8 @@
         const { nft721AccessTemplate } = this.nevermined.keeper.templates
         return {
             type: 'nft721-access',
-<<<<<<< HEAD
-            index: 7,
+            index: 9,
             serviceEndpoint: this.nevermined.gateway.getNftAccessEndpoint(),
-=======
-            index: 9,
-            serviceEndpoint: this.nevermined.gateway.getNft721AccessEndpoint(),
->>>>>>> d6264e04
             templateId: nft721AccessTemplate.getAddress(),
             attributes: {
                 main: {
