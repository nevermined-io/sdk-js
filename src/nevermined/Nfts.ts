--- conflicted
+++ resolved
@@ -13,13 +13,10 @@
 } from '../utils'
 import { CreateProgressStep } from './Assets'
 import Account from './Account'
-<<<<<<< HEAD
 import Token from '../keeper/contracts/Token'
 import { Service } from '../ddo/Service'
 import { Metadata } from '../metadata/Metadata'
-=======
 import { TxParameters } from '../keeper/contracts/ContractBase'
->>>>>>> e6a7bc5b
 
 export class Nfts extends Instantiable {
     public static async getInstance(config: InstantiableConfig): Promise<Nfts> {
@@ -519,10 +516,6 @@
         )
     }
 
-<<<<<<< HEAD
-    public async listOnSecondaryMarkets(
-        agreementId: string,
-=======
     /**
      *
      * @param ddo {DDO} the Decentraized ID of the NFT
@@ -533,17 +526,11 @@
      * @returns {Promise<boolean>} true if the secondary sale config was successful
      */
     public async listOnSecondaryMarkets(
->>>>>>> e6a7bc5b
         ddo: DDO,
         assetRewards: AssetRewards,
         numberNFTs: number,
         provider: string,
         owner: Account
-<<<<<<< HEAD
-    ): Promise<boolean> {
-        const { nftSalesTemplate } = this.nevermined.keeper.templates
-        const providerAccounts = new Account(provider)
-=======
     ): Promise<string> {
         const { nftSalesTemplate } = this.nevermined.keeper.templates
         let providerAccounts: Account
@@ -551,24 +538,15 @@
         if (provider && provider !== null && provider !== '') {
             providerAccounts = new Account(provider)
         }
->>>>>>> e6a7bc5b
         const result = await nftSalesTemplate.createAgreementFromDDO(
             agreementId,
             ddo,
             assetRewards,
-<<<<<<< HEAD
-            null, // TODO: eliminate needing the consumer
-=======
             owner,
->>>>>>> e6a7bc5b
             numberNFTs,
             providerAccounts || new Account(this.config.gatewayAddress),
             owner
         )
-<<<<<<< HEAD
-        if (result) {
-            return true
-=======
 
         if (result) {
             const service = ddo.findServiceByType('nft-sales')
@@ -582,12 +560,10 @@
             } else {
                 throw Error(`Error saving ${agreementId} to MetadataDB`)
             }
->>>>>>> e6a7bc5b
         } else {
             throw Error(`Error listing ${ddo.shortId()} on secondary markets`)
         }
     }
-<<<<<<< HEAD
 
     public async buySecondaryMarketNft(
         buyer: string,
@@ -601,7 +577,9 @@
         const sellersAccount = new Account(seller)
         const { token } = this.nevermined.keeper
 
-        let service = await this.nevermined.metadata.retrieveServiceAgreement(agreementId)
+        const service = await this.nevermined.metadata.retrieveServiceAgreement(
+            agreementId
+        )
         const assetRewards = getAssetRewardsFromService(service)
 
         const scale = 10 ** (await token.decimals())
@@ -687,6 +665,4 @@
 
     //     if (!receipt) throw new Error('Transaction Failed.')
     // }
-=======
->>>>>>> e6a7bc5b
 }