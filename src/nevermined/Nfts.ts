--- conflicted
+++ resolved
@@ -134,13 +134,8 @@
             royaltyAttributes,
             erc20TokenAddress,
             preMint,
-<<<<<<< HEAD
-            nftMetadata ? nftMetadata : '',
+            nftMetadata || '',
             nftType,
-=======
-            nftMetadata  || '',
-            'nft1155',
->>>>>>> debb119c
             txParams
         )
     }
