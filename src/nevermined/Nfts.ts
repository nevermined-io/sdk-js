--- conflicted
+++ resolved
@@ -15,6 +15,7 @@
 import Account from './Account'
 import Token from '../keeper/contracts/Token'
 import { Service } from '../ddo/Service'
+import { Metadata } from '../metadata/Metadata'
 
 export class Nfts extends Instantiable {
     public static async getInstance(config: InstantiableConfig): Promise<Nfts> {
@@ -488,7 +489,6 @@
             from
         )
     }
-<<<<<<< HEAD
 
     public async listOnSecondaryMarkets(
         agreementId: string,
@@ -528,8 +528,9 @@
         const sellersAccount = new Account(seller)
         const { token } = this.nevermined.keeper
 
-        const agreementId = utils.generateId()
-        let assetRewards = get
+        //What is config here @Elod
+        let service = await new Metadata().retrieveServiceAgreement(agreementId)
+        const assetRewards = getAssetRewardsFromService(service)
 
         const scale = 10 ** (await token.decimals())
         await buyersAccount.requestTokens(nftPrice / scale)
@@ -616,6 +617,4 @@
 
     //     if (!receipt) throw new Error('Transaction Failed.')
     // }
-=======
->>>>>>> d6bec4a9
 }