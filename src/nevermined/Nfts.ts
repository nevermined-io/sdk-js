--- conflicted
+++ resolved
@@ -507,12 +507,7 @@
     public async releaseRewards(
         agreementId: string,
         did: string,
-<<<<<<< HEAD
         nftAmount: BigNumber,
-        consumer: Account,
-=======
-        nftAmount: number,
->>>>>>> 99d54824
         publisher: Account,
         txParams?: TxParameters
     ): Promise<boolean> {
