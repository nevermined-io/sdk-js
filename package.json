--- conflicted
+++ resolved
@@ -1,10 +1,6 @@
 {
   "name": "@nevermined-io/sdk",
-<<<<<<< HEAD
-  "version": "1.5.5",
-=======
-  "version": "1.6.0-rc0",
->>>>>>> 626d0c9a
+  "version": "2.0.0-rc0",
   "description": "Javascript SDK for connecting with Nevermined Data Platform ",
   "main": "./dist/node/sdk.js",
   "typings": "./dist/node/sdk.d.ts",
