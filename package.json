{
  "name": "@nevermined-io/nevermined-sdk-js",
<<<<<<< HEAD
  "version": "0.18.0",
=======
  "version": "0.17.2",
>>>>>>> 5eddda43
  "description": "Javascript SDK for connecting with Nevermined Data Platform ",
  "main": "./dist/node/sdk.js",
  "typings": "./dist/node/sdk.d.ts",
  "unpkg": "./dist/browser/sdk.cjs2.min.js",
  "scripts": {
    "start": "npm link @nevermined-io/contracts @nevermined-io/secret-store-client && npm run build:watch",
    "build": "npm run clean && npm run build:tsc && npm run build:dist",
    "build:tsc": "tsc --sourceMap",
    "build:metadata": "./scripts/get-metadata.js > src/metadata.json",
    "build:dist": "cross-env NODE_ENV=production webpack",
    "build:watch": "tsc -w",
    "test": "mocha",
    "test:watch": "mocha -w --watch-extensions js,ts,json",
    "test:cover": "nyc --report-dir coverage/unit mocha",
    "integration": "mocha --opts integration/mocha.opts ./integration/**/*.test.ts",
    "integration:production": "export NETWORK_NAME=production; yarn integration",
    "integration:staging": "export NETWORK_NAME=staging; yarn integration",
    "integration:integration": "export NETWORK_NAME=integration; yarn integration",
    "integration:watch": "mocha -w --watch-extensions js,ts,json --opts integration/mocha.opts ./integration/**/*.test.ts",
    "integration:cover": "nyc --report-dir coverage/integration mocha --opts integration/mocha.opts ./integration/**/*.test.ts",
    "clean": "rm -rf ./dist/ ./doc/ ./.nyc_output",
    "lint": "eslint --ignore-path .gitignore --ext .ts,.tsx .",
    "lint:fix": "eslint --fix --ignore-path .gitignore --ext .ts,.tsx .",
    "format": "prettier --parser typescript --ignore-path .gitignore --write '**/*.{js,jsx,ts,tsx}'",
    "doc": "typedoc --out ./docs/ ./src/",
    "doc:json": "./scripts/typedoc.js",
    "merge-coverages": "npx lcov-result-merger \"coverage/*/lcov.info\" coverage/lcov.info",
    "report-coverage": "npm run report-coverage:unit && npm run report-coverage:integration",
    "report-coverage:unit": "cat coverage/unit/lcov.info | codacy-coverage --token 71ef0d15f6f04ac29b31d704b28f866a",
    "report-coverage:integration": "cat coverage/integration/lcov.info | codacy-coverage --token 71ef0d15f6f04ac29b31d704b28f866a",
    "run": "ts-node",
    "release": "release-it --non-interactive",
    "changelog": "auto-changelog --commit-limit false && sed -i 's/keyko-io/nevermind-/nevermined-io//' CHANGELOG.md",
    "prepublishOnly": "npm run build",
    "prebuild": "npm run build:metadata",
    "prepare": "npm run build:metadata"
  },
  "repository": {
    "type": "git",
    "url": "git+https://github.com/nevermined-io/sdk-js.git"
  },
  "keywords": [],
  "author": "Nevermined <root@nevermined.io>",
  "license": "Apache-2.0",
  "bugs": {
    "url": "https://github.com/nevermined-io/sdk-js/issues"
  },
  "homepage": "https://github.com/nevermined-io/sdk-js#readme",
  "peerDependencies": {
    "web3": "^1.2.3"
  },
  "dependencies": {
    "@nevermined-io/contracts": "^1.3.3",
    "@nevermined-io/secret-store-client": "^0.0.16",
    "bignumber.js": "^9.0.0",
    "circom": "^0.5.45",
    "circomlib": "^0.5.3",
    "deprecated-decorator": "^0.1.6",
    "ffjavascript": "^0.2.38",
    "ganache-cli": "^6.12.2",
    "jose": "^4.1.1",
    "node-fetch": "^2.6.1",
    "save-file": "^2.3.1",
    "snarkjs": "^0.4.6",
    "uuid": "^3.4.0",
    "web3": "1.6.1",
    "web3-eth-contract": "1.6.1",
    "web3-utils": "^1.6.1",
    "whatwg-url": "^7.1.0"
  },
  "devDependencies": {
    "@babel/core": "^7.15.5",
    "@babel/preset-env": "^7.15.4",
    "@release-it/bumper": "^1.4.1",
    "@truffle/hdwallet-provider": "^1.0.42",
    "@types/chai": "^4.2.12",
    "@types/chai-as-promised": "^7.1.3",
    "@types/chai-spies": "^1.0.1",
    "@types/mocha": "^5.2.7",
    "@types/node": "^12.19.8",
    "@types/node-fetch": "^2.5.7",
    "@types/temp": "^0.8.34",
    "@typescript-eslint/eslint-plugin": "^2.34.0",
    "@typescript-eslint/parser": "^2.34.0",
    "auto-changelog": "^1.16.4",
    "babel-loader": "^8.2.2",
    "chai": "^4.2.0",
    "chai-as-promised": "^7.1.1",
    "chai-spies": "^1.0.0",
    "cross-env": "^6.0.3",
    "eslint": "^6.8.0",
    "eslint-config-prettier": "^6.11.0",
    "eslint-plugin-prettier": "^3.1.4",
    "lcov-result-merger": "^3.1.0",
    "mocha": "^7.2.0",
    "mock-local-storage": "^1.1.15",
    "nyc": "^14.1.1",
    "ora": "^4.1.1",
    "prettier": "^1.19.1",
    "source-map-support": "^0.5.19",
    "ts-node": "^8.10.2",
    "typedoc": "^0.20.0",
    "typescript": "^3.9.7",
    "uglifyjs-webpack-plugin": "^2.2.0",
    "webpack": "^4.46.0",
    "webpack-cli": "^3.3.12",
    "webpack-merge": "^4.2.2"
  },
  "nyc": {
    "include": [
      "src/**/*.ts"
    ],
    "extension": [
      ".ts"
    ],
    "require": [
      "ts-node/register"
    ],
    "reporter": [
      "text-summary",
      "lcov",
      "html"
    ],
    "sourceMap": true,
    "instrument": true
  },
  "release-it": {
    "hooks": {
      "after:bump": "npm run changelog && npm run doc:json"
    },
    "plugins": {
      "@release-it/bumper": {
        "out": [
          "package.json",
          "package-lock.json"
        ]
      }
    },
    "git": {
      "tagName": "v${version}"
    },
    "github": {
      "release": true,
      "assets": [
        "dist/sdk-js.json"
      ]
    },
    "npm": {
      "publish": false
    }
  },
  "jest": {
    "collectCoverageFrom": [
      "src/**/*.{ts,tsx}",
      "!src/serviceWorker.ts",
      "!src/**/*.d.ts"
    ]
  }
}<|MERGE_RESOLUTION|>--- conflicted
+++ resolved
@@ -1,10 +1,6 @@
 {
   "name": "@nevermined-io/nevermined-sdk-js",
-<<<<<<< HEAD
   "version": "0.18.0",
-=======
-  "version": "0.17.2",
->>>>>>> 5eddda43
   "description": "Javascript SDK for connecting with Nevermined Data Platform ",
   "main": "./dist/node/sdk.js",
   "typings": "./dist/node/sdk.d.ts",
