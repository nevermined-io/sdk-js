{
  "name": "@nevermined-io/nevermined-sdk-js",
  "version": "1.0.0-rc11",
  "description": "Javascript SDK for connecting with Nevermined Data Platform ",
  "main": "./dist/node/sdk.js",
  "typings": "./dist/node/sdk.d.ts",
  "unpkg": "./dist/browser/sdk.cjs2.min.js",
  "scripts": {
    "start": "npm link @nevermined-io/contracts && npm run build:watch",
    "build": "npm run clean && npm run build:tsc && npm run build:dist",
    "build:tsc": "tsc --sourceMap",
    "build:metadata": "./scripts/get-metadata.js > src/metadata.json",
    "build:dist": "cross-env NODE_ENV=production webpack",
    "build:watch": "tsc -w",
    "test": "mocha",
    "test:watch": "mocha -w --watch-extensions js,ts,json",
    "test:cover": "nyc --report-dir coverage/unit mocha --opts test/mocha.opts ./test/**/*.test.ts",
<<<<<<< HEAD
    "integration": "mocha --opts integration/mocha.opts ./integration/**/*.test.ts",
    "integration:subgraph": "mocha --opts integration/mocha.opts ./integration/**/*.test.subgraph.ts",
=======
    "integration": "mocha --opts integration/mocha.opts ./integration/nevermined/*.test.ts",
>>>>>>> e0cf429e
    "integration:production": "export NETWORK_NAME=production; yarn integration",
    "integration:staging": "export NETWORK_NAME=staging; yarn integration",
    "integration:integration": "export NETWORK_NAME=integration; yarn integration",
    "integration:watch": "mocha -w --watch-extensions js,ts,json --opts integration/mocha.opts ./integration/**/*.test.ts",
    "integration:cover": "nyc --report-dir coverage/integration mocha --opts integration/mocha.opts ./integration/**/*.test.ts",
    "integration:aave": "mocha --opts external_tests/mocha.opts ./external_tests/**/Aave*.test.ts",
    "integration:e2e": "mocha --opts external_tests/mocha.opts ./integration/nightly/*.test.ts",
    "integration:e2e:mumbai": "export NETWORK_NAME=mumbai; yarn integration:e2e",
    "clean": "rm -rf ./dist/ ./doc/ ./.nyc_output",
    "lint": "eslint ./",
    "lint:fix": "yarn run lint -- --fix",
    "format": "prettier --parser typescript --ignore-path .gitignore --write '**/*.{js,jsx,ts,tsx}'",
    "docs": "typedoc",
    "merge-coverages": "npx lcov-result-merger \"coverage/*/lcov.info\" coverage/lcov.info",
    "report-coverage": "npm run report-coverage:unit && npm run report-coverage:integration",
    "report-coverage:unit": "cat coverage/unit/lcov.info | codacy-coverage --token 71ef0d15f6f04ac29b31d704b28f866a",
    "report-coverage:integration": "cat coverage/integration/lcov.info | codacy-coverage --token 71ef0d15f6f04ac29b31d704b28f866a",
    "run": "ts-node",
    "release": "release-it --non-interactive",
    "changelog": "auto-changelog --commit-limit false && sed -i 's/keyko-io/nevermind-/nevermined-io//' CHANGELOG.md",
    "prepublishOnly": "npm run build",
    "prebuild": "npm run build:metadata",
    "prepare": "npm run build:metadata",
    "artifacts:download": "./scripts/download-artifacts.sh",
    "utils:generate-ddos": "ts-node ./scripts/generate-ddos.ts"
  },
  "repository": {
    "type": "git",
    "url": "git+https://github.com/nevermined-io/sdk-js.git"
  },
  "keywords": [],
  "author": "Nevermined <root@nevermined.io>",
  "license": "Apache-2.0",
  "bugs": {
    "url": "https://github.com/nevermined-io/sdk-js/issues"
  },
  "homepage": "https://github.com/nevermined-io/sdk-js#readme",
  "dependencies": {
    "@nevermined-io/subgraphs": "0.5.0-rc1",
    "assert": "^2.0.0",
    "codegen-graph-ts": "npm:@nevermined-io/codegen-graph-ts@0.1.4",
    "crypto-browserify": "^3.12.0",
    "deprecated-decorator": "^0.1.6",
    "ethers": "^5.6.9",
    "https-browserify": "^1.0.0",
    "jose": "^4.5.1",
    "js-file-download": "^0.4.12",
    "node-fetch": "^2.6.1",
    "os-browserify": "^0.3.0",
    "path-browserify": "^1.0.1",
    "save-file": "^2.3.1",
    "stream-browserify": "^3.0.0",
    "stream-http": "^3.2.0",
    "url": "^0.11.0",
    "uuid": "^3.4.0",
    "whatwg-url": "^7.1.0"
  },
  "devDependencies": {
    "@faker-js/faker": "^6.3.1",
    "@opengsn/provider": "^2.2.6",
    "@release-it/bumper": "^1.4.1",
    "@types/chai": "^4.2.12",
    "@types/chai-as-promised": "^7.1.3",
    "@types/chai-spies": "^1.0.1",
    "@types/mocha": "^5.2.7",
    "@types/node": "^12.19.8",
    "@types/node-fetch": "^2.5.7",
    "@types/temp": "^0.8.34",
    "@typescript-eslint/eslint-plugin": "^5.30.5",
    "@typescript-eslint/parser": "^5.30.5",
    "auto-changelog": "^1.16.4",
    "chai": "^4.2.0",
    "chai-as-promised": "^7.1.1",
    "chai-exclude": "^2.1.0",
    "chai-spies": "^1.0.0",
    "cross-env": "^6.0.3",
    "eslint": "^8.19.0",
    "eslint-config-nevermined": "^0.2.0",
    "eslint-config-next": "^12.3.1",
    "eslint-config-prettier": "^8.5.0",
    "eslint-plugin-import": "^2.26.0",
    "eslint-plugin-mdx": "^2.0.2",
    "eslint-plugin-prettier": "^4.2.1",
    "eslint-plugin-tsdoc": "^0.2.16",
    "ganache": "^7.0.2",
    "lcov-result-merger": "^3.1.0",
    "mocha": "^7.2.0",
    "mock-local-storage": "^1.1.15",
    "nyc": "^14.1.1",
    "ora": "^4.1.1",
    "prettier": "^2.7.1",
    "prettier-package-json": "^2.7.0",
    "resolve-url-loader": "^5.0.0",
    "source-map-support": "^0.5.19",
    "stream-browserify": "^3.0.0",
    "stream-http": "^3.2.0",
    "tar": "^6.1.11",
    "terser-webpack-plugin": "^5.3.1",
    "ts-node": "^10.9.1",
    "typedoc": "^0.23.23",
    "typedoc-plugin-markdown": "^3.13.4",
    "typescript": "^4.9.4",
    "url": "^0.11.0",
    "webpack": "^5.69.1",
    "webpack-cli": "^4.9.2",
    "webpack-merge": "^5.8.0"
  },
  "nyc": {
    "include": [
      "src/**/*.ts"
    ],
    "extension": [
      ".ts"
    ],
    "require": [
      "ts-node/register"
    ],
    "reporter": [
      "text-summary",
      "lcov",
      "html"
    ],
    "sourceMap": true,
    "instrument": true
  },
  "release-it": {
    "hooks": {
      "after:bump": "npm run changelog && npm run doc:json"
    },
    "plugins": {
      "@release-it/bumper": {
        "out": [
          "package.json",
          "package-lock.json"
        ]
      }
    },
    "git": {
      "tagName": "v${version}"
    },
    "github": {
      "release": true,
      "assets": [
        "dist/sdk-js.json"
      ]
    },
    "npm": {
      "publish": false
    }
  },
  "browser": {
    "fs": false
  }
}<|MERGE_RESOLUTION|>--- conflicted
+++ resolved
@@ -15,12 +15,7 @@
     "test": "mocha",
     "test:watch": "mocha -w --watch-extensions js,ts,json",
     "test:cover": "nyc --report-dir coverage/unit mocha --opts test/mocha.opts ./test/**/*.test.ts",
-<<<<<<< HEAD
-    "integration": "mocha --opts integration/mocha.opts ./integration/**/*.test.ts",
-    "integration:subgraph": "mocha --opts integration/mocha.opts ./integration/**/*.test.subgraph.ts",
-=======
     "integration": "mocha --opts integration/mocha.opts ./integration/nevermined/*.test.ts",
->>>>>>> e0cf429e
     "integration:production": "export NETWORK_NAME=production; yarn integration",
     "integration:staging": "export NETWORK_NAME=staging; yarn integration",
     "integration:integration": "export NETWORK_NAME=integration; yarn integration",
