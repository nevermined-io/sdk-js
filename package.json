--- conflicted
+++ resolved
@@ -55,12 +55,8 @@
   "dependencies": {
     "@nevermined-io/contracts": "^1.3.6",
     "@nevermined-io/secret-store-client": "^0.0.16",
-<<<<<<< HEAD
-    "@nevermined-io/subgraphs": "0.2.5",
+    "@nevermined-io/subgraphs": "^0.2.7",
     "codegen-graph-ts": "npm:@nevermined-io/codegen-graph-ts@0.1.3",
-=======
-    "@nevermined-io/subgraphs": "^0.2.7",
->>>>>>> c9527449
     "bignumber.js": "^9.0.0",
     "circom": "^0.5.45",
     "circomlib": "^0.5.3",
