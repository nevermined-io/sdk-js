{
  "name": "@nevermined-io/nevermined-sdk-js",
  "version": "0.4.1",
  "description": "Javascript SDK for connecting with Nevermined Data Platform ",
  "main": "./dist/node/squid.js",
  "typings": "./dist/node/squid.d.ts",
  "unpkg": "./dist/browser/squid.cjs2.min.js",
  "scripts": {
<<<<<<< HEAD
    "start": "npm link @nevermined-io/contracts @oceanprotocol/secret-store-client && npm run build:watch",
=======
    "start": "npm link @nevermined-io/contracts @nevermined-io/secret-store-client && npm run build:watch",
>>>>>>> c37bb9d5
    "build": "npm run clean && npm run build:tsc && npm run build:dist",
    "build:tsc": "tsc --sourceMap",
    "build:metadata": "./scripts/get-metadata.js > src/metadata.json",
    "build:dist": "cross-env NODE_ENV=production webpack",
    "build:watch": "tsc -w",
    "test": "mocha",
    "test:watch": "mocha -w --watch-extensions js,ts,json",
    "test:cover": "nyc --report-dir coverage/unit mocha",
    "integration": "mocha --opts integration/mocha.opts",
    "integration:production": "export NETWORK_NAME=production; mocha --opts integration/mocha.opts",
    "integration:staging": "export NETWORK_NAME=staging; mocha --opts integration/mocha.opts",
    "integration:integration": "export NETWORK_NAME=integration; mocha --opts integration/mocha.opts",
    "integration:watch": "mocha -w --watch-extensions js,ts,json  --opts integration/mocha.opts",
    "integration:cover": "nyc --report-dir coverage/integration mocha --opts integration/mocha.opts",
    "clean": "rm -rf ./dist/ ./doc/ ./.nyc_output",
    "lint": "eslint --ignore-path .gitignore --ext .ts,.tsx .",
    "format": "prettier --parser typescript --ignore-path .gitignore --write '**/*.{js,jsx,ts,tsx}'",
    "doc": "typedoc --mode modules --out ./doc/ ./src/",
    "doc:json": "./scripts/typedoc.js",
    "merge-coverages": "npx lcov-result-merger \"coverage/*/lcov.info\" coverage/lcov.info",
    "report-coverage": "npm run report-coverage:unit && npm run report-coverage:integration",
    "report-coverage:unit": "cat coverage/unit/lcov.info | codacy-coverage --token 71ef0d15f6f04ac29b31d704b28f866a",
    "report-coverage:integration": "cat coverage/integration/lcov.info | codacy-coverage --token 71ef0d15f6f04ac29b31d704b28f866a",
    "run": "ts-node",
    "release": "release-it --non-interactive",
    "changelog": "auto-changelog -p",
    "prepublishOnly": "npm run build",
    "prebuild": "npm run build:metadata",
    "prepare": "npm run build:metadata"
  },
  "repository": {
    "type": "git",
    "url": "git+https://github.com/nevermined-io/sdk-js.git"
  },
  "keywords": [],
  "author": "Nevermined <root@nevermined.io>",
  "license": "Apache-2.0",
  "bugs": {
    "url": "https://github.com/nevermined-io/sdk-js/issues"
  },
  "homepage": "https://github.com/nevermined-io/sdk-js#readme",
  "peerDependencies": {
    "web3": "^1.2.3"
  },
  "dependencies": {
    "@nevermined-io/contracts": "0.5.0",
<<<<<<< HEAD
    "@oceanprotocol/secret-store-client": "^0.0.15",
=======
    "@nevermined-io/secret-store-client": "^0.0.16",
>>>>>>> c37bb9d5
    "bignumber.js": "^9.0.0",
    "deprecated-decorator": "^0.1.6",
    "ganache-cli": "^6.9.1",
    "node-fetch": "^2.6.1",
    "save-file": "^2.3.1",
    "uuid": "^3.4.0",
    "web3": "1.2.11",
    "web3-eth-contract": "^1.2.11",
    "whatwg-url": "^7.1.0"
  },
  "devDependencies": {
    "@release-it/bumper": "^1.4.1",
    "@truffle/hdwallet-provider": "^1.0.42",
    "@types/chai": "^4.2.12",
    "@types/chai-spies": "^1.0.1",
    "@types/mocha": "^5.2.7",
    "@types/node": "^12.12.54",
    "@types/node-fetch": "^2.5.7",
    "@typescript-eslint/eslint-plugin": "^2.34.0",
    "@typescript-eslint/parser": "^2.34.0",
    "auto-changelog": "^1.16.4",
    "chai": "^4.2.0",
    "chai-spies": "^1.0.0",
    "cross-env": "^6.0.3",
    "eslint": "^6.8.0",
    "eslint-config-prettier": "^6.11.0",
    "eslint-plugin-prettier": "^3.1.4",
    "lcov-result-merger": "^3.1.0",
    "mocha": "^7.2.0",
    "mock-local-storage": "^1.1.15",
    "nyc": "^14.1.1",
    "ora": "^4.1.1",
    "prettier": "^1.19.1",
    "source-map-support": "^0.5.19",
    "ts-node": "^8.10.2",
    "typedoc": "^0.15.8",
    "typescript": "^3.9.7",
    "uglifyjs-webpack-plugin": "^2.2.0",
    "webpack": "^4.44.1",
    "webpack-cli": "^3.3.12",
    "webpack-merge": "^4.2.2"
  },
  "nyc": {
    "include": [
      "src/**/*.ts"
    ],
    "extension": [
      ".ts"
    ],
    "require": [
      "ts-node/register"
    ],
    "reporter": [
      "text-summary",
      "lcov",
      "html"
    ],
    "sourceMap": true,
    "instrument": true
  },
  "release-it": {
    "hooks": {
      "after:bump": "npm run changelog && npm run doc:json"
    },
    "plugins": {
      "@release-it/bumper": {
        "out": [
          "package.json",
          "package-lock.json"
        ]
      }
    },
    "git": {
      "tagName": "v${version}"
    },
    "github": {
      "release": true,
      "assets": [
        "dist/squid-js.json"
      ]
    },
    "npm": {
      "publish": false
    }
  }
}<|MERGE_RESOLUTION|>--- conflicted
+++ resolved
@@ -6,11 +6,7 @@
   "typings": "./dist/node/squid.d.ts",
   "unpkg": "./dist/browser/squid.cjs2.min.js",
   "scripts": {
-<<<<<<< HEAD
-    "start": "npm link @nevermined-io/contracts @oceanprotocol/secret-store-client && npm run build:watch",
-=======
     "start": "npm link @nevermined-io/contracts @nevermined-io/secret-store-client && npm run build:watch",
->>>>>>> c37bb9d5
     "build": "npm run clean && npm run build:tsc && npm run build:dist",
     "build:tsc": "tsc --sourceMap",
     "build:metadata": "./scripts/get-metadata.js > src/metadata.json",
@@ -57,11 +53,7 @@
   },
   "dependencies": {
     "@nevermined-io/contracts": "0.5.0",
-<<<<<<< HEAD
-    "@oceanprotocol/secret-store-client": "^0.0.15",
-=======
     "@nevermined-io/secret-store-client": "^0.0.16",
->>>>>>> c37bb9d5
     "bignumber.js": "^9.0.0",
     "deprecated-decorator": "^0.1.6",
     "ganache-cli": "^6.9.1",
