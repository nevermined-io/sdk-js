{
  "name": "@nevermined-io/nevermined-sdk-js",
  "version": "0.20.0-rc0",
  "description": "Javascript SDK for connecting with Nevermined Data Platform ",
  "main": "./dist/node/sdk.js",
  "typings": "./dist/node/sdk.d.ts",
  "unpkg": "./dist/browser/sdk.cjs2.min.js",
  "scripts": {
    "start": "npm link @nevermined-io/contracts @nevermined-io/secret-store-client && npm run build:watch",
    "build": "npm run clean && npm run build:tsc && npm run build:dist",
    "build:tsc": "tsc --sourceMap",
    "build:metadata": "./scripts/get-metadata.js > src/metadata.json",
    "build:dist": "cross-env NODE_ENV=production webpack",
    "build:watch": "tsc -w",
    "test": "mocha",
    "test:watch": "mocha -w --watch-extensions js,ts,json",
    "test:cover": "nyc --report-dir coverage/unit mocha --opts test/mocha.opts ./test/**/*.test.ts",
    "integration": "mocha --opts integration/mocha.opts ./integration/**/*.test.ts",
    "integration:production": "export NETWORK_NAME=production; yarn integration",
    "integration:staging": "export NETWORK_NAME=staging; yarn integration",
    "integration:integration": "export NETWORK_NAME=integration; yarn integration",
    "integration:watch": "mocha -w --watch-extensions js,ts,json --opts integration/mocha.opts ./integration/**/*.test.ts",
    "integration:cover": "nyc --report-dir coverage/integration mocha --opts integration/mocha.opts ./integration/**/*.test.ts",
    "integration:aave": "mocha --opts aave_integration/mocha.opts ./aave_integration/**/*.test.ts",
    "clean": "rm -rf ./dist/ ./doc/ ./.nyc_output",
    "lint": "eslint --ignore-path .gitignore --ext .ts,.tsx .",
    "lint:fix": "eslint --fix --ignore-path .gitignore --ext .ts,.tsx .",
    "format": "prettier --parser typescript --ignore-path .gitignore --write '**/*.{js,jsx,ts,tsx}'",
    "doc": "typedoc --out ./docs/ ./src/",
    "doc:json": "./scripts/typedoc.js",
    "merge-coverages": "npx lcov-result-merger \"coverage/*/lcov.info\" coverage/lcov.info",
    "report-coverage": "npm run report-coverage:unit && npm run report-coverage:integration",
    "report-coverage:unit": "cat coverage/unit/lcov.info | codacy-coverage --token 71ef0d15f6f04ac29b31d704b28f866a",
    "report-coverage:integration": "cat coverage/integration/lcov.info | codacy-coverage --token 71ef0d15f6f04ac29b31d704b28f866a",
    "run": "ts-node",
    "release": "release-it --non-interactive",
    "changelog": "auto-changelog --commit-limit false && sed -i 's/keyko-io/nevermind-/nevermined-io//' CHANGELOG.md",
    "prepublishOnly": "npm run build",
    "prebuild": "npm run build:metadata",
    "prepare": "npm run build:metadata"
  },
  "repository": {
    "type": "git",
    "url": "git+https://github.com/nevermined-io/sdk-js.git"
  },
  "keywords": [],
  "author": "Nevermined <root@nevermined.io>",
  "license": "Apache-2.0",
  "bugs": {
    "url": "https://github.com/nevermined-io/sdk-js/issues"
  },
  "homepage": "https://github.com/nevermined-io/sdk-js#readme",
  "dependencies": {
    "@nevermined-io/contracts": "^1.99.9",
    "@nevermined-io/secret-store-client": "^0.0.16",
    "@nevermined-io/subgraphs": "^0.2.9",
    "assert": "^2.0.0",
    "bignumber.js": "^9.0.2",
    "circomlibjs": "^0.1.1",
    "codegen-graph-ts": "npm:@nevermined-io/codegen-graph-ts@0.1.4",
    "crypto-browserify": "^3.12.0",
    "deprecated-decorator": "^0.1.6",
    "ethers": "^5.6.5",
    "ffjavascript": "0.2.50",
    "https-browserify": "^1.0.0",
    "jose": "^4.5.1",
    "js-file-download": "^0.4.12",
    "node-fetch": "^2.6.1",
    "os-browserify": "^0.3.0",
    "path-browserify": "^1.0.1",
    "save-file": "^2.3.1",
    "snarkjs": "0.4.14",
    "stream-browserify": "^3.0.0",
    "stream-http": "^3.2.0",
    "url": "^0.11.0",
    "uuid": "^3.4.0",
    "web3": "^1.7.3",
    "web3-eth-contract": "^1.7.3",
    "web3-utils": "^1.7.3",
    "whatwg-url": "^7.1.0"
  },
  "devDependencies": {
    "@faker-js/faker": "^6.3.1",
    "@release-it/bumper": "^1.4.1",
    "@truffle/hdwallet-provider": "^1.0.42",
    "@types/chai": "^4.2.12",
    "@types/chai-as-promised": "^7.1.3",
    "@types/chai-spies": "^1.0.1",
    "@types/mocha": "^5.2.7",
    "@types/node": "^12.19.8",
    "@types/node-fetch": "^2.5.7",
    "@types/temp": "^0.8.34",
    "@typescript-eslint/eslint-plugin": "^2.34.0",
    "@typescript-eslint/parser": "^2.34.0",
    "auto-changelog": "^1.16.4",
    "chai": "^4.2.0",
    "chai-as-promised": "^7.1.1",
    "chai-spies": "^1.0.0",
    "cross-env": "^6.0.3",
    "eslint": "^6.8.0",
    "eslint-config-prettier": "^6.11.0",
    "eslint-plugin-prettier": "^3.1.4",
    "ganache": "^7.0.2",
    "lcov-result-merger": "^3.1.0",
    "mocha": "^7.2.0",
    "mock-local-storage": "^1.1.15",
    "nyc": "^14.1.1",
    "ora": "^4.1.1",
    "prettier": "^1.19.1",
    "resolve-url-loader": "^5.0.0",
    "source-map-support": "^0.5.19",
    "stream-browserify": "^3.0.0",
    "stream-http": "^3.2.0",
<<<<<<< HEAD
    "tar": "^6.1.11",
=======
>>>>>>> dce0aec4
    "terser-webpack-plugin": "^5.3.1",
    "ts-node": "^8.10.2",
    "typedoc": "^0.20.0",
    "typescript": "^3.9.7",
    "url": "^0.11.0",
    "webpack": "^5.69.1",
    "webpack-cli": "^4.9.2",
    "webpack-merge": "^5.8.0"
  },
  "nyc": {
    "include": [
      "src/**/*.ts"
    ],
    "extension": [
      ".ts"
    ],
    "require": [
      "ts-node/register"
    ],
    "reporter": [
      "text-summary",
      "lcov",
      "html"
    ],
    "sourceMap": true,
    "instrument": true
  },
  "release-it": {
    "hooks": {
      "after:bump": "npm run changelog && npm run doc:json"
    },
    "plugins": {
      "@release-it/bumper": {
        "out": [
          "package.json",
          "package-lock.json"
        ]
      }
    },
    "git": {
      "tagName": "v${version}"
    },
    "github": {
      "release": true,
      "assets": [
        "dist/sdk-js.json"
      ]
    },
    "npm": {
      "publish": false
    }
  },
  "jest": {
    "collectCoverageFrom": [
      "src/**/*.{ts,tsx}",
      "!src/serviceWorker.ts",
      "!src/**/*.d.ts"
    ]
  },
  "browser": {
    "fs": false
  }
}<|MERGE_RESOLUTION|>--- conflicted
+++ resolved
@@ -1,6 +1,6 @@
 {
   "name": "@nevermined-io/nevermined-sdk-js",
-  "version": "0.20.0-rc0",
+  "version": "0.20.0-rc1",
   "description": "Javascript SDK for connecting with Nevermined Data Platform ",
   "main": "./dist/node/sdk.js",
   "typings": "./dist/node/sdk.d.ts",
@@ -51,7 +51,7 @@
   },
   "homepage": "https://github.com/nevermined-io/sdk-js#readme",
   "dependencies": {
-    "@nevermined-io/contracts": "^1.99.9",
+    "@nevermined-io/contracts": "^2.0.0-rc3",
     "@nevermined-io/secret-store-client": "^0.0.16",
     "@nevermined-io/subgraphs": "^0.2.9",
     "assert": "^2.0.0",
@@ -111,10 +111,7 @@
     "source-map-support": "^0.5.19",
     "stream-browserify": "^3.0.0",
     "stream-http": "^3.2.0",
-<<<<<<< HEAD
     "tar": "^6.1.11",
-=======
->>>>>>> dce0aec4
     "terser-webpack-plugin": "^5.3.1",
     "ts-node": "^8.10.2",
     "typedoc": "^0.20.0",
