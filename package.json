{
  "name": "@nevermined-io/nevermined-sdk-js",
<<<<<<< HEAD
  "version": "1.0.0-rc10",
=======
  "version": "1.0.0-rc17",
>>>>>>> ffde2f48
  "description": "Javascript SDK for connecting with Nevermined Data Platform ",
  "main": "./dist/node/sdk.js",
  "typings": "./dist/node/sdk.d.ts",
  "unpkg": "./dist/browser/sdk.cjs2.min.js",
  "scripts": {
    "start": "npm link @nevermined-io/contracts && npm run build:watch",
    "build": "npm run clean && npm run build:tsc && npm run build:dist",
    "build:tsc": "tsc --sourceMap",
    "build:metadata": "./scripts/get-metadata.js > src/metadata.json",
    "build:dist": "cross-env NODE_ENV=production webpack",
    "build:watch": "tsc -w",
    "test": "mocha",
    "test:watch": "mocha -w --watch-extensions js,ts,json",
    "test:cover": "nyc --report-dir coverage/unit mocha --opts test/mocha.opts ./test/**/*.test.ts",
    "integration": "mocha --opts integration/mocha.opts ./integration/**/*.test.ts",
    "integration:subgraph": "mocha --opts integration/mocha.opts ./integration/**/*.test.subgraph.ts",
    "integration:production": "export NETWORK_NAME=production; yarn integration",
    "integration:staging": "export NETWORK_NAME=staging; yarn integration",
    "integration:integration": "export NETWORK_NAME=integration; yarn integration",
    "integration:watch": "mocha -w --watch-extensions js,ts,json --opts integration/mocha.opts ./integration/**/*.test.ts",
    "integration:cover": "nyc --report-dir coverage/integration mocha --opts integration/mocha.opts ./integration/**/*.test.ts",
    "integration:aave": "mocha --opts aave_integration/mocha.opts ./aave_integration/**/*.test.ts",
    "integration:e2e": "mocha --opts integration/mocha.opts ./integration/nevermined/NFTApi.e2e.test.ts",
    "integration:e2e:mumbai": "export NETWORK_NAME=mumbai; yarn integration:e2e",
    "clean": "rm -rf ./dist/ ./doc/ ./.nyc_output",
    "lint": "eslint ./",
    "lint:fix": "yarn run lint -- --fix",
    "format": "prettier --parser typescript --ignore-path .gitignore --write '**/*.{js,jsx,ts,tsx}'",
    "docs": "typedoc",
    "merge-coverages": "npx lcov-result-merger \"coverage/*/lcov.info\" coverage/lcov.info",
    "report-coverage": "npm run report-coverage:unit && npm run report-coverage:integration",
    "report-coverage:unit": "cat coverage/unit/lcov.info | codacy-coverage --token 71ef0d15f6f04ac29b31d704b28f866a",
    "report-coverage:integration": "cat coverage/integration/lcov.info | codacy-coverage --token 71ef0d15f6f04ac29b31d704b28f866a",
    "run": "ts-node",
    "release": "release-it --non-interactive",
    "changelog": "auto-changelog --commit-limit false && sed -i 's/keyko-io/nevermind-/nevermined-io//' CHANGELOG.md",
    "prepublishOnly": "npm run build",
    "prebuild": "npm run build:metadata",
    "prepare": "npm run build:metadata",
    "artifacts:download": "./scripts/download-artifacts.sh",
    "utils:generate-ddos": "ts-node ./scripts/generate-ddos.ts"
  },
  "repository": {
    "type": "git",
    "url": "git+https://github.com/nevermined-io/sdk-js.git"
  },
  "keywords": [],
  "author": "Nevermined <root@nevermined.io>",
  "license": "Apache-2.0",
  "bugs": {
    "url": "https://github.com/nevermined-io/sdk-js/issues"
  },
  "homepage": "https://github.com/nevermined-io/sdk-js#readme",
  "dependencies": {
    "@nevermined-io/subgraphs": "0.5.0-rc1",
    "assert": "^2.0.0",
    "codegen-graph-ts": "npm:@nevermined-io/codegen-graph-ts@0.1.4",
    "crypto-browserify": "^3.12.0",
    "deprecated-decorator": "^0.1.6",
    "ethers": "^5.6.9",
    "https-browserify": "^1.0.0",
    "jose": "^4.5.1",
    "js-file-download": "^0.4.12",
    "node-fetch": "^2.6.1",
    "os-browserify": "^0.3.0",
    "path-browserify": "^1.0.1",
    "save-file": "^2.3.1",
    "stream-browserify": "^3.0.0",
    "stream-http": "^3.2.0",
    "url": "^0.11.0",
    "uuid": "^3.4.0",
    "whatwg-url": "^7.1.0"
  },
  "devDependencies": {
    "@faker-js/faker": "^6.3.1",
    "@opengsn/provider": "^2.2.6",
    "@release-it/bumper": "^1.4.1",
    "@types/chai": "^4.2.12",
    "@types/chai-as-promised": "^7.1.3",
    "@types/chai-spies": "^1.0.1",
    "@types/mocha": "^5.2.7",
    "@types/node": "^12.19.8",
    "@types/node-fetch": "^2.5.7",
    "@types/temp": "^0.8.34",
    "@typescript-eslint/eslint-plugin": "^5.30.5",
    "@typescript-eslint/parser": "^5.30.5",
    "auto-changelog": "^1.16.4",
    "chai": "^4.2.0",
    "chai-as-promised": "^7.1.1",
    "chai-exclude": "^2.1.0",
    "chai-spies": "^1.0.0",
    "cross-env": "^6.0.3",
    "eslint": "^8.19.0",
    "eslint-config-nevermined": "^0.2.0",
    "eslint-config-next": "^12.3.1",
    "eslint-config-prettier": "^8.5.0",
    "eslint-plugin-import": "^2.26.0",
    "eslint-plugin-mdx": "^2.0.2",
    "eslint-plugin-prettier": "^4.2.1",
    "eslint-plugin-tsdoc": "^0.2.16",
    "ganache": "^7.0.2",
    "lcov-result-merger": "^3.1.0",
    "mocha": "^7.2.0",
    "mock-local-storage": "^1.1.15",
    "nyc": "^14.1.1",
    "ora": "^4.1.1",
    "prettier": "^2.7.1",
    "prettier-package-json": "^2.7.0",
    "resolve-url-loader": "^5.0.0",
    "source-map-support": "^0.5.19",
    "stream-browserify": "^3.0.0",
    "stream-http": "^3.2.0",
    "tar": "^6.1.11",
    "terser-webpack-plugin": "^5.3.1",
    "ts-node": "^10.9.1",
    "typedoc": "^0.23.23",
    "typedoc-plugin-markdown": "^3.13.4",
    "typescript": "^4.9.4",
    "url": "^0.11.0",
    "webpack": "^5.69.1",
    "webpack-cli": "^4.9.2",
    "webpack-merge": "^5.8.0"
  },
  "nyc": {
    "include": [
      "src/**/*.ts"
    ],
    "extension": [
      ".ts"
    ],
    "require": [
      "ts-node/register"
    ],
    "reporter": [
      "text-summary",
      "lcov",
      "html"
    ],
    "sourceMap": true,
    "instrument": true
  },
  "release-it": {
    "hooks": {
      "after:bump": "npm run changelog && npm run doc:json"
    },
    "plugins": {
      "@release-it/bumper": {
        "out": [
          "package.json",
          "package-lock.json"
        ]
      }
    },
    "git": {
      "tagName": "v${version}"
    },
    "github": {
      "release": true,
      "assets": [
        "dist/sdk-js.json"
      ]
    },
    "npm": {
      "publish": false
    }
  },
  "browser": {
    "fs": false
  }
}<|MERGE_RESOLUTION|>--- conflicted
+++ resolved
@@ -1,10 +1,6 @@
 {
   "name": "@nevermined-io/nevermined-sdk-js",
-<<<<<<< HEAD
-  "version": "1.0.0-rc10",
-=======
   "version": "1.0.0-rc17",
->>>>>>> ffde2f48
   "description": "Javascript SDK for connecting with Nevermined Data Platform ",
   "main": "./dist/node/sdk.js",
   "typings": "./dist/node/sdk.d.ts",
