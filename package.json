--- conflicted
+++ resolved
@@ -1,10 +1,6 @@
 {
   "name": "@nevermined-io/nevermined-sdk-js",
-<<<<<<< HEAD
-  "version": "0.23.4",
-=======
-  "version": "0.23.3",
->>>>>>> ae8d0ceb
+  "version": "0.23.5",
   "description": "Javascript SDK for connecting with Nevermined Data Platform ",
   "main": "./dist/node/sdk.js",
   "typings": "./dist/node/sdk.d.ts",
