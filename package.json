{
  "name": "@nevermined-io/nevermined-sdk-js",
<<<<<<< HEAD
  "version": "1.0.0-rc20",
=======
  "version": "1.0.0-rc19",
>>>>>>> c9d220fa
  "description": "Javascript SDK for connecting with Nevermined Data Platform ",
  "main": "./dist/node/sdk.js",
  "typings": "./dist/node/sdk.d.ts",
  "unpkg": "./dist/browser/sdk.cjs2.min.js",
  "scripts": {
    "start": "npm link @nevermined-io/contracts && npm run build:watch",
    "build": "npm run clean && npm run build:tsc && npm run build:dist",
    "build:tsc": "tsc --sourceMap",
    "build:metadata": "./scripts/get-metadata.js > src/metadata.json",
    "build:dist": "cross-env NODE_ENV=production webpack",
    "build:watch": "tsc -w",
    "test": "mocha",
    "test:watch": "mocha -w --watch-extensions js,ts,json",
    "test:cover": "nyc --report-dir coverage/unit mocha --opts test/mocha.opts ./test/**/*.test.ts",
    "integration": "mocha --opts integration/mocha.opts ./integration/**/*.test.ts",
    "integration:subgraph": "mocha --opts integration/mocha.opts ./integration/**/*.test.subgraph.ts",
    "integration:production": "export NETWORK_NAME=production; yarn integration",
    "integration:staging": "export NETWORK_NAME=staging; yarn integration",
    "integration:integration": "export NETWORK_NAME=integration; yarn integration",
    "integration:watch": "mocha -w --watch-extensions js,ts,json --opts integration/mocha.opts ./integration/**/*.test.ts",
    "integration:cover": "nyc --report-dir coverage/integration mocha --opts integration/mocha.opts ./integration/nevermined/*.test.ts",
    "integration:aave": "mocha --opts aave_integration/mocha.opts ./aave_integration/**/*.test.ts",
    "integration:e2e": "mocha --opts integration/mocha.opts ./integration/nevermined/NFTApi.e2e.test.ts",
    "integration:e2e:mumbai": "export NETWORK_NAME=mumbai; yarn integration:e2e",
    "clean": "rm -rf ./dist/ ./doc/ ./.nyc_output",
    "lint": "eslint ./",
    "lint:fix": "yarn run lint -- --fix",
    "format": "prettier --parser typescript --ignore-path .gitignore --write '**/*.{js,jsx,ts,tsx}'",
    "docs": "typedoc",
    "merge-coverages": "npx lcov-result-merger \"coverage/*/lcov.info\" coverage/lcov.info",
    "report-coverage": "npm run report-coverage:unit && npm run report-coverage:integration",
    "report-coverage:unit": "cat coverage/unit/lcov.info | codacy-coverage --token 71ef0d15f6f04ac29b31d704b28f866a",
    "report-coverage:integration": "cat coverage/integration/lcov.info | codacy-coverage --token 71ef0d15f6f04ac29b31d704b28f866a",
    "run": "ts-node",
    "release": "release-it --non-interactive",
    "changelog": "auto-changelog --commit-limit false && sed -i 's/keyko-io/nevermind-/nevermined-io//' CHANGELOG.md",
    "prepublishOnly": "npm run build",
    "prebuild": "npm run build:metadata",
    "prepare": "npm run build:metadata",
    "artifacts:download": "./scripts/download-artifacts.sh",
    "utils:generate-ddos": "ts-node ./scripts/generate-ddos.ts"
  },
  "repository": {
    "type": "git",
    "url": "git+https://github.com/nevermined-io/sdk-js.git"
  },
  "keywords": [],
  "author": "Nevermined <root@nevermined.io>",
  "license": "Apache-2.0",
  "bugs": {
    "url": "https://github.com/nevermined-io/sdk-js/issues"
  },
  "homepage": "https://github.com/nevermined-io/sdk-js#readme",
  "dependencies": {
    "@nevermined-io/subgraphs": "0.5.0",
    "assert": "^2.0.0",
    "codegen-graph-ts": "npm:@nevermined-io/codegen-graph-ts@0.1.4",
    "crypto-browserify": "^3.12.0",
    "deprecated-decorator": "^0.1.6",
    "ethers": "^5.6.9",
    "https-browserify": "^1.0.0",
    "jose": "^4.5.1",
    "js-file-download": "^0.4.12",
    "node-fetch": "^2.6.1",
    "os-browserify": "^0.3.0",
    "path-browserify": "^1.0.1",
    "save-file": "^2.3.1",
    "stream-browserify": "^3.0.0",
    "stream-http": "^3.2.0",
    "url": "^0.11.0",
    "uuid": "^3.4.0",
    "whatwg-url": "^7.1.0"
  },
  "devDependencies": {
    "@faker-js/faker": "^6.3.1",
    "@opengsn/provider": "^2.2.6",
    "@release-it/bumper": "^1.4.1",
    "@types/chai": "^4.2.12",
    "@types/chai-as-promised": "^7.1.3",
    "@types/chai-spies": "^1.0.1",
    "@types/mocha": "^5.2.7",
    "@types/node": "^12.19.8",
    "@types/node-fetch": "^2.5.7",
    "@types/temp": "^0.8.34",
    "@typescript-eslint/eslint-plugin": "^5.30.5",
    "@typescript-eslint/parser": "^5.30.5",
    "auto-changelog": "^1.16.4",
    "chai": "^4.2.0",
    "chai-as-promised": "^7.1.1",
    "chai-exclude": "^2.1.0",
    "chai-spies": "^1.0.0",
    "cross-env": "^6.0.3",
    "eslint": "^8.19.0",
    "eslint-config-nevermined": "^0.2.0",
    "eslint-config-next": "^12.3.1",
    "eslint-config-prettier": "^8.5.0",
    "eslint-plugin-import": "^2.26.0",
    "eslint-plugin-mdx": "^2.0.2",
    "eslint-plugin-prettier": "^4.2.1",
    "eslint-plugin-tsdoc": "^0.2.16",
    "ganache": "^7.0.2",
    "lcov-result-merger": "^3.1.0",
    "mocha": "^7.2.0",
    "mock-local-storage": "^1.1.15",
    "nyc": "^14.1.1",
    "ora": "^4.1.1",
    "prettier": "^2.7.1",
    "prettier-package-json": "^2.7.0",
    "resolve-url-loader": "^5.0.0",
    "source-map-support": "^0.5.19",
    "stream-browserify": "^3.0.0",
    "stream-http": "^3.2.0",
    "tar": "^6.1.11",
    "terser-webpack-plugin": "^5.3.1",
    "ts-node": "^10.9.1",
    "typedoc": "^0.23.23",
    "typedoc-plugin-markdown": "^3.13.4",
    "typescript": "^4.9.4",
    "url": "^0.11.0",
    "webpack": "^5.69.1",
    "webpack-cli": "^4.9.2",
    "webpack-merge": "^5.8.0"
  },
  "nyc": {
    "include": [
      "src/**/*.ts"
    ],
    "extension": [
      ".ts"
    ],
    "require": [
      "ts-node/register"
    ],
    "reporter": [
      "text-summary",
      "lcov",
      "html"
    ],
    "sourceMap": true,
    "instrument": true
  },
  "release-it": {
    "hooks": {
      "after:bump": "npm run changelog && npm run doc:json"
    },
    "plugins": {
      "@release-it/bumper": {
        "out": [
          "package.json",
          "package-lock.json"
        ]
      }
    },
    "git": {
      "tagName": "v${version}"
    },
    "github": {
      "release": true,
      "assets": [
        "dist/sdk-js.json"
      ]
    },
    "npm": {
      "publish": false
    }
  },
  "browser": {
    "fs": false
  }
}<|MERGE_RESOLUTION|>--- conflicted
+++ resolved
@@ -1,10 +1,6 @@
 {
   "name": "@nevermined-io/nevermined-sdk-js",
-<<<<<<< HEAD
   "version": "1.0.0-rc20",
-=======
-  "version": "1.0.0-rc19",
->>>>>>> c9d220fa
   "description": "Javascript SDK for connecting with Nevermined Data Platform ",
   "main": "./dist/node/sdk.js",
   "typings": "./dist/node/sdk.d.ts",
