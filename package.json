{
  "name": "@nevermined-io/nevermined-sdk-js",
<<<<<<< HEAD
  "version": "1.0.0-rc12",
=======
  "version": "1.0.0-rc14",
>>>>>>> 8d3c4b95
  "description": "Javascript SDK for connecting with Nevermined Data Platform ",
  "main": "./dist/node/sdk.js",
  "typings": "./dist/node/sdk.d.ts",
  "unpkg": "./dist/browser/sdk.cjs2.min.js",
  "scripts": {
    "start": "npm link @nevermined-io/contracts && npm run build:watch",
    "build": "npm run clean && npm run build:tsc && npm run build:dist",
    "build:tsc": "tsc --sourceMap",
    "build:metadata": "./scripts/get-metadata.js > src/metadata.json",
    "build:dist": "cross-env NODE_ENV=production webpack",
    "build:watch": "tsc -w",
    "test": "mocha",
    "test:watch": "mocha -w --watch-extensions js,ts,json",
    "test:cover": "nyc --report-dir coverage/unit mocha --opts test/mocha.opts ./test/**/*.test.ts",
    "integration": "mocha --opts integration/mocha.opts ./integration/nevermined/*.test.ts",
    "integration:production": "export NETWORK_NAME=production; yarn integration",
    "integration:staging": "export NETWORK_NAME=staging; yarn integration",
    "integration:integration": "export NETWORK_NAME=integration; yarn integration",
    "integration:watch": "mocha -w --watch-extensions js,ts,json --opts integration/mocha.opts ./integration/**/*.test.ts",
    "integration:cover": "nyc --report-dir coverage/integration mocha --opts integration/mocha.opts ./integration/**/*.test.ts",
    "integration:aave": "mocha --opts external_tests/mocha.opts ./external_tests/**/Aave*.test.ts",
    "integration:e2e": "mocha --opts external_tests/mocha.opts ./integration/nightly/*.test.ts",
    "integration:e2e:mumbai": "export NETWORK_NAME=mumbai; yarn integration:e2e",
    "clean": "rm -rf ./dist/ ./doc/ ./.nyc_output",
    "lint": "eslint ./",
    "lint:fix": "yarn run lint -- --fix",
    "format": "prettier --parser typescript --ignore-path .gitignore --write '**/*.{js,jsx,ts,tsx}'",
    "docs": "typedoc",
    "merge-coverages": "npx lcov-result-merger \"coverage/*/lcov.info\" coverage/lcov.info",
    "report-coverage": "npm run report-coverage:unit && npm run report-coverage:integration",
    "report-coverage:unit": "cat coverage/unit/lcov.info | codacy-coverage --token 71ef0d15f6f04ac29b31d704b28f866a",
    "report-coverage:integration": "cat coverage/integration/lcov.info | codacy-coverage --token 71ef0d15f6f04ac29b31d704b28f866a",
    "run": "ts-node",
    "release": "release-it --non-interactive",
    "changelog": "auto-changelog --commit-limit false && sed -i 's/keyko-io/nevermind-/nevermined-io//' CHANGELOG.md",
    "prepublishOnly": "npm run build",
    "prebuild": "npm run build:metadata",
    "prepare": "npm run build:metadata",
    "artifacts:download": "./scripts/download-artifacts.sh",
    "utils:generate-ddos": "ts-node ./scripts/generate-ddos.ts"
  },
  "repository": {
    "type": "git",
    "url": "git+https://github.com/nevermined-io/sdk-js.git"
  },
  "keywords": [],
  "author": "Nevermined <root@nevermined.io>",
  "license": "Apache-2.0",
  "bugs": {
    "url": "https://github.com/nevermined-io/sdk-js/issues"
  },
  "homepage": "https://github.com/nevermined-io/sdk-js#readme",
  "dependencies": {
    "@nevermined-io/subgraphs": "0.5.0-rc1",
    "assert": "^2.0.0",
    "codegen-graph-ts": "npm:@nevermined-io/codegen-graph-ts@0.1.4",
    "crypto-browserify": "^3.12.0",
    "deprecated-decorator": "^0.1.6",
    "ethers": "^5.6.9",
    "https-browserify": "^1.0.0",
    "jose": "^4.5.1",
    "js-file-download": "^0.4.12",
    "node-fetch": "^2.6.1",
    "os-browserify": "^0.3.0",
    "path-browserify": "^1.0.1",
    "save-file": "^2.3.1",
    "stream-browserify": "^3.0.0",
    "stream-http": "^3.2.0",
    "url": "^0.11.0",
    "uuid": "^3.4.0",
    "whatwg-url": "^7.1.0"
  },
  "devDependencies": {
    "@faker-js/faker": "^6.3.1",
    "@opengsn/provider": "^2.2.6",
    "@release-it/bumper": "^1.4.1",
    "@types/chai": "^4.2.12",
    "@types/chai-as-promised": "^7.1.3",
    "@types/chai-spies": "^1.0.1",
    "@types/mocha": "^5.2.7",
    "@types/node": "^12.19.8",
    "@types/node-fetch": "^2.5.7",
    "@types/temp": "^0.8.34",
    "@typescript-eslint/eslint-plugin": "^5.30.5",
    "@typescript-eslint/parser": "^5.30.5",
    "auto-changelog": "^1.16.4",
    "chai": "^4.2.0",
    "chai-as-promised": "^7.1.1",
    "chai-exclude": "^2.1.0",
    "chai-spies": "^1.0.0",
    "cross-env": "^6.0.3",
    "eslint": "^8.19.0",
    "eslint-config-nevermined": "^0.2.0",
    "eslint-config-next": "^12.3.1",
    "eslint-config-prettier": "^8.5.0",
    "eslint-plugin-import": "^2.26.0",
    "eslint-plugin-mdx": "^2.0.2",
    "eslint-plugin-prettier": "^4.2.1",
    "eslint-plugin-tsdoc": "^0.2.16",
    "ganache": "^7.0.2",
    "lcov-result-merger": "^3.1.0",
    "mocha": "^7.2.0",
    "mock-local-storage": "^1.1.15",
    "nyc": "^14.1.1",
    "ora": "^4.1.1",
    "prettier": "^2.7.1",
    "prettier-package-json": "^2.7.0",
    "resolve-url-loader": "^5.0.0",
    "source-map-support": "^0.5.19",
    "stream-browserify": "^3.0.0",
    "stream-http": "^3.2.0",
    "tar": "^6.1.11",
    "terser-webpack-plugin": "^5.3.1",
    "ts-node": "^10.9.1",
    "typedoc": "^0.23.23",
    "typedoc-plugin-markdown": "^3.13.4",
    "typescript": "^4.9.4",
    "url": "^0.11.0",
    "webpack": "^5.69.1",
    "webpack-cli": "^4.9.2",
    "webpack-merge": "^5.8.0"
  },
  "nyc": {
    "include": [
      "src/**/*.ts"
    ],
    "extension": [
      ".ts"
    ],
    "require": [
      "ts-node/register"
    ],
    "reporter": [
      "text-summary",
      "lcov",
      "html"
    ],
    "sourceMap": true,
    "instrument": true
  },
  "release-it": {
    "hooks": {
      "after:bump": "npm run changelog && npm run doc:json"
    },
    "plugins": {
      "@release-it/bumper": {
        "out": [
          "package.json",
          "package-lock.json"
        ]
      }
    },
    "git": {
      "tagName": "v${version}"
    },
    "github": {
      "release": true,
      "assets": [
        "dist/sdk-js.json"
      ]
    },
    "npm": {
      "publish": false
    }
  },
  "browser": {
    "fs": false
  }
}<|MERGE_RESOLUTION|>--- conflicted
+++ resolved
@@ -1,10 +1,6 @@
 {
   "name": "@nevermined-io/nevermined-sdk-js",
-<<<<<<< HEAD
-  "version": "1.0.0-rc12",
-=======
-  "version": "1.0.0-rc14",
->>>>>>> 8d3c4b95
+  "version": "1.0.0-rc15",
   "description": "Javascript SDK for connecting with Nevermined Data Platform ",
   "main": "./dist/node/sdk.js",
   "typings": "./dist/node/sdk.d.ts",
