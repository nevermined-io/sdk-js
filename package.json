--- conflicted
+++ resolved
@@ -14,15 +14,9 @@
     "build:watch": "tsc -w",
     "test": "mocha --config test/.mocharc.json ./test/**/*.test.ts",
     "test:watch": "mocha -w --watch-extensions js,ts,json",
-<<<<<<< HEAD
     "test:cover": "nyc --report-dir coverage/unit mocha --config test/.mocharc.json ./test/**/*.test.ts",
     "integration": "mocha --config integration/.mocharc.json  ",
     "integration:subgraph": "mocha --config integration/.mocharc.json ./integration/**/*.test.subgraph.ts",
-=======
-    "test:cover": "nyc --report-dir coverage/unit mocha --opts test/mocha.opts ./test/**/*.test.ts",
-    "integration": "mocha --opts integration/mocha.opts ./integration/nevermined/*.test.ts",
-    "integration:subgraph": "mocha --opts integration/mocha.opts ./integration/**/*.test.subgraph.ts",
->>>>>>> d5fddacc
     "integration:production": "export NETWORK_NAME=production; yarn integration",
     "integration:staging": "export NETWORK_NAME=staging; yarn integration",
     "integration:integration": "export NETWORK_NAME=integration; yarn integration",
