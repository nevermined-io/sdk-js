--- conflicted
+++ resolved
@@ -1,10 +1,6 @@
 {
   "name": "@nevermined-io/sdk",
-<<<<<<< HEAD
   "version": "2.0.0-rc0",
-=======
-  "version": "1.6.0",
->>>>>>> 035751f7
   "description": "Javascript SDK for connecting with Nevermined Data Platform ",
   "main": "./dist/node/sdk.js",
   "typings": "./dist/node/sdk.d.ts",
