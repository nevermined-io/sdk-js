--- conflicted
+++ resolved
@@ -1,10 +1,6 @@
 {
   "name": "@nevermined-io/sdk",
-<<<<<<< HEAD
-  "version": "1.4.2-rc1",
-=======
-  "version": "1.4.1",
->>>>>>> f8c3cb0b
+  "version": "1.4.2",
   "description": "Javascript SDK for connecting with Nevermined Data Platform ",
   "main": "./dist/node/sdk.js",
   "typings": "./dist/node/sdk.d.ts",
