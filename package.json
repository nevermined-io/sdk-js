--- conflicted
+++ resolved
@@ -1,10 +1,6 @@
 {
   "name": "@nevermined-io/sdk",
-<<<<<<< HEAD
-  "version": "2.2.0-rc0",
-=======
-  "version": "2.2.0",
->>>>>>> a803fdb9
+  "version": "2.2.0-rc1",
   "description": "Javascript SDK for connecting with Nevermined Data Platform ",
   "main": "./dist/node/sdk.js",
   "typings": "./dist/node/sdk.d.ts",
