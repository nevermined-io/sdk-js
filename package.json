--- conflicted
+++ resolved
@@ -51,11 +51,8 @@
   },
   "homepage": "https://github.com/nevermined-io/sdk-js#readme",
   "dependencies": {
-<<<<<<< HEAD
+
     "@nevermined-io/contracts": "1.99.8",
-=======
-    "@nevermined-io/contracts": "^1.99.6",
->>>>>>> bbffd241
     "@nevermined-io/secret-store-client": "^0.0.16",
     "@nevermined-io/subgraphs": "^0.2.9",
     "assert": "^2.0.0",
