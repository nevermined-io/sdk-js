{
  "name": "@nevermined-io/sdk",
  "version": "1.6.0",
  "description": "Javascript SDK for connecting with Nevermined Data Platform ",
  "main": "./dist/node/sdk.js",
  "typings": "./dist/node/sdk.d.ts",
  "unpkg": "./dist/browser/sdk.cjs2.min.js",
  "scripts": {
    "start": "npm link @nevermined-io/contracts && npm run build:watch",
    "build": "npm run clean && npm run build:tsc && npm run build:dist",
    "build:tsc": "tsc --sourceMap",
    "build:metadata": "./scripts/get-metadata.js > src/metadata.json",
    "build:dist": "cross-env NODE_ENV=production webpack",
    "build:watch": "tsc -w",
    "test": "mocha --opts test/mocha.opts ./test/**/*.test.ts",
    "test:watch": "mocha -w --watch-extensions js,ts,json",
    "test:cover": "nyc --report-dir coverage/unit mocha --opts test/mocha.opts ./test/**/*.test.ts",
    "integration": "mocha --opts integration/mocha.opts ./integration/nevermined/*.test.ts",
    "integration:subgraph": "mocha --opts integration/mocha.opts ./integration/**/*.test.subgraph.ts",
    "integration:production": "export NETWORK_NAME=production; yarn integration",
    "integration:staging": "export NETWORK_NAME=staging; yarn integration",
    "integration:integration": "export NETWORK_NAME=integration; yarn integration",
    "integration:watch": "mocha -w --watch-extensions js,ts,json --opts integration/mocha.opts ./integration/**/*.test.ts",
    "integration:cover": "nyc --report-dir coverage/integration mocha --opts integration/mocha.opts ./integration/nevermined/*.test.ts",
    "integration:aave": "mocha --opts aave_integration/mocha.opts ./aave_integration/**/*.test.ts",
    "integration:e2e": "mocha --opts integration/mocha.opts ./integration/nevermined/NFT1155Api.e2e.test.ts",
    "integration:e2e:mumbai": "export NETWORK_NAME=mumbai; yarn integration:e2e",
    "integration:compute": "mocha --opts integration/mocha.opts ./integration/compute/Compute*.test.ts",
    "integration:external": "mocha --opts integration/mocha.opts ./integration/external/*.test.ts",
    "clean": "rm -rf ./dist/ ./doc/ ./.nyc_output",
    "lint": "eslint ./",
    "lint:fix": "eslint ./ --fix",
    "format": "prettier --parser typescript --ignore-path .gitignore --write '**/*.{js,jsx,ts,tsx}'",
    "docs": "typedoc",
    "merge-coverages": "npx lcov-result-merger \"coverage/*/lcov.info\" coverage/lcov.info",
    "report-coverage": "npm run report-coverage:unit && npm run report-coverage:integration",
    "report-coverage:unit": "cat coverage/unit/lcov.info | codacy-coverage --token 71ef0d15f6f04ac29b31d704b28f866a",
    "report-coverage:integration": "cat coverage/integration/lcov.info | codacy-coverage --token 71ef0d15f6f04ac29b31d704b28f866a",
    "run": "ts-node",
    "release": "release-it --non-interactive",
    "changelog": "auto-changelog --commit-limit false && sed -i 's/keyko-io/nevermind-/nevermined-io//' CHANGELOG.md",
    "prepublishOnly": "npm run build",
    "prebuild": "npm run build:metadata",
    "prepare": "npm run build:metadata && husky install .husky",
    "prettier": "prettier --config ./.prettierrc.js --write \"**/*.{js,json,md,sol,ts,yml}\"",
    "prettier:check": "prettier --check --config ./.prettierrc.js \"**/*.{js,json,md,sol,ts,yml}\"",
    "artifacts:download": "./scripts/download-artifacts.sh",
    "utils:generate-ddos": "ts-node ./scripts/generate-ddos.ts",
    "start:web-service": "node test/resources/proxy-poc/web-service.js",
    "start:proxy": "node test/resources/proxy-poc/proxy.js"
  },
  "repository": {
    "type": "git",
    "url": "git+https://github.com/nevermined-io/sdk-js.git"
  },
  "keywords": [],
  "author": "Nevermined <root@nevermined.io>",
  "license": "Apache-2.0",
  "bugs": {
    "url": "https://github.com/nevermined-io/sdk-js/issues"
  },
  "homepage": "https://github.com/nevermined-io/sdk-js#readme",
  "dependencies": {
    "@apollo/client": "^3.7.16",
    "assert": "^2.0.0",
    "cross-fetch": "^4.0.0",
    "crypto-browserify": "^3.12.0",
    "deprecated-decorator": "^0.1.6",
<<<<<<< HEAD
    "ethers": "^6.6.4",
=======
    "ethers": "^5.6.9",
    "graphql": "^16.7.1",
>>>>>>> afcd4c9c
    "https-browserify": "^1.0.0",
    "jose": "^4.5.1",
    "js-file-download": "^0.4.12",
    "lodash": "^4.17.21",
    "node-fetch": "^2.6.1",
    "os-browserify": "^0.3.0",
    "path-browserify": "^1.0.1",
    "pluralize": "^8.0.0",
    "save-file": "^2.3.1",
    "stream-browserify": "^3.0.0",
    "stream-http": "^3.2.0",
    "url": "^0.11.0",
    "uuid": "^3.4.0",
    "whatwg-url": "^7.1.0"
  },
  "devDependencies": {
    "@commitlint/cli": "^17.4.2",
    "@commitlint/config-conventional": "^17.4.2",
    "@faker-js/faker": "^6.3.1",
    "@opengsn/provider": "^3.0.0-beta.8",
    "@release-it/bumper": "^1.4.1",
    "@types/chai": "^4.2.12",
    "@types/chai-as-promised": "^7.1.3",
    "@types/chai-spies": "^1.0.1",
    "@types/lodash": "^4.14.195",
    "@types/mocha": "^5.2.7",
    "@types/node": "^20.1.0",
    "@types/node-fetch": "^2.5.7",
<<<<<<< HEAD
    "@types/tar": "^6.1.5",
=======
    "@types/pluralize": "^0.0.29",
>>>>>>> afcd4c9c
    "@types/temp": "^0.9.1",
    "@typescript-eslint/eslint-plugin": "^5.30.5",
    "@typescript-eslint/parser": "^5.30.5",
    "auto-changelog": "^2.4.0",
    "chai": "^4.2.0",
    "chai-as-promised": "^7.1.1",
    "chai-exclude": "^2.1.0",
    "chai-spies": "^1.0.0",
    "cross-env": "^7.0.3",
    "eslint": "^8.19.0",
    "eslint-config-nevermined": "^0.2.0",
    "eslint-config-next": "^12.3.1",
    "eslint-config-prettier": "^8.5.0",
    "eslint-plugin-import": "^2.26.0",
    "eslint-plugin-mdx": "^2.0.2",
    "eslint-plugin-prettier": "^4.2.1",
    "eslint-plugin-tsdoc": "^0.2.16",
    "express": "^4.18.2",
<<<<<<< HEAD
    "ganache": "^7.9.0",
=======
    "ganache": "^7.0.2",
>>>>>>> afcd4c9c
    "http-proxy": "^1.18.1",
    "husky": "^8.0.3",
    "lcov-result-merger": "^3.1.0",
    "lint-staged": "^13.0.4",
    "mocha": "^7.2.0",
    "mock-local-storage": "^1.1.15",
    "nyc": "^14.1.1",
    "ora": "^6.3.1",
    "prettier": "^2.7.1",
    "prettier-package-json": "^2.7.0",
    "resolve-url-loader": "^5.0.0",
    "source-map-support": "^0.5.19",
    "stream-browserify": "^3.0.0",
    "stream-http": "^3.2.0",
    "tar": "^6.1.11",
    "terser-webpack-plugin": "^5.3.1",
    "ts-node": "^10.9.1",
    "typedoc": "^0.24.7",
    "typedoc-plugin-markdown": "^3.13.4",
    "typescript": "^5.0.4",
    "url": "^0.11.0",
    "webpack": "^5.69.1",
    "webpack-cli": "^5.0.2",
    "webpack-merge": "^5.8.0"
  },
  "lint-staged": {
    "**/*.{js,json,md,sol,ts,yml}": [
      "yarn run prettier"
    ],
    "**/*.ts": [
      "yarn run lint"
    ]
  },
  "nyc": {
    "include": [
      "src/**/*.ts"
    ],
    "extension": [
      ".ts"
    ],
    "require": [
      "ts-node/register"
    ],
    "reporter": [
      "text-summary",
      "lcov",
      "html"
    ],
    "sourceMap": true,
    "instrument": true
  },
  "release-it": {
    "hooks": {
      "after:bump": "npm run changelog && npm run doc:json"
    },
    "plugins": {
      "@release-it/bumper": {
        "out": [
          "package.json",
          "package-lock.json"
        ]
      }
    },
    "git": {
      "tagName": "v${version}"
    },
    "github": {
      "release": true,
      "assets": [
        "dist/sdk-js.json"
      ]
    },
    "npm": {
      "publish": false
    }
  },
  "browser": {
    "fs": false
  }
}<|MERGE_RESOLUTION|>--- conflicted
+++ resolved
@@ -66,12 +66,8 @@
     "cross-fetch": "^4.0.0",
     "crypto-browserify": "^3.12.0",
     "deprecated-decorator": "^0.1.6",
-<<<<<<< HEAD
     "ethers": "^6.6.4",
-=======
-    "ethers": "^5.6.9",
     "graphql": "^16.7.1",
->>>>>>> afcd4c9c
     "https-browserify": "^1.0.0",
     "jose": "^4.5.1",
     "js-file-download": "^0.4.12",
@@ -100,11 +96,8 @@
     "@types/mocha": "^5.2.7",
     "@types/node": "^20.1.0",
     "@types/node-fetch": "^2.5.7",
-<<<<<<< HEAD
     "@types/tar": "^6.1.5",
-=======
     "@types/pluralize": "^0.0.29",
->>>>>>> afcd4c9c
     "@types/temp": "^0.9.1",
     "@typescript-eslint/eslint-plugin": "^5.30.5",
     "@typescript-eslint/parser": "^5.30.5",
@@ -123,11 +116,7 @@
     "eslint-plugin-prettier": "^4.2.1",
     "eslint-plugin-tsdoc": "^0.2.16",
     "express": "^4.18.2",
-<<<<<<< HEAD
     "ganache": "^7.9.0",
-=======
-    "ganache": "^7.0.2",
->>>>>>> afcd4c9c
     "http-proxy": "^1.18.1",
     "husky": "^8.0.3",
     "lcov-result-merger": "^3.1.0",
