{
  "name": "@nevermined-io/nevermined-sdk-js",
  "version": "0.13.7",
  "description": "Javascript SDK for connecting with Nevermined Data Platform ",
  "main": "./dist/node/sdk.js",
  "typings": "./dist/node/sdk.d.ts",
  "unpkg": "./dist/browser/sdk.cjs2.min.js",
  "scripts": {
    "start": "npm link @nevermined-io/contracts @nevermined-io/secret-store-client && npm run build:watch",
    "build": "npm run clean && npm run build:tsc && npm run build:dist",
    "build:tsc": "tsc --sourceMap",
    "build:metadata": "./scripts/get-metadata.js > src/metadata.json",
    "build:dist": "cross-env NODE_ENV=production webpack",
    "build:watch": "tsc -w",
    "test": "mocha",
    "test:watch": "mocha -w --watch-extensions js,ts,json",
    "test:cover": "nyc --report-dir coverage/unit mocha",
    "integration": "mocha --opts integration/mocha.opts ./integration/**/*.test.ts",
    "integration:production": "export NETWORK_NAME=production; yarn integration",
    "integration:staging": "export NETWORK_NAME=staging; yarn integration",
    "integration:integration": "export NETWORK_NAME=integration; yarn integration",
    "integration:watch": "mocha -w --watch-extensions js,ts,json --opts integration/mocha.opts ./integration/**/*.test.ts",
    "integration:cover": "nyc --report-dir coverage/integration mocha --opts integration/mocha.opts ./integration/**/*.test.ts",
    "clean": "rm -rf ./dist/ ./doc/ ./.nyc_output",
    "lint": "eslint --ignore-path .gitignore --ext .ts,.tsx .",
    "lint:fix": "eslint --fix --ignore-path .gitignore --ext .ts,.tsx .",
    "format": "prettier --parser typescript --ignore-path .gitignore --write '**/*.{js,jsx,ts,tsx}'",
    "doc": "typedoc --mode modules --out ./doc/ ./src/",
    "doc:json": "./scripts/typedoc.js",
    "merge-coverages": "npx lcov-result-merger \"coverage/*/lcov.info\" coverage/lcov.info",
    "report-coverage": "npm run report-coverage:unit && npm run report-coverage:integration",
    "report-coverage:unit": "cat coverage/unit/lcov.info | codacy-coverage --token 71ef0d15f6f04ac29b31d704b28f866a",
    "report-coverage:integration": "cat coverage/integration/lcov.info | codacy-coverage --token 71ef0d15f6f04ac29b31d704b28f866a",
    "run": "ts-node",
    "release": "release-it --non-interactive",
    "changelog": "auto-changelog --commit-limit false && sed -i 's/keyko-io/nevermind-/nevermined-io//' CHANGELOG.md",
    "prepublishOnly": "npm run build",
    "prebuild": "npm run build:metadata",
    "prepare": "npm run build:metadata"
  },
  "repository": {
    "type": "git",
    "url": "git+https://github.com/nevermined-io/sdk-js.git"
  },
  "keywords": [],
  "author": "Nevermined <root@nevermined.io>",
  "license": "Apache-2.0",
  "bugs": {
    "url": "https://github.com/nevermined-io/sdk-js/issues"
  },
  "homepage": "https://github.com/nevermined-io/sdk-js#readme",
  "peerDependencies": {
    "web3": "^1.2.3"
  },
  "dependencies": {
<<<<<<< HEAD
    "@nevermined-io/contracts": "^1.1.5",
=======
    "@nevermined-io/contracts": "^1.1.6",
>>>>>>> e4469026
    "@nevermined-io/secret-store-client": "^0.0.16",
    "bignumber.js": "^9.0.0",
    "circom": "^0.5.45",
    "circomlib": "^0.5.3",
    "deprecated-decorator": "^0.1.6",
    "ffjavascript": "^0.2.38",
    "ganache-cli": "^6.12.2",
    "jose": "^3.3.1",
    "node-fetch": "^2.6.1",
    "save-file": "^2.3.1",
    "snarkjs": "^0.4.6",
    "uuid": "^3.4.0",
    "web3": "^1.2.3",
    "web3-eth-contract": "^1.2.11",
    "web3-utils": "^1.5.2",
    "whatwg-url": "^7.1.0"
  },
  "devDependencies": {
    "@release-it/bumper": "^1.4.1",
    "@truffle/hdwallet-provider": "^1.0.42",
    "@types/chai": "^4.2.12",
    "@types/chai-as-promised": "^7.1.3",
    "@types/chai-spies": "^1.0.1",
    "@types/mocha": "^5.2.7",
    "@types/node": "^12.19.8",
    "@types/node-fetch": "^2.5.7",
    "@types/temp": "^0.8.34",
    "@typescript-eslint/eslint-plugin": "^2.34.0",
    "@typescript-eslint/parser": "^2.34.0",
    "auto-changelog": "^1.16.4",
    "chai": "^4.2.0",
    "chai-as-promised": "^7.1.1",
    "chai-spies": "^1.0.0",
    "cross-env": "^6.0.3",
    "eslint": "^6.8.0",
    "eslint-config-prettier": "^6.11.0",
    "eslint-plugin-prettier": "^3.1.4",
    "lcov-result-merger": "^3.1.0",
    "mocha": "^7.2.0",
    "mock-local-storage": "^1.1.15",
    "nyc": "^14.1.1",
    "ora": "^4.1.1",
    "prettier": "^1.19.1",
    "source-map-support": "^0.5.19",
    "ts-node": "^8.10.2",
    "typedoc": "^0.15.8",
    "typescript": "^3.9.7",
    "uglifyjs-webpack-plugin": "^2.2.0",
    "webpack": "^4.44.1",
    "webpack-cli": "^3.3.12",
    "webpack-merge": "^4.2.2"
  },
  "nyc": {
    "include": [
      "src/**/*.ts"
    ],
    "extension": [
      ".ts"
    ],
    "require": [
      "ts-node/register"
    ],
    "reporter": [
      "text-summary",
      "lcov",
      "html"
    ],
    "sourceMap": true,
    "instrument": true
  },
  "release-it": {
    "hooks": {
      "after:bump": "npm run changelog && npm run doc:json"
    },
    "plugins": {
      "@release-it/bumper": {
        "out": [
          "package.json",
          "package-lock.json"
        ]
      }
    },
    "git": {
      "tagName": "v${version}"
    },
    "github": {
      "release": true,
      "assets": [
        "dist/sdk-js.json"
      ]
    },
    "npm": {
      "publish": false
    }
  },
  "jest": {
    "moduleNameMapper": {
      "jose/(.*)": "<rootDir>/node_modules/jose/dist/node/cjs/$1"
    },
    "collectCoverageFrom": [
      "src/**/*.{ts,tsx}",
      "!src/serviceWorker.ts",
      "!src/**/*.d.ts"
    ]
  }
}<|MERGE_RESOLUTION|>--- conflicted
+++ resolved
@@ -53,11 +53,7 @@
     "web3": "^1.2.3"
   },
   "dependencies": {
-<<<<<<< HEAD
-    "@nevermined-io/contracts": "^1.1.5",
-=======
     "@nevermined-io/contracts": "^1.1.6",
->>>>>>> e4469026
     "@nevermined-io/secret-store-client": "^0.0.16",
     "bignumber.js": "^9.0.0",
     "circom": "^0.5.45",
